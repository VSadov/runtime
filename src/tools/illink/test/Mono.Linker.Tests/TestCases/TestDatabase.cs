--- conflicted
+++ resolved
@@ -162,15 +162,15 @@
 			return NUnitCasesBySuiteName ("Tracing");
 		}
 
-<<<<<<< HEAD
-		public static IEnumerable<TestCaseData> DataFlowTests ()
-		{
-			return NUnitCasesBySuiteName ("DataFlow");
-=======
+
+		public static IEnumerable<TestCaseData> DataFlowTests()
+		{
+			return NUnitCasesBySuiteName("DataFlow");
+		}
+
 		public static IEnumerable<TestCaseData> LoggingTests ()
 		{
 			return NUnitCasesBySuiteName ("Logging");
->>>>>>> 2c921935
 		}
 
 		public static TestCaseCollector CreateCollector ()
