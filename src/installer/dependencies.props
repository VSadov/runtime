<Project ToolsVersion="14.0" DefaultTargets="Build" xmlns="http://schemas.microsoft.com/developer/msbuild/2003">
  <!-- Source of truth for dependency tooling: the commit hash of the dotnet/versions master branch as of the last auto-upgrade. -->

  <!-- For detailed explanation of the reference versions see:

        https://github.com/dotnet/buildtools/blob/master/Documentation/project-nuget-dependencies.md
        https://github.com/dotnet/buildtools/blob/master/Documentation/annotated-dependency-props.md

       These ref versions are pulled from https://github.com/dotnet/versions.
  -->
  <PropertyGroup>
<<<<<<< HEAD
    <CoreFxCurrentRef>903ac6c4c9f098c3e8c7ee100701e2a8df0126ca</CoreFxCurrentRef>
    <CoreClrCurrentRef>c1b6d5d59c36a185131ae02166915bc6829b0791</CoreClrCurrentRef>
    <StandardCurrentRef>c1b6d5d59c36a185131ae02166915bc6829b0791</StandardCurrentRef>
    <WCFCurrentRef>ae5872b187c4b570bbe7b2f3fc7fa9bcacbbcb8e</WCFCurrentRef>
    <BuildToolsCurrentRef>ae5872b187c4b570bbe7b2f3fc7fa9bcacbbcb8e</BuildToolsCurrentRef>
  </PropertyGroup>

  <PropertyGroup>
    <MicrosoftPrivateCoreFxNETCoreAppPackageVersion>4.5.0-preview1-25804-01</MicrosoftPrivateCoreFxNETCoreAppPackageVersion>
    <MicrosoftPrivateCoreFxUAPPackageVersion>4.6.0-preview1-25804-01</MicrosoftPrivateCoreFxUAPPackageVersion>
    <PlatformPackageVersion>2.1.0-preview1-25804-01</PlatformPackageVersion>
    <MicrosoftNETCoreRuntimeCoreCLRPackageVersion>2.1.0-preview1-25803-02</MicrosoftNETCoreRuntimeCoreCLRPackageVersion>
    <MicrosoftNETCoreRuntimeJitPackageVersion>$(MicrosoftNETCoreRuntimeCoreCLRPackageVersion)</MicrosoftNETCoreRuntimeJitPackageVersion>
    <MicrosoftNetNativeCompilerPackageVersion>2.0.0-preview-25524-00</MicrosoftNetNativeCompilerPackageVersion>
    <NETStandardVersion>2.1.0-preview1-25802-01</NETStandardVersion>
    <DiaSymReaderNativeVersion>1.4.1</DiaSymReaderNativeVersion>
    <WcfVersion>4.5.0-preview2-25804-01</WcfVersion>
=======
    <CoreFxCurrentRef>29a6592b687e8284ebba360327f48e9e6af5d0cd</CoreFxCurrentRef>
    <CoreClrCurrentRef>29a6592b687e8284ebba360327f48e9e6af5d0cd</CoreClrCurrentRef>
    <StandardCurrentRef>99e7157bcbef063e89b0fe6a0f40ad509d8d8722</StandardCurrentRef>
    <WCFCurrentRef>c1ea043aefee0ebcc56c298358953eaf26ff985a</WCFCurrentRef>
  </PropertyGroup>

  <PropertyGroup>
    <PlatformPackageVersion>2.0.0</PlatformPackageVersion>
    <MicrosoftPrivateCoreFxNETCoreAppPackageVersion>4.4.2-servicing-25708-01</MicrosoftPrivateCoreFxNETCoreAppPackageVersion>
    <MicrosoftPrivateCoreFxUAPPackageVersion>4.4.0-preview3-25526-01</MicrosoftPrivateCoreFxUAPPackageVersion>
    <MicrosoftNETCoreRuntimeCoreCLRPackageVersion>2.0.2-servicing-25708-01</MicrosoftNETCoreRuntimeCoreCLRPackageVersion>
    <MicrosoftNETCoreRuntimeJitPackageVersion>$(MicrosoftNETCoreRuntimeCoreCLRPackageVersion)</MicrosoftNETCoreRuntimeJitPackageVersion>
    <NETStandardVersion>2.0.0</NETStandardVersion>
    <DiaSymReaderNativeVersion>1.4.1</DiaSymReaderNativeVersion>
    <WcfVersion>4.4.0-preview3-25503-01</WcfVersion>
>>>>>>> 95a70dc2
  </PropertyGroup>

  <!-- Package dependency verification/auto-upgrade configuration. -->
  <PropertyGroup>
    <BaseDotNetBuildInfo>build-info/dotnet/</BaseDotNetBuildInfo>
    <DependencyBranch>release/2.0.0</DependencyBranch>
    <CurrentRefXmlPath>$(MSBuildThisFileFullPath)</CurrentRefXmlPath>
  </PropertyGroup>

  <!-- infrastructure and test only dependencies -->
  <PropertyGroup>
    <MicrosoftBuildPackageVersion>15.1.1012</MicrosoftBuildPackageVersion>
    <MicrosoftBuildFrameworkPackageVersion>$(MicrosoftBuildPackageVersion)</MicrosoftBuildFrameworkPackageVersion>
    <MicrosoftBuildTasksCorePackageVersion>$(MicrosoftBuildPackageVersion)</MicrosoftBuildTasksCorePackageVersion>
    <MicrosoftBuildUtilitiesCorePackageVersion>$(MicrosoftBuildPackageVersion)</MicrosoftBuildUtilitiesCorePackageVersion>

    <MicrosoftDotNetPlatformAbstractionsPackageVersion>1.1.1</MicrosoftDotNetPlatformAbstractionsPackageVersion>
  </PropertyGroup>

  <ItemGroup>
    <RemoteDependencyBuildInfo Include="CoreFx">
      <BuildInfoPath>$(BaseDotNetBuildInfo)corefx/$(DependencyBranch)</BuildInfoPath>
      <CurrentRef>$(CoreFxCurrentRef)</CurrentRef>
    </RemoteDependencyBuildInfo>
    <RemoteDependencyBuildInfo Include="CoreClr">
      <BuildInfoPath>$(BaseDotNetBuildInfo)coreclr/$(DependencyBranch)</BuildInfoPath>
      <CurrentRef>$(CoreClrCurrentRef)</CurrentRef>
    </RemoteDependencyBuildInfo>
    <RemoteDependencyBuildInfo Include="Standard">
      <BuildInfoPath>$(BaseDotNetBuildInfo)standard/$(DependencyBranch)</BuildInfoPath>
      <CurrentRef>$(StandardCurrentRef)</CurrentRef>
    </RemoteDependencyBuildInfo>
    <!--
      Disable updating wcf as it isn't needed in the release/2.0.0 branch
    <RemoteDependencyBuildInfo Include="WCF">
      <BuildInfoPath>$(BaseDotNetBuildInfo)wcf/$(DependencyBranch)</BuildInfoPath>
      <CurrentRef>$(WCFCurrentRef)</CurrentRef>
    </RemoteDependencyBuildInfo>
<<<<<<< HEAD
    <RemoteDependencyBuildInfo Include="BuildTools">
      <BuildInfoPath>$(BaseDotNetBuildInfo)buildtools/$(DependencyBranch)</BuildInfoPath>
      <CurrentRef>$(BuildToolsCurrentRef)</CurrentRef>
    </RemoteDependencyBuildInfo>
=======
    -->
>>>>>>> 95a70dc2

    <DependencyBuildInfo Include="@(RemoteDependencyBuildInfo)">
      <RawVersionsBaseUrl>https://raw.githubusercontent.com/dotnet/versions</RawVersionsBaseUrl>
    </DependencyBuildInfo>

    <XmlUpdateStep Include="CoreFx">
      <Path>$(MSBuildThisFileFullPath)</Path>
<<<<<<< HEAD
=======
      <ElementName>PlatformPackageVersion</ElementName>
      <PackageId>Microsoft.NETCore.Platforms</PackageId>
    </XmlUpdateStep>
    <XmlUpdateStep Include="CoreFx">
      <Path>$(MSBuildThisFileFullPath)</Path>
>>>>>>> 95a70dc2
      <ElementName>MicrosoftPrivateCoreFxNETCoreAppPackageVersion</ElementName>
      <PackageId>Microsoft.Private.CoreFx.NETCoreApp</PackageId>
    </XmlUpdateStep>
    <XmlUpdateStep Include="CoreFx">
      <Path>$(MSBuildThisFileFullPath)</Path>
      <ElementName>MicrosoftPrivateCoreFxUAPPackageVersion</ElementName>
      <PackageId>Microsoft.Private.CoreFx.UAP</PackageId>
<<<<<<< HEAD
    </XmlUpdateStep>
    <XmlUpdateStep Include="CoreFx">
      <Path>$(MSBuildThisFileFullPath)</Path>
      <ElementName>PlatformPackageVersion</ElementName>
      <PackageId>Microsoft.NETCore.Platforms</PackageId>
=======
>>>>>>> 95a70dc2
    </XmlUpdateStep>
    <XmlUpdateStep Include="CoreClr">
      <Path>$(MSBuildThisFileFullPath)</Path>
      <ElementName>MicrosoftNETCoreRuntimeCoreCLRPackageVersion</ElementName>
      <PackageId>Microsoft.NETCore.Runtime.CoreCLR</PackageId>
    </XmlUpdateStep>
    <XmlUpdateStep Include="Standard">
      <Path>$(MSBuildThisFileFullPath)</Path>
      <ElementName>NETStandardVersion</ElementName>
      <PackageId>NETStandard.Library</PackageId>
    </XmlUpdateStep>
    <!--
      Disable updating wcf as it isn't needed in the release/2.0.0 branch
    <XmlUpdateStep Include="WCF">
      <Path>$(MSBuildThisFileFullPath)</Path>
      <ElementName>WcfVersion</ElementName>
      <PackageId>System.ServiceModel.Duplex</PackageId>
    </XmlUpdateStep>
<<<<<<< HEAD
    <UpdateStep Include="BuildTools">
      <UpdaterType>File</UpdaterType>
      <Path>$(RepoRoot)BuildToolsVersion.txt</Path>
      <PackageId>Microsoft.DotNet.BuildTools</PackageId>
    </UpdateStep>
=======
    -->
>>>>>>> 95a70dc2
  </ItemGroup>
</Project><|MERGE_RESOLUTION|>--- conflicted
+++ resolved
@@ -9,7 +9,6 @@
        These ref versions are pulled from https://github.com/dotnet/versions.
   -->
   <PropertyGroup>
-<<<<<<< HEAD
     <CoreFxCurrentRef>903ac6c4c9f098c3e8c7ee100701e2a8df0126ca</CoreFxCurrentRef>
     <CoreClrCurrentRef>c1b6d5d59c36a185131ae02166915bc6829b0791</CoreClrCurrentRef>
     <StandardCurrentRef>c1b6d5d59c36a185131ae02166915bc6829b0791</StandardCurrentRef>
@@ -27,29 +26,12 @@
     <NETStandardVersion>2.1.0-preview1-25802-01</NETStandardVersion>
     <DiaSymReaderNativeVersion>1.4.1</DiaSymReaderNativeVersion>
     <WcfVersion>4.5.0-preview2-25804-01</WcfVersion>
-=======
-    <CoreFxCurrentRef>29a6592b687e8284ebba360327f48e9e6af5d0cd</CoreFxCurrentRef>
-    <CoreClrCurrentRef>29a6592b687e8284ebba360327f48e9e6af5d0cd</CoreClrCurrentRef>
-    <StandardCurrentRef>99e7157bcbef063e89b0fe6a0f40ad509d8d8722</StandardCurrentRef>
-    <WCFCurrentRef>c1ea043aefee0ebcc56c298358953eaf26ff985a</WCFCurrentRef>
-  </PropertyGroup>
-
-  <PropertyGroup>
-    <PlatformPackageVersion>2.0.0</PlatformPackageVersion>
-    <MicrosoftPrivateCoreFxNETCoreAppPackageVersion>4.4.2-servicing-25708-01</MicrosoftPrivateCoreFxNETCoreAppPackageVersion>
-    <MicrosoftPrivateCoreFxUAPPackageVersion>4.4.0-preview3-25526-01</MicrosoftPrivateCoreFxUAPPackageVersion>
-    <MicrosoftNETCoreRuntimeCoreCLRPackageVersion>2.0.2-servicing-25708-01</MicrosoftNETCoreRuntimeCoreCLRPackageVersion>
-    <MicrosoftNETCoreRuntimeJitPackageVersion>$(MicrosoftNETCoreRuntimeCoreCLRPackageVersion)</MicrosoftNETCoreRuntimeJitPackageVersion>
-    <NETStandardVersion>2.0.0</NETStandardVersion>
-    <DiaSymReaderNativeVersion>1.4.1</DiaSymReaderNativeVersion>
-    <WcfVersion>4.4.0-preview3-25503-01</WcfVersion>
->>>>>>> 95a70dc2
   </PropertyGroup>
 
   <!-- Package dependency verification/auto-upgrade configuration. -->
   <PropertyGroup>
     <BaseDotNetBuildInfo>build-info/dotnet/</BaseDotNetBuildInfo>
-    <DependencyBranch>release/2.0.0</DependencyBranch>
+    <DependencyBranch>master</DependencyBranch>
     <CurrentRefXmlPath>$(MSBuildThisFileFullPath)</CurrentRefXmlPath>
   </PropertyGroup>
 
@@ -76,20 +58,14 @@
       <BuildInfoPath>$(BaseDotNetBuildInfo)standard/$(DependencyBranch)</BuildInfoPath>
       <CurrentRef>$(StandardCurrentRef)</CurrentRef>
     </RemoteDependencyBuildInfo>
-    <!--
-      Disable updating wcf as it isn't needed in the release/2.0.0 branch
     <RemoteDependencyBuildInfo Include="WCF">
       <BuildInfoPath>$(BaseDotNetBuildInfo)wcf/$(DependencyBranch)</BuildInfoPath>
       <CurrentRef>$(WCFCurrentRef)</CurrentRef>
     </RemoteDependencyBuildInfo>
-<<<<<<< HEAD
     <RemoteDependencyBuildInfo Include="BuildTools">
       <BuildInfoPath>$(BaseDotNetBuildInfo)buildtools/$(DependencyBranch)</BuildInfoPath>
       <CurrentRef>$(BuildToolsCurrentRef)</CurrentRef>
     </RemoteDependencyBuildInfo>
-=======
-    -->
->>>>>>> 95a70dc2
 
     <DependencyBuildInfo Include="@(RemoteDependencyBuildInfo)">
       <RawVersionsBaseUrl>https://raw.githubusercontent.com/dotnet/versions</RawVersionsBaseUrl>
@@ -97,14 +73,6 @@
 
     <XmlUpdateStep Include="CoreFx">
       <Path>$(MSBuildThisFileFullPath)</Path>
-<<<<<<< HEAD
-=======
-      <ElementName>PlatformPackageVersion</ElementName>
-      <PackageId>Microsoft.NETCore.Platforms</PackageId>
-    </XmlUpdateStep>
-    <XmlUpdateStep Include="CoreFx">
-      <Path>$(MSBuildThisFileFullPath)</Path>
->>>>>>> 95a70dc2
       <ElementName>MicrosoftPrivateCoreFxNETCoreAppPackageVersion</ElementName>
       <PackageId>Microsoft.Private.CoreFx.NETCoreApp</PackageId>
     </XmlUpdateStep>
@@ -112,14 +80,11 @@
       <Path>$(MSBuildThisFileFullPath)</Path>
       <ElementName>MicrosoftPrivateCoreFxUAPPackageVersion</ElementName>
       <PackageId>Microsoft.Private.CoreFx.UAP</PackageId>
-<<<<<<< HEAD
     </XmlUpdateStep>
     <XmlUpdateStep Include="CoreFx">
       <Path>$(MSBuildThisFileFullPath)</Path>
       <ElementName>PlatformPackageVersion</ElementName>
       <PackageId>Microsoft.NETCore.Platforms</PackageId>
-=======
->>>>>>> 95a70dc2
     </XmlUpdateStep>
     <XmlUpdateStep Include="CoreClr">
       <Path>$(MSBuildThisFileFullPath)</Path>
@@ -131,21 +96,15 @@
       <ElementName>NETStandardVersion</ElementName>
       <PackageId>NETStandard.Library</PackageId>
     </XmlUpdateStep>
-    <!--
-      Disable updating wcf as it isn't needed in the release/2.0.0 branch
     <XmlUpdateStep Include="WCF">
       <Path>$(MSBuildThisFileFullPath)</Path>
       <ElementName>WcfVersion</ElementName>
       <PackageId>System.ServiceModel.Duplex</PackageId>
     </XmlUpdateStep>
-<<<<<<< HEAD
     <UpdateStep Include="BuildTools">
       <UpdaterType>File</UpdaterType>
       <Path>$(RepoRoot)BuildToolsVersion.txt</Path>
       <PackageId>Microsoft.DotNet.BuildTools</PackageId>
     </UpdateStep>
-=======
-    -->
->>>>>>> 95a70dc2
   </ItemGroup>
 </Project>