--- conflicted
+++ resolved
@@ -4726,20 +4726,12 @@
     // made for this call.
     unsigned m_padStkAlign;
 #endif
-<<<<<<< HEAD
-    bool m_hasThisPointer              : 1;
-    bool m_hasRetBuffer                : 1;
-    bool m_hasAsyncContinuation        : 1;
-    bool m_isVarArgs                   : 1;
-    bool m_abiInformationDetermined    : 1;
-    bool m_newAbiInformationDetermined : 1;
-=======
     bool m_hasThisPointer           : 1;
     bool m_hasRetBuffer             : 1;
+    bool m_hasAsyncContinuation        : 1;
     bool m_isVarArgs                : 1;
     bool m_abiInformationDetermined : 1;
     bool m_hasAddedFinalArgs        : 1;
->>>>>>> f6948fca
     // True if we have one or more register arguments.
     bool m_hasRegArgs : 1;
     // True if we have one or more stack arguments.
