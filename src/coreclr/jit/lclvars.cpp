// Licensed to the .NET Foundation under one or more agreements.
// The .NET Foundation licenses this file to you under the MIT license.

/*XXXXXXXXXXXXXXXXXXXXXXXXXXXXXXXXXXXXXXXXXXXXXXXXXXXXXXXXXXXXXXXXXXXXXXXXXXXXX
XXXXXXXXXXXXXXXXXXXXXXXXXXXXXXXXXXXXXXXXXXXXXXXXXXXXXXXXXXXXXXXXXXXXXXXXXXXXXXX
XX                                                                           XX
XX                           LclVarsInfo                                     XX
XX                                                                           XX
XX   The variables to be used by the code generator.                         XX
XX                                                                           XX
XXXXXXXXXXXXXXXXXXXXXXXXXXXXXXXXXXXXXXXXXXXXXXXXXXXXXXXXXXXXXXXXXXXXXXXXXXXXXXX
XXXXXXXXXXXXXXXXXXXXXXXXXXXXXXXXXXXXXXXXXXXXXXXXXXXXXXXXXXXXXXXXXXXXXXXXXXXXXXX
*/

#include "jitpch.h"
#ifdef _MSC_VER
#pragma hdrstop
#endif

#include "emit.h"
#include "registerargconvention.h"
#include "jitstd/algorithm.h"
#include "patchpointinfo.h"

/*****************************************************************************/

#ifdef DEBUG
#if DOUBLE_ALIGN
/* static */
unsigned Compiler::s_lvaDoubleAlignedProcsCount = 0;
#endif
#endif

/*****************************************************************************/

<<<<<<< HEAD
void Compiler::lvaInit()
{
    /* We haven't allocated stack variables yet */
    lvaRefCountState = RCS_INVALID;

    lvaGenericsContextInUse = false;

    lvaTrackedToVarNumSize = 0;
    lvaTrackedToVarNum     = nullptr;

    lvaTrackedFixed = false; // false: We can still add new tracked variables

    lvaDoneFrameLayout = NO_FRAME_LAYOUT;
#if !defined(FEATURE_EH_FUNCLETS)
    lvaShadowSPslotsVar = BAD_VAR_NUM;
#endif // !FEATURE_EH_FUNCLETS
    lvaInlinedPInvokeFrameVar = BAD_VAR_NUM;
    lvaReversePInvokeFrameVar = BAD_VAR_NUM;
#if FEATURE_FIXED_OUT_ARGS
    lvaOutgoingArgSpaceVar  = BAD_VAR_NUM;
    lvaOutgoingArgSpaceSize = PhasedVar<unsigned>();
#endif // FEATURE_FIXED_OUT_ARGS
#ifdef JIT32_GCENCODER
    lvaLocAllocSPvar = BAD_VAR_NUM;
#endif // JIT32_GCENCODER
    lvaNewObjArrayArgs  = BAD_VAR_NUM;
    lvaGSSecurityCookie = BAD_VAR_NUM;
#ifdef TARGET_X86
    lvaVarargsBaseOfStkArgs = BAD_VAR_NUM;
#endif // TARGET_X86
    lvaVarargsHandleArg     = BAD_VAR_NUM;
    lvaStubArgumentVar      = BAD_VAR_NUM;
    lvaArg0Var              = BAD_VAR_NUM;
    lvaMonAcquired          = BAD_VAR_NUM;
    lvaRetAddrVar           = BAD_VAR_NUM;
    lvaAsyncContinuationArg = BAD_VAR_NUM;

    lvaInlineeReturnSpillTemp = BAD_VAR_NUM;

    gsShadowVarInfo = nullptr;
#if defined(FEATURE_EH_FUNCLETS)
    lvaPSPSym = BAD_VAR_NUM;
#endif
#if FEATURE_SIMD
    lvaSIMDInitTempVarNum = BAD_VAR_NUM;
#endif // FEATURE_SIMD
    lvaCurEpoch = 0;

#if defined(DEBUG) && defined(TARGET_XARCH)
    lvaReturnSpCheck = BAD_VAR_NUM;
#endif

#if defined(DEBUG) && defined(TARGET_X86)
    lvaCallSpCheck = BAD_VAR_NUM;
#endif

    structPromotionHelper = new (this, CMK_Generic) StructPromotionHelper(this);
}

/*****************************************************************************/

=======
>>>>>>> 87a35d6b
void Compiler::lvaInitTypeRef()
{

    /* x86 args look something like this:
        [this ptr] [hidden return buffer] [declared arguments]* [generic context] [async continuation] [var arg cookie]

       x64 is closer to the native ABI:
        [this ptr] [hidden return buffer] [generic context] [async continuation] [var arg cookie] [declared arguments]*
        (Note: prior to .NET Framework 4.5.1 for Windows 8.1 (but not .NET Framework 4.5.1 "downlevel"),
        the "hidden return buffer" came before the "this ptr". Now, the "this ptr" comes first. This
        is different from the C++ order, where the "hidden return buffer" always comes first.)

       ARM and ARM64 are the same as the current x64 convention:
        [this ptr] [hidden return buffer] [generic context] [async continuation] [var arg cookie] [declared arguments]*

       Key difference:
           The var arg cookie, generic context and async continuations are swapped with respect to the user arguments
    */

    /* Set compArgsCount and compLocalsCount */

    info.compArgsCount = info.compMethodInfo->args.numArgs;

    // Is there a 'this' pointer

    if (!info.compIsStatic)
    {
        info.compArgsCount++;
    }
    else
    {
        info.compThisArg = BAD_VAR_NUM;
    }

    info.compILargsCount = info.compArgsCount;

    // Initialize "compRetNativeType" (along with "compRetTypeDesc"):
    //
    //  1. For structs returned via a return buffer, or in multiple registers, make it TYP_STRUCT.
    //  2. For structs returned in a single register, make it the corresponding primitive type.
    //  3. For primitives, leave it as-is. Note this makes it "incorrect" for soft-FP conventions.
    //
    ReturnTypeDesc retTypeDesc;
    retTypeDesc.InitializeReturnType(this, info.compRetType, info.compMethodInfo->args.retTypeClass, info.compCallConv);

    compRetTypeDesc         = retTypeDesc;
    unsigned returnRegCount = retTypeDesc.GetReturnRegCount();
    bool     hasRetBuffArg  = false;
    if (returnRegCount > 1)
    {
        info.compRetNativeType = varTypeIsMultiReg(info.compRetType) ? info.compRetType : TYP_STRUCT;
    }
    else if (returnRegCount == 1)
    {
        info.compRetNativeType = retTypeDesc.GetReturnRegType(0);
    }
    else
    {
        hasRetBuffArg          = info.compRetType != TYP_VOID;
        info.compRetNativeType = hasRetBuffArg ? TYP_STRUCT : TYP_VOID;
    }

    // Do we have a RetBuffArg?
    if (hasRetBuffArg)
    {
        info.compArgsCount++;
    }
    else
    {
        info.compRetBuffArg = BAD_VAR_NUM;
    }

#if defined(DEBUG) && defined(SWIFT_SUPPORT)
    if (verbose && (info.compCallConv == CorInfoCallConvExtension::Swift) && varTypeIsStruct(info.compRetType))
    {
        CORINFO_CLASS_HANDLE          retTypeHnd = info.compMethodInfo->args.retTypeClass;
        const CORINFO_SWIFT_LOWERING* lowering   = GetSwiftLowering(retTypeHnd);
        if (lowering->byReference)
        {
            printf("Swift compilation returns %s by reference\n", typGetObjLayout(retTypeHnd)->GetClassName());
        }
        else
        {
            printf("Swift compilation returns %s as %d primitive(s) in registers\n",
                   typGetObjLayout(retTypeHnd)->GetClassName(), lowering->numLoweredElements);
            for (size_t i = 0; i < lowering->numLoweredElements; i++)
            {
                printf("    [%zu] @ +%02u: %s\n", i, lowering->offsets[i],
                       varTypeName(JitType2PreciseVarType(lowering->loweredElements[i])));
            }
        }
    }
#endif

    /* There is a 'hidden' cookie pushed last when the
       calling convention is varargs */

    if (info.compIsVarArgs)
    {
        info.compArgsCount++;
    }

    // Is there an extra parameter used to pass instantiation info to
    // shared generic methods and shared generic struct instance methods?
    if (info.compMethodInfo->args.callConv & CORINFO_CALLCONV_PARAMTYPE)
    {
        info.compArgsCount++;
    }
    else
    {
        info.compTypeCtxtArg = BAD_VAR_NUM;
    }

    if (compIsAsync2StateMachine())
    {
        info.compArgsCount++;
    }

    lvaCount = info.compLocalsCount = info.compArgsCount + info.compMethodInfo->locals.numArgs;

    info.compILlocalsCount = info.compILargsCount + info.compMethodInfo->locals.numArgs;

    /* Now allocate the variable descriptor table */

    if (compIsForInlining())
    {
        lvaTable    = impInlineInfo->InlinerCompiler->lvaTable;
        lvaCount    = impInlineInfo->InlinerCompiler->lvaCount;
        lvaTableCnt = impInlineInfo->InlinerCompiler->lvaTableCnt;

        // No more stuff needs to be done.
        return;
    }

    lvaTableCnt = lvaCount * 2;

    if (lvaTableCnt < 16)
    {
        lvaTableCnt = 16;
    }

    lvaTable         = getAllocator(CMK_LvaTable).allocate<LclVarDsc>(lvaTableCnt);
    size_t tableSize = lvaTableCnt * sizeof(*lvaTable);
    memset((void*)lvaTable, 0, tableSize);
    for (unsigned i = 0; i < lvaTableCnt; i++)
    {
        new (&lvaTable[i], jitstd::placement_t()) LclVarDsc(); // call the constructor.
    }

    //-------------------------------------------------------------------------
    // Count the arguments and initialize the respective lvaTable[] entries
    //
    // First the implicit arguments
    //-------------------------------------------------------------------------

    InitVarDscInfo varDscInfo;
#ifdef TARGET_X86
    // x86 unmanaged calling conventions limit the number of registers supported
    // for accepting arguments. As a result, we need to modify the number of registers
    // when we emit a method with an unmanaged calling convention.
    switch (info.compCallConv)
    {
        case CorInfoCallConvExtension::Thiscall:
            // In thiscall the this parameter goes into a register.
            varDscInfo.Init(lvaTable, hasRetBuffArg, 1, 0);
            break;
        case CorInfoCallConvExtension::C:
        case CorInfoCallConvExtension::Stdcall:
        case CorInfoCallConvExtension::CMemberFunction:
        case CorInfoCallConvExtension::StdcallMemberFunction:
            varDscInfo.Init(lvaTable, hasRetBuffArg, 0, 0);
            break;
        case CorInfoCallConvExtension::Managed:
        case CorInfoCallConvExtension::Fastcall:
        case CorInfoCallConvExtension::FastcallMemberFunction:
        default:
            varDscInfo.Init(lvaTable, hasRetBuffArg, MAX_REG_ARG, MAX_FLOAT_REG_ARG);
            break;
    }
#else
    varDscInfo.Init(lvaTable, hasRetBuffArg, MAX_REG_ARG, MAX_FLOAT_REG_ARG);
#endif

    lvaInitArgs(&varDscInfo);

    //-------------------------------------------------------------------------
    // Finally the local variables
    //-------------------------------------------------------------------------

    unsigned                varNum    = varDscInfo.varNum;
    LclVarDsc*              varDsc    = varDscInfo.varDsc;
    CORINFO_ARG_LIST_HANDLE localsSig = info.compMethodInfo->locals.args;

#if defined(TARGET_ARM) || defined(TARGET_RISCV64)
    compHasSplitParam = varDscInfo.hasSplitParam;
#endif // TARGET_ARM || TARGET_RISCV64

    for (unsigned i = 0; i < info.compMethodInfo->locals.numArgs;
         i++, varNum++, varDsc++, localsSig = info.compCompHnd->getArgNext(localsSig))
    {
        CORINFO_CLASS_HANDLE typeHnd;
        CorInfoTypeWithMod   corInfoTypeWithMod =
            info.compCompHnd->getArgType(&info.compMethodInfo->locals, localsSig, &typeHnd);
        CorInfoType corInfoType = strip(corInfoTypeWithMod);

        lvaInitVarDsc(varDsc, varNum, corInfoType, typeHnd, localsSig, &info.compMethodInfo->locals);

        if ((corInfoTypeWithMod & CORINFO_TYPE_MOD_PINNED) != 0)
        {
            if ((corInfoType == CORINFO_TYPE_CLASS) || (corInfoType == CORINFO_TYPE_BYREF))
            {
                JITDUMP("Setting lvPinned for V%02u\n", varNum);
                varDsc->lvPinned = 1;

                if (opts.IsOSR())
                {
                    // OSR method may not see any references to the pinned local,
                    // but must still report it in GC info.
                    //
                    varDsc->lvImplicitlyReferenced = 1;
                }
            }
            else
            {
                JITDUMP("Ignoring pin for non-GC type V%02u\n", varNum);
            }
        }

        varDsc->lvOnFrame = true; // The final home for this local variable might be our local stack frame

        if (corInfoType == CORINFO_TYPE_CLASS)
        {
            CORINFO_CLASS_HANDLE clsHnd = info.compCompHnd->getArgClass(&info.compMethodInfo->locals, localsSig);
            lvaSetClass(varNum, clsHnd);
        }
    }

    if ( // If there already exist unsafe buffers, don't mark more structs as unsafe
         // as that will cause them to be placed along with the real unsafe buffers,
         // unnecessarily exposing them to overruns. This can affect GS tests which
         // intentionally do buffer-overruns.
        !getNeedsGSSecurityCookie() &&
        // GS checks require the stack to be re-ordered, which can't be done with EnC
        !opts.compDbgEnC && compStressCompile(STRESS_UNSAFE_BUFFER_CHECKS, 25))
    {
        setNeedsGSSecurityCookie();
        compGSReorderStackLayout = true;

        for (unsigned i = 0; i < lvaCount; i++)
        {
            if ((lvaTable[i].lvType == TYP_STRUCT) && compStressCompile(STRESS_GENERIC_VARN, 60))
            {
                lvaTable[i].lvIsUnsafeBuffer = true;
            }
        }
    }

    // If this is an OSR method, mark all the OSR locals.
    //
    // Do this before we add the GS Cookie Dummy or Outgoing args to the locals
    // so we don't have to do special checks to exclude them.
    //
    if (opts.IsOSR())
    {
        for (unsigned lclNum = 0; lclNum < lvaCount; lclNum++)
        {
            LclVarDsc* const varDsc = lvaGetDesc(lclNum);
            varDsc->lvIsOSRLocal    = true;

            if (info.compPatchpointInfo->IsExposed(lclNum))
            {
                JITDUMP("-- V%02u is OSR exposed\n", lclNum);
                varDsc->lvIsOSRExposedLocal = true;

                // Ensure that ref counts for exposed OSR locals take into account
                // that some of the refs might be in the Tier0 parts of the method
                // that get trimmed away.
                //
                varDsc->lvImplicitlyReferenced = 1;
            }
        }
    }

    if (getNeedsGSSecurityCookie())
    {
        // Ensure that there will be at least one stack variable since
        // we require that the GSCookie does not have a 0 stack offset.
        unsigned   dummy         = lvaGrabTempWithImplicitUse(false DEBUGARG("GSCookie dummy"));
        LclVarDsc* gsCookieDummy = lvaGetDesc(dummy);
        gsCookieDummy->lvType    = TYP_INT;
        gsCookieDummy->lvIsTemp  = true; // It is not alive at all, set the flag to prevent zero-init.
        lvaSetVarDoNotEnregister(dummy DEBUGARG(DoNotEnregisterReason::VMNeedsStackAddr));
    }

    // Allocate the lvaOutgoingArgSpaceVar now because we can run into problems in the
    // emitter when the varNum is greater that 32767 (see emitLclVarAddr::initLclVarAddr)
    lvaAllocOutgoingArgSpaceVar();

#ifdef DEBUG
    if (verbose)
    {
        lvaTableDump(INITIAL_FRAME_LAYOUT);
    }
#endif
}

/*****************************************************************************/
void Compiler::lvaInitArgs(InitVarDscInfo* varDscInfo)
{
    compArgSize = 0;

#if defined(TARGET_ARM) && defined(PROFILING_SUPPORTED)
    // Prespill all argument regs on to stack in case of Arm when under profiler.
    if (compIsProfilerHookNeeded())
    {
        codeGen->regSet.rsMaskPreSpillRegArg |= RBM_ARG_REGS;
    }
#endif

    //----------------------------------------------------------------------

    // Is there a "this" pointer ?
    lvaInitThisPtr(varDscInfo);

    unsigned numUserArgsToSkip = 0;
    unsigned numUserArgs       = info.compMethodInfo->args.numArgs;
#if !defined(TARGET_ARM)
    if (TargetOS::IsWindows && callConvIsInstanceMethodCallConv(info.compCallConv))
    {
        // If we are a native instance method, handle the first user arg
        // (the unmanaged this parameter) and then handle the hidden
        // return buffer parameter.
        assert(numUserArgs >= 1);
        lvaInitUserArgs(varDscInfo, 0, 1);
        numUserArgsToSkip++;
        numUserArgs--;

        lvaInitRetBuffArg(varDscInfo, false);
    }
    else
#endif
    {
        /* If we have a hidden return-buffer parameter, that comes here */
        lvaInitRetBuffArg(varDscInfo, true);
    }

    //======================================================================

#if USER_ARGS_COME_LAST
    //@GENERICS: final instantiation-info argument for shared generic methods
    // and shared generic struct instance methods
    lvaInitGenericsCtxt(varDscInfo);

    lvaInitAsyncContinuation(varDscInfo);

    /* If the method is varargs, process the varargs cookie */
    lvaInitVarArgsHandle(varDscInfo);
#endif

    //-------------------------------------------------------------------------
    // Now walk the function signature for the explicit user arguments
    //-------------------------------------------------------------------------
    lvaInitUserArgs(varDscInfo, numUserArgsToSkip, numUserArgs);
#if !USER_ARGS_COME_LAST
    //@GENERICS: final instantiation-info argument for shared generic methods
    // and shared generic struct instance methods
    lvaInitGenericsCtxt(varDscInfo);

    lvaInitAsyncContinuation(varDscInfo);

    /* If the method is varargs, process the varargs cookie */
    lvaInitVarArgsHandle(varDscInfo);
#endif

    //----------------------------------------------------------------------

    // We have set info.compArgsCount in compCompile()
    noway_assert(varDscInfo->varNum == info.compArgsCount);

    assert(varDscInfo->intRegArgNum <= MAX_REG_ARG);

    codeGen->intRegState.rsCalleeRegArgCount   = varDscInfo->intRegArgNum;
    codeGen->floatRegState.rsCalleeRegArgCount = varDscInfo->floatRegArgNum;

#if FEATURE_FASTTAILCALL
    // Save the stack usage information
    // We can get register usage information using codeGen->intRegState and
    // codeGen->floatRegState
    info.compArgStackSize = varDscInfo->stackArgSize;
#endif // FEATURE_FASTTAILCALL

    // Now we have parameters created in the right order. Figure out how they're passed.
    lvaClassifyParameterABI();

    // The total argument size must be aligned.
    noway_assert((compArgSize % TARGET_POINTER_SIZE) == 0);

#ifdef TARGET_X86
    /* We can not pass more than 2^16 dwords as arguments as the "ret"
       instruction can only pop 2^16 arguments. Could be handled correctly
       but it will be very difficult for fully interruptible code */

    if (compArgSize != (size_t)(unsigned short)compArgSize)
        IMPL_LIMITATION("Too many arguments for the \"ret\" instruction to pop");
#endif
}

/*****************************************************************************/
void Compiler::lvaInitThisPtr(InitVarDscInfo* varDscInfo)
{
    LclVarDsc* varDsc = varDscInfo->varDsc;
    if (!info.compIsStatic)
    {
        varDsc->lvIsParam = 1;
        varDsc->lvIsPtr   = 1;

        lvaArg0Var = info.compThisArg = varDscInfo->varNum;
        noway_assert(info.compThisArg == 0);

        if (eeIsValueClass(info.compClassHnd))
        {
            varDsc->lvType = TYP_BYREF;
        }
        else
        {
            varDsc->lvType = TYP_REF;
            lvaSetClass(varDscInfo->varNum, info.compClassHnd);
        }

        varDsc->lvIsRegArg = 1;
        noway_assert(varDscInfo->intRegArgNum == 0);

        varDsc->SetArgReg(
            genMapRegArgNumToRegNum(varDscInfo->allocRegArg(TYP_INT), varDsc->TypeGet(), info.compCallConv));
#if FEATURE_MULTIREG_ARGS
        varDsc->SetOtherArgReg(REG_NA);
#endif
        varDsc->lvOnFrame = true; // The final home for this incoming register might be our local stack frame

#ifdef DEBUG
        if (verbose)
        {
            printf("'this'    passed in register %s\n", getRegName(varDsc->GetArgReg()));
        }
#endif
        compArgSize += TARGET_POINTER_SIZE;

        varDscInfo->nextParam();
    }
}

/*****************************************************************************/
void Compiler::lvaInitRetBuffArg(InitVarDscInfo* varDscInfo, bool useFixedRetBufReg)
{
    if (varDscInfo->hasRetBufArg)
    {
        info.compRetBuffArg = varDscInfo->varNum;

        LclVarDsc* varDsc  = varDscInfo->varDsc;
        varDsc->lvType     = TYP_BYREF;
        varDsc->lvIsParam  = 1;
        varDsc->lvIsRegArg = 0;

        if (useFixedRetBufReg && hasFixedRetBuffReg(info.compCallConv))
        {
            varDsc->lvIsRegArg = 1;
            varDsc->SetArgReg(theFixedRetBuffReg(info.compCallConv));
        }
        else if (varDscInfo->canEnreg(TYP_INT))
        {
            varDsc->lvIsRegArg     = 1;
            unsigned retBuffArgNum = varDscInfo->allocRegArg(TYP_INT);
            varDsc->SetArgReg(genMapIntRegArgNumToRegNum(retBuffArgNum, info.compCallConv));
        }
        else
        {
            varDscInfo->stackArgSize = roundUp(varDscInfo->stackArgSize, TARGET_POINTER_SIZE);
            varDsc->SetStackOffset(varDscInfo->stackArgSize);
            varDscInfo->stackArgSize += TARGET_POINTER_SIZE;
        }

#if FEATURE_MULTIREG_ARGS
        varDsc->SetOtherArgReg(REG_NA);
#endif
        varDsc->lvOnFrame = true; // The final home for this incoming register might be our local stack frame

        assert(!varDsc->lvIsRegArg || isValidIntArgReg(varDsc->GetArgReg(), info.compCallConv));

#ifdef DEBUG
        if (varDsc->lvIsRegArg && verbose)
        {
            printf("'__retBuf'  passed in register %s\n", getRegName(varDsc->GetArgReg()));
        }
#endif

        compArgSize += TARGET_POINTER_SIZE;

        varDscInfo->nextParam();
    }
}

//-----------------------------------------------------------------------------
// lvaInitUserArgs:
//     Initialize local var descriptions for incoming user arguments
//
// Arguments:
//    varDscInfo     - the local var descriptions
//    skipArgs       - the number of user args to skip processing.
//    takeArgs       - the number of user args to process (after skipping skipArgs number of args)
//
void Compiler::lvaInitUserArgs(InitVarDscInfo* varDscInfo, unsigned skipArgs, unsigned takeArgs)
{
    //-------------------------------------------------------------------------
    // Walk the function signature for the explicit arguments
    //-------------------------------------------------------------------------

#if defined(TARGET_X86)
    // Only (some of) the implicit args are enregistered for varargs
    if (info.compIsVarArgs)
    {
        varDscInfo->maxIntRegArgNum = varDscInfo->intRegArgNum;
    }
#elif defined(TARGET_AMD64) && !defined(UNIX_AMD64_ABI)
    // On System V type environment the float registers are not indexed together with the int ones.
    varDscInfo->floatRegArgNum = varDscInfo->intRegArgNum;
#endif // TARGET*

    CORINFO_ARG_LIST_HANDLE argLst = info.compMethodInfo->args.args;

    const unsigned argSigLen = info.compMethodInfo->args.numArgs;

    // We will process at most takeArgs arguments from the signature after skipping skipArgs arguments
    const int64_t numUserArgs = min((int64_t)takeArgs, (argSigLen - (int64_t)skipArgs));

    // If there are no user args or less than skipArgs args, return here since there's no work to do.
    if (numUserArgs <= 0)
    {
        return;
    }

#ifdef TARGET_ARM
    regMaskTP doubleAlignMask = RBM_NONE;
#endif // TARGET_ARM

    // Skip skipArgs arguments from the signature.
    for (unsigned i = 0; i < skipArgs; i++, argLst = info.compCompHnd->getArgNext(argLst))
    {
        ;
    }

    // Process each user arg.
    for (unsigned i = 0; i < numUserArgs; i++, varDscInfo->nextParam(), argLst = info.compCompHnd->getArgNext(argLst))
    {
        LclVarDsc*           varDsc  = varDscInfo->varDsc;
        CORINFO_CLASS_HANDLE typeHnd = nullptr;

        CorInfoTypeWithMod corInfoType = info.compCompHnd->getArgType(&info.compMethodInfo->args, argLst, &typeHnd);
        varDsc->lvIsParam              = 1;

#if defined(TARGET_X86) && defined(FEATURE_IJW)
        if ((corInfoType & CORINFO_TYPE_MOD_COPY_WITH_HELPER) != 0)
        {
            CorInfoType typeWithoutMod = strip(corInfoType);
            if (typeWithoutMod == CORINFO_TYPE_VALUECLASS || typeWithoutMod == CORINFO_TYPE_PTR ||
                typeWithoutMod == CORINFO_TYPE_BYREF)
            {
                JITDUMP("Marking user arg%02u as requiring special copy semantics\n", i);
                recordArgRequiresSpecialCopy(i);
            }
        }
#endif // TARGET_X86 && FEATURE_IJW

        lvaInitVarDsc(varDsc, varDscInfo->varNum, strip(corInfoType), typeHnd, argLst, &info.compMethodInfo->args);

        if (strip(corInfoType) == CORINFO_TYPE_CLASS)
        {
            CORINFO_CLASS_HANDLE clsHnd = info.compCompHnd->getArgClass(&info.compMethodInfo->args, argLst);
            lvaSetClass(varDscInfo->varNum, clsHnd);
        }

        // The final home for this incoming parameter might be our local stack frame.
        varDsc->lvOnFrame = true;

#ifdef SWIFT_SUPPORT
        if (info.compCallConv == CorInfoCallConvExtension::Swift)
        {
            if (varTypeIsSIMD(varDsc))
            {
                IMPL_LIMITATION("SIMD types are currently unsupported in Swift reverse pinvokes");
            }

            if (lvaInitSpecialSwiftParam(argLst, varDscInfo, strip(corInfoType), typeHnd))
            {
                continue;
            }

            if (varDsc->TypeGet() == TYP_STRUCT)
            {
                // Struct parameters are lowered to separate primitives in the
                // Swift calling convention. We cannot handle these patterns
                // efficiently, so we always DNER them and home them to stack
                // in the prolog.
                lvaSetVarDoNotEnregister(varDscInfo->varNum DEBUGARG(DoNotEnregisterReason::IsStructArg));
            }
        }
#endif

        // For ARM, ARM64, LOONGARCH64, RISCV64 and AMD64 varargs, all arguments go in integer registers
        var_types argType = mangleVarArgsType(varDsc->TypeGet());

        var_types origArgType = argType;

        // ARM softfp calling convention should affect only the floating point arguments.
        // Otherwise there appear too many surplus pre-spills and other memory operations
        // with the associated locations .
        bool     isSoftFPPreSpill = opts.compUseSoftFP && varTypeIsFloating(varDsc->TypeGet());
        unsigned argSize          = eeGetArgSize(strip(corInfoType), typeHnd);
        unsigned cSlots =
            (argSize + TARGET_POINTER_SIZE - 1) / TARGET_POINTER_SIZE; // the total number of slots of this argument
        bool      isHfaArg = false;
        var_types hfaType  = TYP_UNDEF;

        // Methods that use VarArg or SoftFP cannot have HFA arguments except
        // Native varargs on arm64 unix use the regular calling convention.
        if (((TargetOS::IsUnix && TargetArchitecture::IsArm64) || !info.compIsVarArgs) && !opts.compUseSoftFP)
        {
            // If the argType is a struct, then check if it is an HFA
            if (varTypeIsStruct(argType))
            {
                // hfaType is set to float, double, or SIMD type if it is an HFA, otherwise TYP_UNDEF
                hfaType  = GetHfaType(typeHnd);
                isHfaArg = varTypeIsValidHfaType(hfaType);
            }
        }
        else if (info.compIsVarArgs)
        {
            // Currently native varargs is not implemented on non windows targets.
            //
            // Note that some targets like Arm64 Unix should not need much work as
            // the ABI is the same. While other targets may only need small changes
            // such as amd64 Unix, which just expects RAX to pass numFPArguments.
            if (TargetOS::IsUnix)
            {
                NYI("InitUserArgs for Vararg callee is not yet implemented on non Windows targets.");
            }
        }

        if (isHfaArg)
        {
            // We have an HFA argument, so from here on out treat the type as a float, double, or vector.
            // The original struct type is available by using origArgType.
            // We also update the cSlots to be the number of float/double/vector fields in the HFA.
            argType = hfaType; // TODO-Cleanup: remove this assignment and mark `argType` as const.
            varDsc->SetHfaType(hfaType);
            cSlots = varDsc->lvHfaSlots();
        }

        // The number of slots that must be enregistered if we are to consider this argument enregistered.
        // This is normally the same as cSlots, since we normally either enregister the entire object,
        // or none of it. For structs on ARM, however, we only need to enregister a single slot to consider
        // it enregistered, as long as we can split the rest onto the stack.
        unsigned cSlotsToEnregister = cSlots;

#if defined(TARGET_ARM64)

        if (compFeatureArgSplit())
        {
            // On arm64 Windows we will need to properly handle the case where a >8byte <=16byte
            // struct (or vector) is split between register r7 and virtual stack slot s[0].
            // We will only do this for calls to vararg methods on Windows Arm64.
            // SIMD types (for which `varTypeIsStruct()` returns `true`) are also passed in general-purpose
            // registers and can be split between registers and stack with Windows arm64 native varargs.
            //
            // !!This does not affect the normal arm64 calling convention or Unix Arm64!!
            if (info.compIsVarArgs && (cSlots > 1))
            {
                if (varDscInfo->canEnreg(TYP_INT, 1) &&     // The beginning of the struct can go in a register
                    !varDscInfo->canEnreg(TYP_INT, cSlots)) // The end of the struct can't fit in a register
                {
                    cSlotsToEnregister = 1; // Force the split
                    varDscInfo->stackArgSize += TARGET_POINTER_SIZE;
                }
            }
        }

#endif // defined(TARGET_ARM64)

#ifdef TARGET_ARM
        // On ARM we pass the first 4 words of integer arguments and non-HFA structs in registers.
        // But we pre-spill user arguments in varargs methods and structs.
        //
        unsigned cAlign;
        bool     preSpill = info.compIsVarArgs || isSoftFPPreSpill;

        switch (origArgType)
        {
            case TYP_STRUCT:
                assert(varDsc->lvSize() == argSize);
                cAlign = varDsc->lvStructDoubleAlign ? 2 : 1;

                // HFA arguments go on the stack frame. They don't get spilled in the prolog like struct
                // arguments passed in the integer registers but get homed immediately after the prolog.
                if (!isHfaArg)
                {
                    cSlotsToEnregister = 1; // HFAs must be totally enregistered or not, but other structs can be split.
                    preSpill           = true;
                }
                break;

            case TYP_DOUBLE:
            case TYP_LONG:
                cAlign = 2;
                break;

            default:
                cAlign = 1;
                break;
        }

        if (isRegParamType(argType))
        {
            compArgSize += varDscInfo->alignReg(argType, cAlign) * REGSIZE_BYTES;
        }

        if (argType == TYP_STRUCT)
        {
            // Are we going to split the struct between registers and stack? We can do that as long as
            // no floating-point arguments have been put on the stack.
            //
            // From the ARM Procedure Call Standard:
            // Rule C.5: "If the NCRN is less than r4 **and** the NSAA is equal to the SP,"
            // then split the argument between registers and stack. Implication: if something
            // has already been spilled to the stack, then anything that would normally be
            // split between the core registers and the stack will be put on the stack.
            // Anything that follows will also be on the stack. However, if something from
            // floating point regs has been spilled to the stack, we can still use r0-r3 until they are full.

            if (varDscInfo->canEnreg(TYP_INT, 1) &&       // The beginning of the struct can go in a register
                !varDscInfo->canEnreg(TYP_INT, cSlots) && // The end of the struct can't fit in a register
                varDscInfo->existAnyFloatStackArgs())     // There's at least one stack-based FP arg already
            {
                varDscInfo->setAllRegArgUsed(TYP_INT); // Prevent all future use of integer registers
                preSpill = false;                      // This struct won't be prespilled, since it will go on the stack
            }
        }

        if (preSpill)
        {
            for (unsigned ix = 0; ix < cSlots; ix++)
            {
                if (!varDscInfo->canEnreg(TYP_INT, ix + 1))
                {
                    break;
                }
                regMaskTP regMask = genMapArgNumToRegMask(varDscInfo->regArgNum(TYP_INT) + ix, TYP_INT);
                if (cAlign == 2)
                {
                    doubleAlignMask |= regMask;
                }
                codeGen->regSet.rsMaskPreSpillRegArg |= regMask;
            }
        }
#endif // TARGET_ARM

#if defined(UNIX_AMD64_ABI)
        SYSTEMV_AMD64_CORINFO_STRUCT_REG_PASSING_DESCRIPTOR structDesc;
        if (varTypeIsStruct(argType))
        {
            assert(typeHnd != nullptr);
            eeGetSystemVAmd64PassStructInRegisterDescriptor(typeHnd, &structDesc);
            if (structDesc.passedInRegisters)
            {
                unsigned intRegCount   = 0;
                unsigned floatRegCount = 0;

                for (unsigned int i = 0; i < structDesc.eightByteCount; i++)
                {
                    if (structDesc.IsIntegralSlot(i))
                    {
                        intRegCount++;
                    }
                    else if (structDesc.IsSseSlot(i))
                    {
                        floatRegCount++;
                    }
                    else
                    {
                        assert(false && "Invalid eightbyte classification type.");
                        break;
                    }
                }

                if (intRegCount != 0 && !varDscInfo->canEnreg(TYP_INT, intRegCount))
                {
                    structDesc.passedInRegisters = false; // No register to enregister the eightbytes.
                }

                if (floatRegCount != 0 && !varDscInfo->canEnreg(TYP_FLOAT, floatRegCount))
                {
                    structDesc.passedInRegisters = false; // No register to enregister the eightbytes.
                }
            }
        }
#endif // UNIX_AMD64_ABI

        bool canPassArgInRegisters = false;

#if defined(UNIX_AMD64_ABI)
        if (varTypeIsStruct(argType))
        {
            canPassArgInRegisters = structDesc.passedInRegisters;
        }
        else
#elif defined(TARGET_X86)
        if (varTypeIsStruct(argType) && isTrivialPointerSizedStruct(typeHnd))
        {
            canPassArgInRegisters = varDscInfo->canEnreg(TYP_I_IMPL, cSlotsToEnregister);
        }
        else
#elif defined(TARGET_LOONGARCH64) || defined(TARGET_RISCV64)
        const CORINFO_FPSTRUCT_LOWERING* lowering = nullptr;

        var_types argRegTypeInStruct1 = TYP_UNKNOWN;
        var_types argRegTypeInStruct2 = TYP_UNKNOWN;

        if ((strip(corInfoType) == CORINFO_TYPE_VALUECLASS) && (argSize <= MAX_PASS_MULTIREG_BYTES))
        {
            lowering = GetFpStructLowering(typeHnd);
        }

        if ((lowering != nullptr) && !lowering->byIntegerCallConv)
        {
            assert(varTypeIsStruct(argType));
            assert((lowering->numLoweredElements == 1) || (lowering->numLoweredElements == 2));
            if (lowering->numLoweredElements == 1)
                assert(varDsc->lvExactSize() <= argSize);

            cSlotsToEnregister  = lowering->numLoweredElements;
            argRegTypeInStruct1 = JITtype2varType(lowering->loweredElements[0]);
            if (lowering->numLoweredElements == 2)
                argRegTypeInStruct2 = JITtype2varType(lowering->loweredElements[1]);

            int floatNum = (int)varTypeIsFloating(argRegTypeInStruct1) + (int)varTypeIsFloating(argRegTypeInStruct2);
            assert(floatNum > 0);

            canPassArgInRegisters = varDscInfo->canEnreg(TYP_DOUBLE, floatNum);
            if (canPassArgInRegisters && (floatNum < lowering->numLoweredElements))
            {
                assert(floatNum == 1);
                assert(lowering->numLoweredElements == 2);
                assert(varTypeIsIntegralOrI(argRegTypeInStruct1) || varTypeIsIntegralOrI(argRegTypeInStruct2));
                canPassArgInRegisters = varDscInfo->canEnreg(TYP_I_IMPL, 1);
            }

            if (!canPassArgInRegisters)
            {
                // If a struct eligible for passing according to floating-point calling convention cannot be fully
                // enregistered, it is passed according to integer calling convention -- in up to two integer registers
                // and/or stack slots, as a lump of bits laid out like in memory.
                cSlotsToEnregister  = cSlots;
                argRegTypeInStruct1 = TYP_UNKNOWN;
                argRegTypeInStruct2 = TYP_UNKNOWN;

                canPassArgInRegisters = varDscInfo->canEnreg(argType, cSlotsToEnregister);
                if (cSlotsToEnregister == 2)
                {
                    if (!canPassArgInRegisters && varDscInfo->canEnreg(TYP_I_IMPL, 1))
                    {
                        // Here a struct-arg which needs two registers but only one integer register available,
                        // it has to be split.
                        argRegTypeInStruct1   = TYP_I_IMPL;
                        canPassArgInRegisters = true;
                    }
                }
            }
        }
        else
#endif // defined(TARGET_LOONGARCH64) || defined(TARGET_RISCV64)
        {
            canPassArgInRegisters = varDscInfo->canEnreg(argType, cSlotsToEnregister);
#if defined(TARGET_LOONGARCH64) || defined(TARGET_RISCV64)
            // On LoongArch64 and RISCV64, if there aren't any remaining floating-point registers to pass the
            // argument, integer registers (if any) are used instead.
            if (!canPassArgInRegisters && varTypeIsFloating(argType))
            {
                canPassArgInRegisters = varDscInfo->canEnreg(TYP_I_IMPL, cSlotsToEnregister);
                argType               = canPassArgInRegisters ? TYP_I_IMPL : argType;
            }
            if (!canPassArgInRegisters && (cSlots > 1))
            {
                // If a struct-arg which needs two registers but only one integer register available,
                // it has to be split.
                canPassArgInRegisters = varDscInfo->canEnreg(TYP_I_IMPL, 1);
                argRegTypeInStruct1   = canPassArgInRegisters ? TYP_I_IMPL : TYP_UNKNOWN;
            }
#endif
        }

        if (canPassArgInRegisters)
        {
            /* Another register argument */

            // Allocate the registers we need. allocRegArg() returns the first argument register number of the set.
            // For non-HFA structs, we still "try" to enregister the whole thing; it will just max out if splitting
            // to the stack happens.
            unsigned firstAllocatedRegArgNum = 0;

#if FEATURE_MULTIREG_ARGS
            varDsc->SetOtherArgReg(REG_NA);
#endif // FEATURE_MULTIREG_ARGS

#if defined(UNIX_AMD64_ABI)
            unsigned  secondAllocatedRegArgNum = 0;
            var_types firstEightByteType       = TYP_UNDEF;
            var_types secondEightByteType      = TYP_UNDEF;

            if (varTypeIsStruct(argType))
            {
                if (structDesc.eightByteCount >= 1)
                {
                    firstEightByteType      = GetEightByteType(structDesc, 0);
                    firstAllocatedRegArgNum = varDscInfo->allocRegArg(firstEightByteType, 1);
                }
            }
            else
#elif defined(TARGET_LOONGARCH64) || defined(TARGET_RISCV64)
            unsigned secondAllocatedRegArgNum = 0;
            if (argRegTypeInStruct1 != TYP_UNKNOWN)
            {
                firstAllocatedRegArgNum = varDscInfo->allocRegArg(argRegTypeInStruct1, 1);
            }
            else
#endif // defined(TARGET_LOONGARCH64) || defined(TARGET_RISCV64)
            {
                firstAllocatedRegArgNum = varDscInfo->allocRegArg(argType, cSlots);
            }

            if (isHfaArg)
            {
                // We need to save the fact that this HFA is enregistered.
                // Note that we can have HVAs of SIMD types even if we are not recognizing intrinsics.
                // In that case, we won't have normalized the vector types on the varDsc, so if we have a single vector
                // register, we need to set the type now. Otherwise, later we'll assume this is passed by reference.
                if (varDsc->lvHfaSlots() != 1)
                {
                    varDsc->lvIsMultiRegArg = true;
                }
            }

            varDsc->lvIsRegArg = 1;

#if FEATURE_MULTIREG_ARGS
#ifdef TARGET_ARM64
            if (argType == TYP_STRUCT)
            {
                varDsc->SetArgReg(genMapRegArgNumToRegNum(firstAllocatedRegArgNum, TYP_I_IMPL, info.compCallConv));
                if (cSlots == 2)
                {
                    varDsc->SetOtherArgReg(
                        genMapRegArgNumToRegNum(firstAllocatedRegArgNum + 1, TYP_I_IMPL, info.compCallConv));
                    varDsc->lvIsMultiRegArg = true;
                }
            }
#elif defined(UNIX_AMD64_ABI)
            if (varTypeIsStruct(argType))
            {
                varDsc->SetArgReg(
                    genMapRegArgNumToRegNum(firstAllocatedRegArgNum, firstEightByteType, info.compCallConv));

                // If there is a second eightbyte, get a register for it too and map the arg to the reg number.
                if (structDesc.eightByteCount >= 2)
                {
                    secondEightByteType      = GetEightByteType(structDesc, 1);
                    secondAllocatedRegArgNum = varDscInfo->allocRegArg(secondEightByteType, 1);
                    varDsc->lvIsMultiRegArg  = true;
                }

                if (secondEightByteType != TYP_UNDEF)
                {
                    varDsc->SetOtherArgReg(
                        genMapRegArgNumToRegNum(secondAllocatedRegArgNum, secondEightByteType, info.compCallConv));
                }

                assert(structDesc.eightByteCount <= 2);
            }
#elif defined(TARGET_LOONGARCH64) || defined(TARGET_RISCV64)
            if (argType == TYP_STRUCT)
            {
                if (argRegTypeInStruct1 != TYP_UNKNOWN)
                {
                    varDsc->SetArgReg(
                        genMapRegArgNumToRegNum(firstAllocatedRegArgNum, argRegTypeInStruct1, info.compCallConv));
                    if (argRegTypeInStruct2 != TYP_UNKNOWN)
                    {
                        secondAllocatedRegArgNum = varDscInfo->allocRegArg(argRegTypeInStruct2, 1);
                        varDsc->SetOtherArgReg(
                            genMapRegArgNumToRegNum(secondAllocatedRegArgNum, argRegTypeInStruct2, info.compCallConv));
                    }
                    else if (cSlotsToEnregister > 1)
                    {
                        // Here a struct-arg which needs two registers but only one integer register available,
                        // it has to be split. But we reserved extra 8-bytes for the whole struct.
                        varDsc->lvIsSplit = 1;
                        varDsc->SetOtherArgReg(REG_STK);
                        varDscInfo->setAllRegArgUsed(argRegTypeInStruct1);
                        varDscInfo->stackArgSize += TARGET_POINTER_SIZE;
#ifdef TARGET_RISCV64
                        varDscInfo->hasSplitParam = true;
#endif
                    }
                }
                else
                {
                    varDsc->SetArgReg(genMapRegArgNumToRegNum(firstAllocatedRegArgNum, TYP_I_IMPL, info.compCallConv));
                    if (cSlots == 2)
                    {
                        varDsc->SetOtherArgReg(
                            genMapRegArgNumToRegNum(firstAllocatedRegArgNum + 1, TYP_I_IMPL, info.compCallConv));
                    }

                    assert(cSlots <= 2);
                }
            }
#else  // ARM32
            if (varTypeIsStruct(argType))
            {
                varDsc->SetArgReg(genMapRegArgNumToRegNum(firstAllocatedRegArgNum, TYP_I_IMPL, info.compCallConv));
            }
#endif // ARM32
            else
#endif // FEATURE_MULTIREG_ARGS
            {
                varDsc->SetArgReg(genMapRegArgNumToRegNum(firstAllocatedRegArgNum, argType, info.compCallConv));
            }

#ifdef TARGET_ARM
            if (varDsc->TypeGet() == TYP_LONG)
            {
                varDsc->SetOtherArgReg(
                    genMapRegArgNumToRegNum(firstAllocatedRegArgNum + 1, TYP_INT, info.compCallConv));
            }

            unsigned numEnregistered = 0;
            unsigned stackSize       = 0;
            // Check if arg was split between registers and stack.
            if (varTypeUsesIntReg(argType))
            {
                unsigned firstRegArgNum = genMapIntRegNumToRegArgNum(varDsc->GetArgReg(), info.compCallConv);
                unsigned lastRegArgNum  = firstRegArgNum + cSlots - 1;
                if (lastRegArgNum >= varDscInfo->maxIntRegArgNum)
                {
                    assert(varDscInfo->stackArgSize == 0);
                    numEnregistered = varDscInfo->maxIntRegArgNum - firstRegArgNum;
                    varDsc->SetStackOffset(-(int)numEnregistered * REGSIZE_BYTES);
                    stackSize = (cSlots - numEnregistered) * REGSIZE_BYTES;
                    varDscInfo->stackArgSize += stackSize;
                    varDscInfo->hasSplitParam = true;
                    JITDUMP("set user arg V%02u offset to %d\n", varDscInfo->varNum, varDsc->GetStackOffset());
                }
                else
                {
                    numEnregistered = cSlots;
                }
            }
            else
            {
                numEnregistered = cSlots;
            }
#endif // TARGET_ARM

#ifdef DEBUG
            if (verbose)
            {
                printf("Arg #%u    passed in register(s) ", varDscInfo->varNum);

#if defined(UNIX_AMD64_ABI)
                if (varTypeIsStruct(argType))
                {
                    // Print both registers, just to be clear
                    if (firstEightByteType == TYP_UNDEF)
                    {
                        printf("firstEightByte: <not used>");
                    }
                    else
                    {
                        printf("firstEightByte: %s",
                               getRegName(genMapRegArgNumToRegNum(firstAllocatedRegArgNum, firstEightByteType,
                                                                  info.compCallConv)));
                    }

                    if (secondEightByteType == TYP_UNDEF)
                    {
                        printf(", secondEightByte: <not used>");
                    }
                    else
                    {
                        printf(", secondEightByte: %s",
                               getRegName(genMapRegArgNumToRegNum(secondAllocatedRegArgNum, secondEightByteType,
                                                                  info.compCallConv)));
                    }
                }
                else
#elif defined(TARGET_LOONGARCH64) || defined(TARGET_RISCV64)
                if (varTypeIsStruct(argType))
                {
                    if (argRegTypeInStruct1 == TYP_UNKNOWN)
                    {
                        printf("first: <not used>");
                    }
                    else
                    {
                        printf("first: %s",
                               getRegName(genMapRegArgNumToRegNum(firstAllocatedRegArgNum, argRegTypeInStruct1,
                                                                  info.compCallConv)));
                    }
                    if (argRegTypeInStruct2 == TYP_UNKNOWN)
                    {
                        printf(", second: <not used>");
                    }
                    else
                    {
                        printf(", second: %s",
                               getRegName(genMapRegArgNumToRegNum(secondAllocatedRegArgNum, argRegTypeInStruct2,
                                                                  info.compCallConv)));
                    }
                }
                else
#endif // UNIX_AMD64_ABI, TARGET_LOONGARCH64, TARGET_RISCV64
                {
                    assert(varTypeUsesFloatReg(argType) || varTypeUsesIntReg(argType));

                    bool     isFloat   = varTypeUsesFloatReg(argType);
                    unsigned regArgNum = genMapRegNumToRegArgNum(varDsc->GetArgReg(), argType, info.compCallConv);

                    for (unsigned ix = 0; ix < cSlots; ix++, regArgNum++)
                    {
                        if (ix > 0)
                        {
                            printf(",");
                        }

                        if (!isFloat && (regArgNum >= varDscInfo->maxIntRegArgNum))
                        {
                            // a struct has been split between registers and stack
                            printf(" stack slots:%d", cSlots - ix);
                            break;
                        }

#ifdef TARGET_ARM
                        if (isFloat)
                        {
                            // Print register size prefix
                            if (argType == TYP_DOUBLE)
                            {
                                // Print both registers, just to be clear
                                printf("%s/%s",
                                       getRegName(genMapRegArgNumToRegNum(regArgNum, argType, info.compCallConv)),
                                       getRegName(genMapRegArgNumToRegNum(regArgNum + 1, argType, info.compCallConv)));

                                // doubles take 2 slots
                                assert(ix + 1 < cSlots);
                                ++ix;
                                ++regArgNum;
                            }
                            else
                            {
                                printf("%s",
                                       getRegName(genMapRegArgNumToRegNum(regArgNum, argType, info.compCallConv)));
                            }
                        }
                        else
#endif // TARGET_ARM
                        {
                            printf("%s", getRegName(genMapRegArgNumToRegNum(regArgNum, argType, info.compCallConv)));
                        }
                    }
                }
                printf("\n");
            }
#endif    // DEBUG
        } // end if (canPassArgInRegisters)
        else
        {
#if defined(TARGET_ARM)
            varDscInfo->setAllRegArgUsed(argType);

            if (varTypeUsesFloatReg(argType))
            {
                varDscInfo->setAnyFloatStackArgs();
            }
            else
            {
                assert(varTypeUsesIntReg(argType));
            }

#elif defined(TARGET_ARM64) || defined(TARGET_LOONGARCH64) || defined(TARGET_RISCV64)

            // If we needed to use the stack in order to pass this argument then
            // record the fact that we have used up any remaining registers of this 'type'
            // This prevents any 'backfilling' from occurring on ARM64/LoongArch64.
            //
            varDscInfo->setAllRegArgUsed(argType);

#endif // TARGET_XXX

#ifdef TARGET_ARM
            unsigned argAlignment = cAlign * TARGET_POINTER_SIZE;
#else
            unsigned argAlignment = eeGetArgSizeAlignment(origArgType, (hfaType == TYP_FLOAT));
            // We expect the following rounding operation to be a noop on all
            // ABIs except ARM (where we have 8-byte aligned args) and Apple
            // ARM64 (that allows to pack multiple smaller parameters in a
            // single stack slot).
            assert(compAppleArm64Abi() || ((varDscInfo->stackArgSize % argAlignment) == 0));
#endif
            varDscInfo->stackArgSize = roundUp(varDscInfo->stackArgSize, argAlignment);

            JITDUMP("set user arg V%02u offset to %u\n", varDscInfo->varNum, varDscInfo->stackArgSize);
            varDsc->SetStackOffset(varDscInfo->stackArgSize);
            varDscInfo->stackArgSize += argSize;
        }

#ifdef UNIX_AMD64_ABI
        // The arg size is returning the number of bytes of the argument. For a struct it could return a size not a
        // multiple of TARGET_POINTER_SIZE. The stack allocated space should always be multiple of TARGET_POINTER_SIZE,
        // so round it up.
        compArgSize += roundUp(argSize, TARGET_POINTER_SIZE);
#else  // !UNIX_AMD64_ABI
        compArgSize += argSize;
#endif // !UNIX_AMD64_ABI
        if (info.compIsVarArgs || isSoftFPPreSpill)
        {
#if defined(TARGET_X86)
            varDsc->SetStackOffset(compArgSize);
#else  // !TARGET_X86
       // TODO-CQ: We shouldn't have to go as far as to declare these
       // address-exposed -- DoNotEnregister should suffice.

            lvaSetVarAddrExposed(varDscInfo->varNum DEBUGARG(AddressExposedReason::TOO_CONSERVATIVE));
#endif // !TARGET_X86
        }
    }

    compArgSize = GetOutgoingArgByteSize(compArgSize);

#ifdef TARGET_ARM
    if (doubleAlignMask != RBM_NONE)
    {
        assert(RBM_ARG_REGS == 0xF);
        assert((doubleAlignMask & RBM_ARG_REGS) == doubleAlignMask);
        if (doubleAlignMask != RBM_NONE && doubleAlignMask != RBM_ARG_REGS)
        {
            // 'double aligned types' can begin only at r0 or r2 and we always expect at least two registers to be used
            // Note that in rare cases, we can have double-aligned structs of 12 bytes (if specified explicitly with
            // attributes)
            assert((doubleAlignMask == 0b0011) || (doubleAlignMask == 0b1100) ||
                   (doubleAlignMask == 0b0111) /* || 0b1111 is if'ed out */);

            // Now if doubleAlignMask is xyz1 i.e., the struct starts in r0, and we prespill r2 or r3
            // but not both, then the stack would be misaligned for r0. So spill both
            // r2 and r3.
            //
            // ; +0 --- caller SP double aligned ----
            // ; -4 r2    r3
            // ; -8 r1    r1
            // ; -c r0    r0   <-- misaligned.
            // ; callee saved regs
            bool startsAtR0 = (doubleAlignMask & 1) == 1;
            bool r2XorR3    = ((codeGen->regSet.rsMaskPreSpillRegArg & RBM_R2) == 0) !=
                           ((codeGen->regSet.rsMaskPreSpillRegArg & RBM_R3) == 0);
            if (startsAtR0 && r2XorR3)
            {
                codeGen->regSet.rsMaskPreSpillAlign =
                    (~codeGen->regSet.rsMaskPreSpillRegArg & ~doubleAlignMask) & RBM_ARG_REGS;
            }
        }
    }
#endif // TARGET_ARM
}

#ifdef SWIFT_SUPPORT
//-----------------------------------------------------------------------------
// lvaInitSpecialSwiftParam: Initialize SwiftSelf/SwiftError* parameters.
//
// Parameters:
//   argHnd  - Handle for this parameter in the method's signature
//   varDsc  - LclVarDsc* for the parameter
//   type    - Type of the parameter
//   typeHnd - Class handle for the type of the parameter
//
// Returns:
//   true if parameter was initialized
//
bool Compiler::lvaInitSpecialSwiftParam(CORINFO_ARG_LIST_HANDLE argHnd,
                                        InitVarDscInfo*         varDscInfo,
                                        CorInfoType             type,
                                        CORINFO_CLASS_HANDLE    typeHnd)
{
    const bool argIsByrefOrPtr = (type == CORINFO_TYPE_BYREF) || (type == CORINFO_TYPE_PTR);

    if (argIsByrefOrPtr)
    {
        // For primitive types, we don't expect to be passed a CORINFO_CLASS_HANDLE; look up the actual handle
        assert(typeHnd == nullptr);
        CORINFO_CLASS_HANDLE clsHnd = info.compCompHnd->getArgClass(&info.compMethodInfo->args, argHnd);
        type                        = info.compCompHnd->getChildType(clsHnd, &typeHnd);
    }

    if (type != CORINFO_TYPE_VALUECLASS)
    {
        return false;
    }

    if (!info.compCompHnd->isIntrinsicType(typeHnd))
    {
        return false;
    }

    const char* namespaceName;
    const char* className = info.compCompHnd->getClassNameFromMetadata(typeHnd, &namespaceName);
    if ((strcmp(className, "SwiftSelf") == 0) && (strcmp(namespaceName, "System.Runtime.InteropServices.Swift") == 0))
    {
        if (argIsByrefOrPtr)
        {
            BADCODE("Expected SwiftSelf struct, got pointer/reference");
        }

        if (lvaSwiftSelfArg != BAD_VAR_NUM)
        {
            BADCODE("Duplicate SwiftSelf parameter");
        }

        LclVarDsc* const varDsc = varDscInfo->varDsc;
        varDsc->SetArgReg(REG_SWIFT_SELF);
        varDsc->SetOtherArgReg(REG_NA);
        varDsc->lvIsRegArg = true;

        compArgSize += TARGET_POINTER_SIZE;

        lvaSwiftSelfArg = varDscInfo->varNum;
        return true;
    }

    if ((strcmp(className, "SwiftIndirectResult") == 0) &&
        (strcmp(namespaceName, "System.Runtime.InteropServices.Swift") == 0))
    {
        if (argIsByrefOrPtr)
        {
            BADCODE("Expected SwiftIndirectResult struct, got pointer/reference");
        }

        if (info.compRetType != TYP_VOID)
        {
            BADCODE("Functions with SwiftIndirectResult parameters must return void");
        }

        if (lvaSwiftIndirectResultArg != BAD_VAR_NUM)
        {
            BADCODE("Duplicate SwiftIndirectResult parameter");
        }

        LclVarDsc* const varDsc = varDscInfo->varDsc;
        varDsc->SetArgReg(theFixedRetBuffReg(CorInfoCallConvExtension::Swift));
        varDsc->lvIsRegArg = true;

        compArgSize += TARGET_POINTER_SIZE;

        lvaSwiftIndirectResultArg = varDscInfo->varNum;
        return true;
    }

    if ((strcmp(className, "SwiftError") == 0) && (strcmp(namespaceName, "System.Runtime.InteropServices.Swift") == 0))
    {
        if (!argIsByrefOrPtr)
        {
            BADCODE("Expected SwiftError pointer/reference, got struct");
        }

        if (lvaSwiftErrorArg != BAD_VAR_NUM)
        {
            BADCODE("Duplicate SwiftError* parameter");
        }

        // We won't actually be passing this SwiftError* in REG_SWIFT_ERROR (or any register, for that matter).
        // We will check for this quirk when generating the prolog,
        // and ensure this fake parameter doesn't take any registers/stack space
        LclVarDsc* const varDsc = varDscInfo->varDsc;
        varDsc->SetArgReg(REG_SWIFT_ERROR);
        varDsc->SetOtherArgReg(REG_NA);
        varDsc->lvIsRegArg = true;
        lvaSwiftErrorArg   = varDscInfo->varNum;

        // Instead, all usages of the SwiftError* parameter will be redirected to this pseudolocal.
        lvaSwiftErrorLocal = lvaGrabTempWithImplicitUse(false DEBUGARG("SwiftError pseudolocal"));
        lvaSetStruct(lvaSwiftErrorLocal, typeHnd, false);
        return true;
    }

    return false;
}
#endif

/*****************************************************************************/
void Compiler::lvaInitGenericsCtxt(InitVarDscInfo* varDscInfo)
{
    //@GENERICS: final instantiation-info argument for shared generic methods
    // and shared generic struct instance methods
    if (info.compMethodInfo->args.callConv & CORINFO_CALLCONV_PARAMTYPE)
    {
        info.compTypeCtxtArg = varDscInfo->varNum;

        LclVarDsc* varDsc = varDscInfo->varDsc;
        varDsc->lvIsParam = 1;
        varDsc->lvType    = TYP_I_IMPL;

        if (varDscInfo->canEnreg(TYP_I_IMPL))
        {
            /* Another register argument */

            varDsc->lvIsRegArg = 1;
            varDsc->SetArgReg(
                genMapRegArgNumToRegNum(varDscInfo->regArgNum(TYP_INT), varDsc->TypeGet(), info.compCallConv));
#if FEATURE_MULTIREG_ARGS
            varDsc->SetOtherArgReg(REG_NA);
#endif
            varDsc->lvOnFrame = true; // The final home for this incoming register might be our local stack frame

            varDscInfo->intRegArgNum++;

#ifdef DEBUG
            if (verbose)
            {
                printf("'GenCtxt'   passed in register %s\n", getRegName(varDsc->GetArgReg()));
            }
#endif
        }
        else
        {
            // We need to mark these as being on the stack, as this is not done elsewhere in the case that canEnreg
            // returns false.
            varDsc->lvOnFrame = true;
            varDsc->SetStackOffset(varDscInfo->stackArgSize);
            varDscInfo->stackArgSize += TARGET_POINTER_SIZE;
        }

        compArgSize += TARGET_POINTER_SIZE;

#if defined(TARGET_X86)
        if (info.compIsVarArgs)
            varDsc->SetStackOffset(compArgSize);
#endif // TARGET_X86

        varDscInfo->nextParam();
    }
}

void Compiler::lvaInitAsyncContinuation(InitVarDscInfo* varDscInfo)
{
    if (!compIsAsync2StateMachine())
    {
        return;
    }

    lvaAsyncContinuationArg = varDscInfo->varNum;
    LclVarDsc* varDsc       = varDscInfo->varDsc;
    varDsc->lvType          = TYP_REF;
    varDsc->lvIsParam       = 1;

#ifdef DEBUG
    varDsc->lvReason = "Async continuation arg";
#endif

    if (varDscInfo->canEnreg(TYP_REF))
    {
        // Passed in register

        varDsc->lvIsRegArg = 1;
        varDsc->SetArgReg(genMapRegArgNumToRegNum(varDscInfo->regArgNum(TYP_INT), varDsc->TypeGet()));
#if FEATURE_MULTIREG_ARGS
        varDsc->SetOtherArgReg(REG_NA);
#endif
        varDsc->lvOnFrame = true; // The final home for this incoming register might be our local stack frame

        varDscInfo->intRegArgNum++;

        JITDUMP("'AsyncContinuation' passed in register %s\n", getRegName(varDsc->GetArgReg()));
    }
    else
    {
// We need to mark these as being on the stack, as this is not done elsewhere in the case that canEnreg
// returns false.
#if FEATURE_FASTTAILCALL
        varDsc->SetStackOffset(varDscInfo->stackArgSize);
        varDscInfo->stackArgSize += TARGET_POINTER_SIZE;
#endif // FEATURE_FASTTAILCALL
    }

    compArgSize += TARGET_POINTER_SIZE;

#if defined(TARGET_X86)
    if (info.compIsVarArgs)
        varDsc->SetStackOffset(compArgSize);
#endif // TARGET_X86

    varDscInfo->varNum++;
    varDscInfo->varDsc++;
}

/*****************************************************************************/
void Compiler::lvaInitVarArgsHandle(InitVarDscInfo* varDscInfo)
{
    if (info.compIsVarArgs)
    {
        lvaVarargsHandleArg = varDscInfo->varNum;

        LclVarDsc* varDsc = varDscInfo->varDsc;
        varDsc->lvType    = TYP_I_IMPL;
        varDsc->lvIsParam = 1;
#if defined(TARGET_X86)
        // Codegen will need it for x86 scope info.
        varDsc->lvImplicitlyReferenced = 1;
#endif // TARGET_X86
        varDsc->lvHasLdAddrOp = 1;

        lvaSetVarDoNotEnregister(lvaVarargsHandleArg DEBUGARG(DoNotEnregisterReason::VMNeedsStackAddr));

        assert(mostRecentlyActivePhase == PHASE_PRE_IMPORT);

        if (varDscInfo->canEnreg(TYP_I_IMPL))
        {
            /* Another register argument */

            unsigned varArgHndArgNum = varDscInfo->allocRegArg(TYP_I_IMPL);

            varDsc->lvIsRegArg = 1;
            varDsc->SetArgReg(genMapRegArgNumToRegNum(varArgHndArgNum, TYP_I_IMPL, info.compCallConv));
#if FEATURE_MULTIREG_ARGS
            varDsc->SetOtherArgReg(REG_NA);
#endif
            varDsc->lvOnFrame = true; // The final home for this incoming register might be our local stack frame
#ifdef TARGET_ARM
            // This has to be spilled right in front of the real arguments and we have
            // to pre-spill all the argument registers explicitly because we only have
            // have symbols for the declared ones, not any potential variadic ones.
            for (unsigned ix = varArgHndArgNum; ix < ArrLen(intArgMasks); ix++)
            {
                codeGen->regSet.rsMaskPreSpillRegArg |= intArgMasks[ix];
            }
#endif // TARGET_ARM

#ifdef DEBUG
            if (verbose)
            {
                printf("'VarArgHnd' passed in register %s\n", getRegName(varDsc->GetArgReg()));
            }
#endif // DEBUG
        }
        else
        {
            // We need to mark these as being on the stack, as this is not done elsewhere in the case that canEnreg
            // returns false.
            varDsc->lvOnFrame = true;
            varDsc->SetStackOffset(varDscInfo->stackArgSize);
            varDscInfo->stackArgSize += TARGET_POINTER_SIZE;
        }

        /* Update the total argument size, count and varDsc */

        compArgSize += TARGET_POINTER_SIZE;

        varDscInfo->nextParam();

#if defined(TARGET_X86)
        varDsc->SetStackOffset(compArgSize);

        // Allocate a temp to point at the beginning of the args

        lvaVarargsBaseOfStkArgs                  = lvaGrabTemp(false DEBUGARG("Varargs BaseOfStkArgs"));
        lvaTable[lvaVarargsBaseOfStkArgs].lvType = TYP_I_IMPL;

#endif // TARGET_X86
    }
}

/*****************************************************************************/
void Compiler::lvaInitVarDsc(LclVarDsc*              varDsc,
                             unsigned                varNum,
                             CorInfoType             corInfoType,
                             CORINFO_CLASS_HANDLE    typeHnd,
                             CORINFO_ARG_LIST_HANDLE varList,
                             CORINFO_SIG_INFO*       varSig)
{
    noway_assert(varDsc == lvaGetDesc(varNum));

    switch (corInfoType)
    {
        // Mark types that looks like a pointer for doing shadow-copying of
        // parameters if we have an unsafe buffer.
        // Note that this does not handle structs with pointer fields. Instead,
        // we rely on using the assign-groups/equivalence-groups in
        // gsFindVulnerableParams() to determine if a buffer-struct contains a
        // pointer. We could do better by having the EE determine this for us.
        // Note that we want to keep buffers without pointers at lower memory
        // addresses than buffers with pointers.
        case CORINFO_TYPE_PTR:
        case CORINFO_TYPE_BYREF:
        case CORINFO_TYPE_CLASS:
        case CORINFO_TYPE_STRING:
        case CORINFO_TYPE_VAR:
        case CORINFO_TYPE_REFANY:
            varDsc->lvIsPtr = 1;
            break;
        default:
            break;
    }

    var_types type = JITtype2varType(corInfoType);
    if (varTypeIsFloating(type))
    {
        compFloatingPointUsed = true;
    }

#if FEATURE_IMPLICIT_BYREFS
    varDsc->lvIsImplicitByRef = 0;
#endif // FEATURE_IMPLICIT_BYREFS
#if defined(TARGET_LOONGARCH64) || defined(TARGET_RISCV64)
    varDsc->lvIsSplit = 0;
#endif // TARGET_LOONGARCH64 || TARGET_RISCV64

    // Set the lvType (before this point it is TYP_UNDEF).

    if (GlobalJitOptions::compFeatureHfa)
    {
        varDsc->SetHfaType(TYP_UNDEF);
    }
    if ((varTypeIsStruct(type)))
    {
        lvaSetStruct(varNum, typeHnd, typeHnd != NO_CLASS_HANDLE);
        if (info.compIsVarArgs)
        {
            lvaSetStructUsedAsVarArg(varNum);
        }
    }
    else
    {
        varDsc->lvType = type;
    }

#ifdef DEBUG
    varDsc->SetStackOffset(BAD_STK_OFFS);
#endif

#if FEATURE_MULTIREG_ARGS
    varDsc->SetOtherArgReg(REG_NA);
#endif // FEATURE_MULTIREG_ARGS
}

//-----------------------------------------------------------------------------
// lvaClassifyParameterABI:
//  Classify the ABI information for all parameters.
//
// Type parameters:
//   Classifier - The type of classifier to use.
//
// Parameters:
//   classifier - The classifier to use
//
template <typename Classifier>
void Compiler::lvaClassifyParameterABI(Classifier& classifier)
{
    lvaParameterPassingInfo =
        info.compArgsCount == 0 ? nullptr : new (this, CMK_LvaTable) ABIPassingInformation[info.compArgsCount];

    for (unsigned i = 0; i < info.compArgsCount; i++)
    {
        LclVarDsc*   dsc          = lvaGetDesc(i);
        ClassLayout* structLayout = varTypeIsStruct(dsc) ? dsc->GetLayout() : nullptr;

        WellKnownArg wellKnownArg = WellKnownArg::None;
        if (i == info.compRetBuffArg)
        {
            wellKnownArg = WellKnownArg::RetBuffer;
        }
#ifdef SWIFT_SUPPORT
        else if (i == lvaSwiftSelfArg)
        {
            wellKnownArg = WellKnownArg::SwiftSelf;
        }
        else if (i == lvaSwiftIndirectResultArg)
        {
            wellKnownArg = WellKnownArg::RetBuffer;
        }
        else if (i == lvaSwiftErrorArg)
        {
            wellKnownArg = WellKnownArg::SwiftError;
        }
#endif

        lvaParameterPassingInfo[i] = classifier.Classify(this, dsc->TypeGet(), structLayout, wellKnownArg);

#ifdef DEBUG
        if (verbose)
        {
            printf("Parameter V%02u ABI info: ", i);
            lvaParameterPassingInfo[i].Dump();
        }
#endif
    }

    lvaParameterStackSize = classifier.StackSize();
}

//-----------------------------------------------------------------------------
// lvaClassifyParameterABI:
//  Classify the ABI information for all parameters.
//
void Compiler::lvaClassifyParameterABI()
{
    ClassifierInfo cInfo;
    cInfo.CallConv   = info.compCallConv;
    cInfo.IsVarArgs  = info.compIsVarArgs;
    cInfo.HasThis    = info.compThisArg != BAD_VAR_NUM;
    cInfo.HasRetBuff = info.compRetBuffArg != BAD_VAR_NUM;

#ifdef SWIFT_SUPPORT
    if (info.compCallConv == CorInfoCallConvExtension::Swift)
    {
        SwiftABIClassifier classifier(cInfo);
        lvaClassifyParameterABI(classifier);

        regMaskTP argRegs = RBM_NONE;

        // The calling convention details computed by the old ABI classifier
        // are wrong since it does not handle the Swift ABI for structs
        // appropriately. Grab them from the new ABI information.
        for (unsigned lclNum = 0; lclNum < info.compArgsCount; lclNum++)
        {
            LclVarDsc*                   dsc     = lvaGetDesc(lclNum);
            const ABIPassingInformation& abiInfo = lvaGetParameterABIInfo(lclNum);

            if (dsc->TypeGet() == TYP_STRUCT)
            {
                const CORINFO_SWIFT_LOWERING* lowering = GetSwiftLowering(dsc->GetLayout()->GetClassHandle());
                dsc->lvIsImplicitByRef                 = lowering->byReference;
            }

            if ((dsc->TypeGet() == TYP_STRUCT) && !lvaIsImplicitByRefLocal(lclNum) &&
                !abiInfo.HasExactlyOneStackSegment())
            {
                dsc->lvIsRegArg = false;
            }
            else
            {
                assert(abiInfo.NumSegments == 1);
                if (abiInfo.Segment(0).IsPassedInRegister())
                {
                    dsc->lvIsRegArg = true;
                    dsc->SetArgReg(abiInfo.Segment(0).GetRegister());
                    dsc->SetOtherArgReg(REG_NA);
                }
                else
                {
                    dsc->lvIsRegArg = false;
                    dsc->SetArgReg(REG_STK);
                    dsc->SetOtherArgReg(REG_NA);
                    dsc->SetStackOffset(abiInfo.Segment(0).GetStackOffset());
                }
            }

            for (const ABIPassingSegment& segment : abiInfo.Segments())
            {
                if (segment.IsPassedInRegister())
                {
                    argRegs |= segment.GetRegisterMask();
                }
            }
        }

        // genFnPrologCalleeRegArgs expect these to be the counts of registers it knows how to handle.
        codeGen->intRegState.rsCalleeRegArgCount   = genCountBits(argRegs & RBM_ARG_REGS);
        codeGen->floatRegState.rsCalleeRegArgCount = genCountBits(argRegs & RBM_FLTARG_REGS);
    }
    else
#endif
    {
        PlatformClassifier classifier(cInfo);
        lvaClassifyParameterABI(classifier);
    }

#ifdef DEBUG
    if (lvaParameterPassingInfo == nullptr)
    {
        return;
    }

    for (unsigned lclNum = 0; lclNum < info.compArgsCount; lclNum++)
    {
        LclVarDsc*                   dsc     = lvaGetDesc(lclNum);
        const ABIPassingInformation& abiInfo = lvaGetParameterABIInfo(lclNum);

        assert(abiInfo.NumSegments > 0);

        if ((dsc->TypeGet() == TYP_STRUCT) && (info.compCallConv == CorInfoCallConvExtension::Swift))
        {
            continue;
        }

        unsigned numSegmentsToCompare = abiInfo.NumSegments;
        if (dsc->lvIsHfa())
        {
            // LclVarDsc only has one register set for HFAs
            numSegmentsToCompare = 1;
        }

#ifdef TARGET_ARM
        // On arm the old representation only represents the start register for
        // struct multireg args.
        if (varTypeIsStruct(dsc))
        {
            numSegmentsToCompare = 1;
        }

        // And also for TYP_DOUBLE on soft FP
        if (opts.compUseSoftFP && (dsc->TypeGet() == TYP_DOUBLE))
        {
            numSegmentsToCompare = 1;
        }
#endif

        for (unsigned i = 0; i < numSegmentsToCompare; i++)
        {
            const ABIPassingSegment& expected = abiInfo.Segment(i);
            regNumber                reg      = REG_NA;
            if (i == 0)
            {
                reg = dsc->GetArgReg();
            }
#if FEATURE_MULTIREG_ARGS
            else if (i == 1)
            {
                reg = dsc->GetOtherArgReg();
            }
#endif

            if (expected.IsPassedOnStack())
            {
                if (i == 0)
                {
                    assert(reg == REG_STK);

                    unsigned dscStackOffset = (unsigned)dsc->GetStackOffset();
#ifdef WINDOWS_AMD64_ABI
                    // The LclVarDsc value does not account for the 4 shadow slots allocated by the caller.
                    dscStackOffset += 32;
#endif

// On x86, varargs methods access stack args off of a base pointer, and the
// first stack arg is not considered to be at offset 0.
// TODO-Cleanup: Unify things so that x86 is consistent with other platforms
// here and change fgMorphExpandStackArgForVarArgs to account for that.
#ifndef TARGET_X86
                    assert(dscStackOffset == expected.GetStackOffset());
#endif
                }
            }
            else
            {
                assert(reg == expected.GetRegister());
            }
        }
    }

    for (unsigned lclNum = 0; lclNum < info.compArgsCount; lclNum++)
    {
        const ABIPassingInformation& abiInfo = lvaGetParameterABIInfo(lclNum);

        if (lvaIsImplicitByRefLocal(lclNum))
        {
            assert((abiInfo.NumSegments == 1) && (abiInfo.Segment(0).Size == TARGET_POINTER_SIZE));
        }
        else
        {
            for (unsigned i = 0; i < abiInfo.NumSegments; i++)
            {
                const ABIPassingSegment& segment = abiInfo.Segment(i);
                assert(segment.Size > 0);
                assert(segment.Offset + segment.Size <= lvaLclExactSize(lclNum));

                if (i > 0)
                {
                    assert(segment.Offset > abiInfo.Segment(i - 1).Offset);
                }

                for (unsigned j = 0; j < abiInfo.NumSegments; j++)
                {
                    if (i == j)
                    {
                        continue;
                    }

                    const ABIPassingSegment& otherSegment = abiInfo.Segment(j);
                    assert((segment.Offset + segment.Size <= otherSegment.Offset) ||
                           (segment.Offset >= otherSegment.Offset + otherSegment.Size));
                }
            }
        }
    }

#if FEATURE_FASTTAILCALL
    // Swift doesn't have correct ABI info computed by the old classification,
    // so skip this validation there.
    if (info.compCallConv != CorInfoCallConvExtension::Swift)
    {
        unsigned oldStackSize = info.compArgStackSize;

#ifdef WINDOWS_AMD64_ABI
        // Old info does not take 4 shadow slots on win-x64 into account.
        oldStackSize += 32;
#endif

        assert(lvaParameterStackSize == roundUp(oldStackSize, TARGET_POINTER_SIZE));
    }
#endif

#endif // DEBUG
}

//--------------------------------------------------------------------------------------------
// lvaHaveSwiftStructStackParamsToReassemble:
//   Check if this compilation has any Swift parameters that are passed on the
//   stack and that need to be reassembled on the local stack frame.
//
// Return value:
//   True if so.
//
bool Compiler::lvaHasAnySwiftStackParamToReassemble()
{
#ifdef SWIFT_SUPPORT
    if (info.compCallConv != CorInfoCallConvExtension::Swift)
    {
        return false;
    }

    for (unsigned lclNum = 0; lclNum < info.compArgsCount; lclNum++)
    {
        const ABIPassingInformation& abiInfo = lvaGetParameterABIInfo(lclNum);
        if (abiInfo.HasAnyStackSegment() && !abiInfo.HasExactlyOneStackSegment())
        {
            return true;
        }
    }
#endif

    return false;
}

/*****************************************************************************
 * Returns our internal varNum for a given IL variable.
 * Asserts assume it is called after lvaTable[] has been set up.
 */

unsigned Compiler::compMapILvarNum(unsigned ILvarNum)
{
    noway_assert(ILvarNum < info.compILlocalsCount || ILvarNum > unsigned(ICorDebugInfo::UNKNOWN_ILNUM));

    unsigned varNum;

    if (ILvarNum == (unsigned)ICorDebugInfo::VARARGS_HND_ILNUM)
    {
        // The varargs cookie is the last argument in lvaTable[]
        noway_assert(info.compIsVarArgs);

        varNum = lvaVarargsHandleArg;
        noway_assert(lvaTable[varNum].lvIsParam);
    }
    else if (ILvarNum == (unsigned)ICorDebugInfo::RETBUF_ILNUM)
    {
        noway_assert(info.compRetBuffArg != BAD_VAR_NUM);
        varNum = info.compRetBuffArg;
    }
    else if (ILvarNum == (unsigned)ICorDebugInfo::TYPECTXT_ILNUM)
    {
        noway_assert(info.compTypeCtxtArg >= 0);
        varNum = info.compTypeCtxtArg;
    }
    else if (ILvarNum < info.compILargsCount)
    {
        // Parameter
        varNum = compMapILargNum(ILvarNum);
        noway_assert(lvaTable[varNum].lvIsParam);
    }
    else if (ILvarNum < info.compILlocalsCount)
    {
        // Local variable
        unsigned lclNum = ILvarNum - info.compILargsCount;
        varNum          = info.compArgsCount + lclNum;
        noway_assert(!lvaTable[varNum].lvIsParam);
    }
    else
    {
        unreached();
    }

    noway_assert(varNum < info.compLocalsCount);
    return varNum;
}

/*****************************************************************************
 * Returns the IL variable number given our internal varNum.
 * Special return values are VARG_ILNUM, RETBUF_ILNUM, TYPECTXT_ILNUM.
 *
 * Returns UNKNOWN_ILNUM if it can't be mapped.
 */

unsigned Compiler::compMap2ILvarNum(unsigned varNum) const
{
    if (compIsForInlining())
    {
        return impInlineInfo->InlinerCompiler->compMap2ILvarNum(varNum);
    }

    noway_assert(varNum < lvaCount);

    if (varNum == info.compRetBuffArg)
    {
        return (unsigned)ICorDebugInfo::RETBUF_ILNUM;
    }

    // Is this a varargs function?
    if (info.compIsVarArgs && varNum == lvaVarargsHandleArg)
    {
        return (unsigned)ICorDebugInfo::VARARGS_HND_ILNUM;
    }

    // We create an extra argument for the type context parameter
    // needed for shared generic code.
    if ((info.compMethodInfo->args.callConv & CORINFO_CALLCONV_PARAMTYPE) && varNum == info.compTypeCtxtArg)
    {
        return (unsigned)ICorDebugInfo::TYPECTXT_ILNUM;
    }

#if FEATURE_FIXED_OUT_ARGS
    if (varNum == lvaOutgoingArgSpaceVar)
    {
        return (unsigned)ICorDebugInfo::UNKNOWN_ILNUM; // Cannot be mapped
    }
#endif // FEATURE_FIXED_OUT_ARGS

    // Now mutate varNum to remove extra parameters from the count.
    if ((info.compMethodInfo->args.callConv & CORINFO_CALLCONV_PARAMTYPE) && varNum > info.compTypeCtxtArg)
    {
        varNum--;
    }

    if (info.compIsVarArgs && varNum > lvaVarargsHandleArg)
    {
        varNum--;
    }

    /* Is there a hidden argument for the return buffer.
       Note that this code works because if the RetBuffArg is not present,
       compRetBuffArg will be BAD_VAR_NUM */
    if (info.compRetBuffArg != BAD_VAR_NUM && varNum > info.compRetBuffArg)
    {
        varNum--;
    }

    if (varNum >= info.compLocalsCount)
    {
        return (unsigned)ICorDebugInfo::UNKNOWN_ILNUM; // Cannot be mapped
    }

    return varNum;
}

/*****************************************************************************
 * Returns true if variable "varNum" may be address-exposed.
 */

bool Compiler::lvaVarAddrExposed(unsigned varNum) const
{
    const LclVarDsc* varDsc = lvaGetDesc(varNum);
    return varDsc->IsAddressExposed();
}

/*****************************************************************************
 * Returns true iff variable "varNum" should not be enregistered (or one of several reasons).
 */

bool Compiler::lvaVarDoNotEnregister(unsigned varNum)
{
    LclVarDsc* varDsc = lvaGetDesc(varNum);
    return varDsc->lvDoNotEnregister;
}

//------------------------------------------------------------------------
// lvInitializeDoNotEnregFlag: a helper to initialize `lvDoNotEnregister` flag
//    for locals that were created before the compiler decided its optimization level.
//
// Assumptions:
//    compEnregLocals() value is finalized and is set to false.
//
void Compiler::lvSetMinOptsDoNotEnreg()
{
    JITDUMP("compEnregLocals() is false, setting doNotEnreg flag for all locals.");
    assert(!compEnregLocals());
    for (unsigned lclNum = 0; lclNum < lvaCount; lclNum++)
    {
        lvaSetVarDoNotEnregister(lclNum DEBUGARG(DoNotEnregisterReason::NoRegVars));
    }
}

//------------------------------------------------------------------------
// StructPromotionHelper constructor.
//
// Arguments:
//   compiler - pointer to a compiler to get access to an allocator, compHandle etc.
//
Compiler::StructPromotionHelper::StructPromotionHelper(Compiler* compiler)
    : compiler(compiler)
    , structPromotionInfo()
{
}

//--------------------------------------------------------------------------------------------
// TryPromoteStructVar - promote struct var if it is possible and profitable.
//
// Arguments:
//   lclNum - struct number to try.
//
// Return value:
//   true if the struct var was promoted.
//
bool Compiler::StructPromotionHelper::TryPromoteStructVar(unsigned lclNum)
{
    if (CanPromoteStructVar(lclNum))
    {
#if 0
            // Often-useful debugging code: if you've narrowed down a struct-promotion problem to a single
            // method, this allows you to select a subset of the vars to promote (by 1-based ordinal number).
            static int structPromoVarNum = 0;
            structPromoVarNum++;
            if (atoi(getenv("structpromovarnumlo")) <= structPromoVarNum && structPromoVarNum <= atoi(getenv("structpromovarnumhi")))
#endif // 0
        if (ShouldPromoteStructVar(lclNum))
        {
            PromoteStructVar(lclNum);
            return true;
        }
    }
    return false;
}

//--------------------------------------------------------------------------------------------
// CanPromoteStructType - checks if the struct type can be promoted.
//
// Arguments:
//   typeHnd - struct handle to check.
//
// Return value:
//   true if the struct type can be promoted.
//
// Notes:
//   The last analyzed type is memorized to skip the check if we ask about the same time again next.
//   However, it was not found profitable to memorize all analyzed types in a map.
//
//   The check initializes only necessary fields in lvaStructPromotionInfo,
//   so if the promotion is rejected early than most fields will be uninitialized.
//
bool Compiler::StructPromotionHelper::CanPromoteStructType(CORINFO_CLASS_HANDLE typeHnd)
{
    assert(typeHnd != nullptr);
    if (!compiler->eeIsValueClass(typeHnd))
    {
        // TODO-ObjectStackAllocation: Enable promotion of fields of stack-allocated objects.
        return false;
    }

    if (structPromotionInfo.typeHnd == typeHnd)
    {
        // Asking for the same type of struct as the last time.
        // Nothing need to be done.
        // Fall through ...
        return structPromotionInfo.canPromote;
    }

    // Analyze this type from scratch.
    structPromotionInfo = lvaStructPromotionInfo(typeHnd);

#if defined(FEATURE_SIMD)
    // getMaxVectorByteLength() represents the size of the largest primitive type that we can struct promote.
    const unsigned maxSize =
        MAX_NumOfFieldsInPromotableStruct * max(compiler->getMaxVectorByteLength(), (uint32_t)sizeof(double));
#else  // !FEATURE_SIMD
    // sizeof(double) represents the size of the largest primitive type that we can struct promote.
    const unsigned maxSize = MAX_NumOfFieldsInPromotableStruct * sizeof(double);
#endif // !FEATURE_SIMD

    // lvaStructFieldInfo.fldOffset is byte-sized and offsets start from 0, so the max size can be 256
    assert(static_cast<unsigned char>(maxSize - 1) == (maxSize - 1));

    // lvaStructFieldInfo.fieldCnt is byte-sized
    assert(static_cast<unsigned char>(MAX_NumOfFieldsInPromotableStruct) == MAX_NumOfFieldsInPromotableStruct);

    COMP_HANDLE compHandle = compiler->info.compCompHnd;

    unsigned structSize = compHandle->getClassSize(typeHnd);
    if (structSize > maxSize)
    {
        return false; // struct is too large
    }

    DWORD typeFlags = compHandle->getClassAttribs(typeHnd);

    if (StructHasOverlappingFields(typeFlags))
    {
        return false;
    }

    if (StructHasIndexableFields(typeFlags))
    {
        return false;
    }

#ifdef TARGET_ARM
    // On ARM, we have a requirement on the struct alignment; see below.
    unsigned structAlignment = roundUp(compHandle->getClassAlignmentRequirement(typeHnd), TARGET_POINTER_SIZE);
#endif // TARGET_ARM

    // At most 1 (root node) + (4 promoted fields) + (each could be a wrapped primitive)
    CORINFO_TYPE_LAYOUT_NODE treeNodes[1 + MAX_NumOfFieldsInPromotableStruct * 2];
    size_t                   numTreeNodes = ArrLen(treeNodes);
    GetTypeLayoutResult      result       = compHandle->getTypeLayout(typeHnd, treeNodes, &numTreeNodes);

    if ((result != GetTypeLayoutResult::Success) || (numTreeNodes <= 1))
    {
        return false;
    }

    assert(treeNodes[0].size == structSize);

    structPromotionInfo.fieldCnt = 0;

    unsigned fieldsSize = 0;

    // Some notes on the following:
    // 1. At most MAX_NumOfFieldsInPromotableStruct fields can be promoted
    // 2. Recursive promotion is not enabled as the rest of the JIT cannot
    //    handle some of the patterns produced efficiently
    // 3. The exception to the above is structs wrapping primitive types; we do
    //    support promoting those, but only through one layer of nesting (as a
    //    quirk -- this can probably be relaxed).

    for (size_t i = 1; i < numTreeNodes;)
    {
        if (structPromotionInfo.fieldCnt >= MAX_NumOfFieldsInPromotableStruct)
        {
            return false;
        }

        const CORINFO_TYPE_LAYOUT_NODE& node = treeNodes[i];
        assert(node.parent == 0);
        lvaStructFieldInfo& promField = structPromotionInfo.fields[structPromotionInfo.fieldCnt];
        INDEBUG(promField.diagFldHnd = node.diagFieldHnd);

        // Ensured by assertion on size above.
        assert(FitsIn<decltype(promField.fldOffset)>(node.offset));
        promField.fldOffset = (uint8_t)node.offset;

        promField.fldOrdinal = structPromotionInfo.fieldCnt;
        promField.fldSize    = node.size;

        structPromotionInfo.fieldCnt++;

        if (node.type == CORINFO_TYPE_VALUECLASS)
        {
            var_types fldType = TryPromoteValueClassAsPrimitive(treeNodes, numTreeNodes, i);
            if (fldType == TYP_UNDEF)
            {
                return false;
            }

            promField.fldType        = fldType;
            promField.fldSIMDTypeHnd = node.simdTypeHnd;
            AdvanceSubTree(treeNodes, numTreeNodes, &i);
        }
        else
        {
            promField.fldType = JITtype2varType(node.type);
            i++;
        }

        fieldsSize += promField.fldSize;

        if ((promField.fldOffset % promField.fldSize) != 0)
        {
            // The code in Compiler::genPushArgList that reconstitutes
            // struct values on the stack from promoted fields expects
            // those fields to be at their natural alignment.
            return false;
        }

        noway_assert(promField.fldOffset + promField.fldSize <= structSize);

#ifdef TARGET_ARM
        // On ARM, for struct types that don't use explicit layout, the alignment of the struct is
        // at least the max alignment of its fields.  We take advantage of this invariant in struct promotion,
        // so verify it here.
        if (promField.fldSize > structAlignment)
        {
            // Don't promote vars whose struct types violates the invariant.  (Alignment == size for primitives.)
            return false;
        }
#endif // TARGET_ARM
    }

    if (fieldsSize != treeNodes[0].size)
    {
        structPromotionInfo.containsHoles = true;

        if (treeNodes[0].hasSignificantPadding)
        {
            // Struct has significant data not covered by fields we would promote;
            // this would typically result in dependent promotion, so leave this
            // struct to physical promotion.
            return false;
        }
    }

    // Cool, this struct is promotable.

    structPromotionInfo.canPromote = true;
    return true;
}

//--------------------------------------------------------------------------------------------
// TryPromoteValueClassAsPrimitive - Attempt to promote a value type as a primitive type.
//
// Arguments:
//   treeNodes    - Layout tree
//   maxTreeNodes - Size of 'treeNodes'
//   index        - Index of layout tree node corresponding to the value class
//
// Return value:
//   Primitive type to promote the field as.
//
var_types Compiler::StructPromotionHelper::TryPromoteValueClassAsPrimitive(CORINFO_TYPE_LAYOUT_NODE* treeNodes,
                                                                           size_t                    maxTreeNodes,
                                                                           size_t                    index)
{
    assert(index < maxTreeNodes);
    CORINFO_TYPE_LAYOUT_NODE& node = treeNodes[index];
    assert(node.type == CORINFO_TYPE_VALUECLASS);

    if (node.simdTypeHnd != NO_CLASS_HANDLE)
    {
        const char* namespaceName = nullptr;
        const char* className = compiler->info.compCompHnd->getClassNameFromMetadata(node.simdTypeHnd, &namespaceName);

#ifdef FEATURE_SIMD
        if (compiler->isRuntimeIntrinsicsNamespace(namespaceName) || compiler->isNumericsNamespace(namespaceName))
        {
            unsigned    simdSize;
            CorInfoType simdBaseJitType = compiler->getBaseJitTypeAndSizeOfSIMDType(node.simdTypeHnd, &simdSize);
            // We will only promote fields of SIMD types that fit into a SIMD register.
            if (simdBaseJitType != CORINFO_TYPE_UNDEF)
            {
                if (compiler->structSizeMightRepresentSIMDType(simdSize))
                {
                    return compiler->getSIMDTypeForSize(simdSize);
                }
            }
        }
#endif

#ifdef TARGET_64BIT
        // TODO-Quirk: Vector64 is a SIMD type with one 64-bit field, so when
        // compiler->usesSIMDTypes() == false, it used to be promoted as a long
        // field.
        if (compiler->isRuntimeIntrinsicsNamespace(namespaceName) && (strcmp(className, "Vector64`1") == 0))
        {
            return TYP_LONG;
        }
#endif
    }

    // Check for a single primitive wrapper.
    if (node.numFields != 1)
    {
        return TYP_UNDEF;
    }

    if (index + 1 >= maxTreeNodes)
    {
        return TYP_UNDEF;
    }

    CORINFO_TYPE_LAYOUT_NODE& primNode = treeNodes[index + 1];

    // Do not promote if the field is not a primitive.
    // TODO-CQ: We could likely permit recursive primitive wrappers here quite easily.
    if (primNode.type == CORINFO_TYPE_VALUECLASS)
    {
        return TYP_UNDEF;
    }

    // Do not promote if the single field is not aligned at its natural boundary within
    // the struct field.
    if (primNode.offset != node.offset)
    {
        return TYP_UNDEF;
    }

    // Insist this wrapped field occupies all of its parent storage.
    if (primNode.size != node.size)
    {
        JITDUMP("Promotion blocked: struct contains struct field with one field,"
                " but that field is not the same size as its parent.\n");
        return TYP_UNDEF;
    }

    // Only promote up to pointer sized fields.
    // TODO-CQ: Right now we only promote an actual SIMD typed field, which would cause
    // a nested SIMD type to fail promotion.
    if (primNode.size > TARGET_POINTER_SIZE)
    {
        JITDUMP("Promotion blocked: struct contains struct field with one field,"
                " but that field has invalid size.\n");
        return TYP_UNDEF;
    }

    if ((primNode.size != TARGET_POINTER_SIZE) && ((node.offset % primNode.size) != 0))
    {
        JITDUMP("Promotion blocked: struct contains struct field with one field,"
                " but the outer struct offset %u is not a multiple of the inner field size %u.\n",
                node.offset, primNode.size);
        return TYP_UNDEF;
    }

    return JITtype2varType(primNode.type);
}

//--------------------------------------------------------------------------------------------
// AdvanceSubTree - Skip over a tree node and all its children.
//
// Arguments:
//   treeNodes    - array of type layout nodes, stored in preorder.
//   maxTreeNodes - size of 'treeNodes'
//   index        - [in, out] Index pointing to root of subtree to skip.
//
// Remarks:
//   Requires the tree nodes to be stored in preorder (as guaranteed by getTypeLayout).
//
void Compiler::StructPromotionHelper::AdvanceSubTree(CORINFO_TYPE_LAYOUT_NODE* treeNodes,
                                                     size_t                    maxTreeNodes,
                                                     size_t*                   index)
{
    size_t parIndex = *index;
    (*index)++;
    while ((*index < maxTreeNodes) && (treeNodes[*index].parent >= parIndex))
    {
        (*index)++;
    }
}

//--------------------------------------------------------------------------------------------
// CanPromoteStructVar - checks if the struct can be promoted.
//
// Arguments:
//   lclNum - struct number to check.
//
// Return value:
//   true if the struct var can be promoted.
//
bool Compiler::StructPromotionHelper::CanPromoteStructVar(unsigned lclNum)
{
    LclVarDsc* varDsc = compiler->lvaGetDesc(lclNum);

    assert(varTypeIsStruct(varDsc));
    assert(!varDsc->lvPromoted); // Don't ask again :)

    // If this lclVar is used in a SIMD intrinsic, then we don't want to struct promote it.
    // Note, however, that SIMD lclVars that are NOT used in a SIMD intrinsic may be
    // profitably promoted.
    if (varDsc->lvIsUsedInSIMDIntrinsic())
    {
        JITDUMP("  struct promotion of V%02u is disabled because lvIsUsedInSIMDIntrinsic()\n", lclNum);
        return false;
    }

    // Reject struct promotion of parameters when -GS stack reordering is enabled
    // as we could introduce shadow copies of them.
    if (varDsc->lvIsParam && compiler->compGSReorderStackLayout)
    {
        JITDUMP("  struct promotion of V%02u is disabled because lvIsParam and compGSReorderStackLayout\n", lclNum);
        return false;
    }

    if (varDsc->lvIsParam && compiler->fgNoStructParamPromotion)
    {
        JITDUMP("  struct promotion of V%02u is disabled by fgNoStructParamPromotion\n", lclNum);
        return false;
    }

    if (!compiler->lvaEnregMultiRegVars && varDsc->lvIsMultiRegArgOrRet())
    {
        JITDUMP("  struct promotion of V%02u is disabled because lvIsMultiRegArgOrRet()\n", lclNum);
        return false;
    }

    // If the local was exposed at Tier0, we currently have to assume it's aliased for OSR.
    //
    if (compiler->lvaIsOSRLocal(lclNum) && compiler->info.compPatchpointInfo->IsExposed(lclNum))
    {
        JITDUMP("  struct promotion of V%02u is disabled because it is an exposed OSR local\n", lclNum);
        return false;
    }

    if (varDsc->lvDoNotEnregister)
    {
        // Promoting structs that are marked DNER will result in dependent
        // promotion. Allow physical promotion to handle these.
        JITDUMP("  struct promotion of V%02u is disabled because it has already been marked DNER\n", lclNum);
        return false;
    }

    if (varDsc->GetLayout()->IsBlockLayout())
    {
        JITDUMP("  struct promotion of V%02u is disabled because it has block layout\n", lclNum);
        return false;
    }

    if (varDsc->lvStackAllocatedBox)
    {
        JITDUMP("  struct promotion of V%02u is disabled because it is a stack allocated box\n", lclNum);
        return false;
    }

#ifdef SWIFT_SUPPORT
    // Swift structs are not passed in a way that match their layout and
    // require reassembling on the local stack frame. Skip promotion for these
    // (which would result in dependent promotion anyway).
    if ((compiler->info.compCallConv == CorInfoCallConvExtension::Swift) && varDsc->lvIsParam)
    {
        JITDUMP("  struct promotion of V%02u is disabled because it is a parameter to a Swift function");
        return false;
    }
#endif

    CORINFO_CLASS_HANDLE typeHnd = varDsc->GetLayout()->GetClassHandle();
    assert(typeHnd != NO_CLASS_HANDLE);

    bool canPromote = CanPromoteStructType(typeHnd);
    if (canPromote && varDsc->lvIsMultiRegArgOrRet())
    {
        unsigned fieldCnt = structPromotionInfo.fieldCnt;
        if (fieldCnt > MAX_MULTIREG_COUNT)
        {
            canPromote = false;
        }
#if defined(TARGET_ARMARCH) || defined(TARGET_LOONGARCH64) || defined(TARGET_RISCV64)
        else
        {
            for (unsigned i = 0; canPromote && (i < fieldCnt); i++)
            {
                var_types fieldType = structPromotionInfo.fields[i].fldType;
                // Non-HFA structs are always passed in general purpose registers.
                // If there are any floating point fields, don't promote for now.
                // Likewise, since HVA structs are passed in SIMD registers
                // promotion of non FP or SIMD type fields is disallowed.
                // TODO-1stClassStructs: add support in Lowering and prolog generation
                // to enable promoting these types.
                if (varDsc->lvIsParam && (varDsc->lvIsHfa() != varTypeUsesFloatReg(fieldType)))
                {
                    canPromote = false;
                }
#if defined(FEATURE_SIMD)
                // If we have a register-passed struct with mixed non-opaque SIMD types (i.e. with defined fields)
                // and non-SIMD types, we don't currently handle that case in the prolog, so we can't promote.
                else if ((fieldCnt > 1) && varTypeIsStruct(fieldType) &&
                         (structPromotionInfo.fields[i].fldSIMDTypeHnd != NO_CLASS_HANDLE) &&
                         !compiler->isOpaqueSIMDType(structPromotionInfo.fields[i].fldSIMDTypeHnd))
                {
                    canPromote = false;
                }
#endif // FEATURE_SIMD
            }
        }
#elif defined(UNIX_AMD64_ABI)
        else
        {
            SortStructFields();
            // Only promote if the field types match the registers, unless we have a single SIMD field.
            SYSTEMV_AMD64_CORINFO_STRUCT_REG_PASSING_DESCRIPTOR structDesc;
            compiler->eeGetSystemVAmd64PassStructInRegisterDescriptor(typeHnd, &structDesc);
            unsigned regCount = structDesc.eightByteCount;
            if ((structPromotionInfo.fieldCnt == 1) && varTypeIsSIMD(structPromotionInfo.fields[0].fldType))
            {
                // Allow the case of promoting a single SIMD field, even if there are multiple registers.
                // We will fix this up in the prolog.
            }
            else if (structPromotionInfo.fieldCnt != regCount)
            {
                canPromote = false;
            }
            else
            {
                for (unsigned i = 0; canPromote && (i < regCount); i++)
                {
                    lvaStructFieldInfo* fieldInfo = &(structPromotionInfo.fields[i]);
                    var_types           fieldType = fieldInfo->fldType;
                    // We don't currently support passing SIMD types in registers.
                    if (varTypeIsSIMD(fieldType))
                    {
                        canPromote = false;
                    }
                    else if (varTypeUsesFloatReg(fieldType) !=
                             (structDesc.eightByteClassifications[i] == SystemVClassificationTypeSSE))
                    {
                        canPromote = false;
                    }
                }
            }
        }
#endif // UNIX_AMD64_ABI
    }
    return canPromote;
}

//--------------------------------------------------------------------------------------------
// ShouldPromoteStructVar - Should a struct var be promoted if it can be promoted?
// This routine mainly performs profitability checks.  Right now it also has
// some correctness checks due to limitations of down-stream phases.
//
// Arguments:
//   lclNum - struct local number;
//
// Return value:
//   true if the struct should be promoted.
//
bool Compiler::StructPromotionHelper::ShouldPromoteStructVar(unsigned lclNum)
{
    LclVarDsc* varDsc = compiler->lvaGetDesc(lclNum);
    assert(varTypeIsStruct(varDsc));
    assert(varDsc->GetLayout()->GetClassHandle() == structPromotionInfo.typeHnd);
    assert(structPromotionInfo.canPromote);

    bool shouldPromote = true;

    // We *can* promote; *should* we promote?
    // We should only do so if promotion has potential savings.  One source of savings
    // is if a field of the struct is accessed, since this access will be turned into
    // an access of the corresponding promoted field variable.  Even if there are no
    // field accesses, but only block-level operations on the whole struct, if the struct
    // has only one or two fields, then doing those block operations field-wise is probably faster
    // than doing a whole-variable block operation (e.g., a hardware "copy loop" on x86).
    // Struct promotion also provides the following benefits: reduce stack frame size,
    // reduce the need for zero init of stack frame and fine grained constant/copy prop.
    // Asm diffs indicate that promoting structs up to 3 fields is a net size win.
    // So if no fields are accessed independently, and there are four or more fields,
    // then do not promote.
    //
    // TODO: Ideally we would want to consider the impact of whether the struct is
    // passed as a parameter or assigned the return value of a call. Because once promoted,
    // struct copying is done by field by field store instead of a more efficient
    // rep.stos or xmm reg based copy.
    if (structPromotionInfo.fieldCnt > 3 && !varDsc->lvFieldAccessed)
    {
        JITDUMP("Not promoting promotable struct local V%02u: #fields = %d, fieldAccessed = %d.\n", lclNum,
                structPromotionInfo.fieldCnt, varDsc->lvFieldAccessed);
        shouldPromote = false;
    }
#if defined(TARGET_LOONGARCH64) || defined(TARGET_RISCV64)
    else if ((structPromotionInfo.fieldCnt == 2) && (varTypeIsFloating(structPromotionInfo.fields[0].fldType) ||
                                                     varTypeIsFloating(structPromotionInfo.fields[1].fldType)))
    {
        // TODO-LoongArch64 - struct passed by float registers.
        JITDUMP("Not promoting promotable struct local V%02u: #fields = %d because it is a struct with "
                "float field(s).\n",
                lclNum, structPromotionInfo.fieldCnt);
        shouldPromote = false;
    }
#endif // TARGET_LOONGARCH64 || TARGET_RISCV64
    else if (varDsc->lvIsParam && !compiler->lvaIsImplicitByRefLocal(lclNum) && !varDsc->lvIsHfa())
    {
#if FEATURE_MULTIREG_STRUCT_PROMOTE
        // Is this a variable holding a value with exactly two fields passed in
        // multiple registers?
        if (compiler->lvaIsMultiregStruct(varDsc, compiler->info.compIsVarArgs))
        {
            if ((structPromotionInfo.fieldCnt != 2) &&
                !((structPromotionInfo.fieldCnt == 1) && varTypeIsSIMD(structPromotionInfo.fields[0].fldType)))
            {
                JITDUMP("Not promoting multireg struct local V%02u, because lvIsParam is true, #fields != 2 and it's "
                        "not a single SIMD.\n",
                        lclNum);
                shouldPromote = false;
            }
#if defined(TARGET_LOONGARCH64) || defined(TARGET_RISCV64)
            else if (varDsc->lvIsSplit)
            {
                JITDUMP("Not promoting multireg struct local V%02u, because it is splitted.\n", lclNum);
                shouldPromote = false;
            }
#endif // TARGET_LOONGARCH64 || TARGET_RISCV64
        }
        else
#endif // !FEATURE_MULTIREG_STRUCT_PROMOTE

            // TODO-PERF - Implement struct promotion for incoming single-register structs.
            //             Also the implementation of jmp uses the 4 byte move to store
            //             byte parameters to the stack, so that if we have a byte field
            //             with something else occupying the same 4-byte slot, it will
            //             overwrite other fields.
            if (structPromotionInfo.fieldCnt != 1)
            {
                JITDUMP("Not promoting promotable struct local V%02u, because lvIsParam is true and #fields = "
                        "%d.\n",
                        lclNum, structPromotionInfo.fieldCnt);
                shouldPromote = false;
            }
    }
    else if ((lclNum == compiler->genReturnLocal) && (structPromotionInfo.fieldCnt > 1))
    {
        // TODO-1stClassStructs: a temporary solution to keep diffs small, it will be fixed later.
        shouldPromote = false;
    }
#if defined(DEBUG)
    else if (compiler->compPromoteFewerStructs(lclNum))
    {
        // Do not promote some structs, that can be promoted, to stress promoted/unpromoted moves.
        JITDUMP("Not promoting promotable struct local V%02u, because of STRESS_PROMOTE_FEWER_STRUCTS\n", lclNum);
        shouldPromote = false;
    }
#endif

    //
    // If the lvRefCnt is zero and we have a struct promoted parameter we can end up with an extra store of
    // the incoming register into the stack frame slot.
    // In that case, we would like to avoid promortion.
    // However we haven't yet computed the lvRefCnt values so we can't do that.
    //

    return shouldPromote;
}

//--------------------------------------------------------------------------------------------
// SortStructFields - sort the fields according to the increasing order of the field offset.
//
// Notes:
//   This is needed because the fields need to be pushed on stack (when referenced as a struct) in offset order.
//
void Compiler::StructPromotionHelper::SortStructFields()
{
    if (!structPromotionInfo.fieldsSorted)
    {
        jitstd::sort(structPromotionInfo.fields, structPromotionInfo.fields + structPromotionInfo.fieldCnt,
                     [](const lvaStructFieldInfo& lhs, const lvaStructFieldInfo& rhs) {
            return lhs.fldOffset < rhs.fldOffset;
        });
        structPromotionInfo.fieldsSorted = true;
    }
}

//--------------------------------------------------------------------------------------------
// PromoteStructVar - promote struct variable.
//
// Arguments:
//   lclNum - struct local number;
//
void Compiler::StructPromotionHelper::PromoteStructVar(unsigned lclNum)
{
    LclVarDsc* varDsc = compiler->lvaGetDesc(lclNum);

    // We should never see a reg-sized non-field-addressed struct here.
    assert(!varDsc->lvRegStruct);

    assert(varDsc->GetLayout()->GetClassHandle() == structPromotionInfo.typeHnd);
    assert(structPromotionInfo.canPromote);

    varDsc->lvFieldCnt      = structPromotionInfo.fieldCnt;
    varDsc->lvFieldLclStart = compiler->lvaCount;
    varDsc->lvPromoted      = true;
    varDsc->lvContainsHoles = structPromotionInfo.containsHoles;

#ifdef DEBUG
    // Don't stress this in LCL_FLD stress.
    varDsc->lvKeepType = 1;
#endif

#ifdef DEBUG
    if (compiler->verbose)
    {
        printf("\nPromoting struct local V%02u (%s):", lclNum,
               compiler->eeGetClassName(varDsc->GetLayout()->GetClassHandle()));
    }
#endif

    SortStructFields();

    for (unsigned index = 0; index < structPromotionInfo.fieldCnt; ++index)
    {
        const lvaStructFieldInfo* pFieldInfo = &structPromotionInfo.fields[index];

        if (!varTypeUsesIntReg(pFieldInfo->fldType))
        {
            // Whenever we promote a struct that contains a floating point field
            // it's possible we transition from a method that originally only had integer
            // local vars to start having FP.  We have to communicate this through this flag
            // since LSRA later on will use this flag to determine whether or not to track FP register sets.
            compiler->compFloatingPointUsed = true;
        }

        // Now grab the temp for the field local.

#ifdef DEBUG
        char        fieldNameBuffer[128];
        const char* fieldName =
            compiler->eeGetFieldName(pFieldInfo->diagFldHnd, false, fieldNameBuffer, sizeof(fieldNameBuffer));

        const char* bufp =
            compiler->printfAlloc("field V%02u.%s (fldOffset=0x%x)", lclNum, fieldName, pFieldInfo->fldOffset);

        if (index > 0)
        {
            noway_assert(pFieldInfo->fldOffset > (pFieldInfo - 1)->fldOffset);
        }
#endif

        // Lifetime of field locals might span multiple BBs, so they must be long lifetime temps.
        const unsigned varNum = compiler->lvaGrabTemp(false DEBUGARG(bufp));

        // lvaGrabTemp can reallocate the lvaTable, so
        // refresh the cached varDsc for lclNum.
        varDsc = compiler->lvaGetDesc(lclNum);

        LclVarDsc* fieldVarDsc           = compiler->lvaGetDesc(varNum);
        fieldVarDsc->lvType              = pFieldInfo->fldType;
        fieldVarDsc->lvIsStructField     = true;
        fieldVarDsc->lvFldOffset         = pFieldInfo->fldOffset;
        fieldVarDsc->lvFldOrdinal        = pFieldInfo->fldOrdinal;
        fieldVarDsc->lvParentLcl         = lclNum;
        fieldVarDsc->lvIsParam           = varDsc->lvIsParam;
        fieldVarDsc->lvIsOSRLocal        = varDsc->lvIsOSRLocal;
        fieldVarDsc->lvIsOSRExposedLocal = varDsc->lvIsOSRExposedLocal;

        if (varDsc->IsSpan() && fieldVarDsc->lvFldOffset == OFFSETOF__CORINFO_Span__length)
        {
            fieldVarDsc->SetIsNeverNegative(true);
        }

        // This new local may be the first time we've seen a long typed local.
        if (fieldVarDsc->lvType == TYP_LONG)
        {
            compiler->compLongUsed = true;
        }

#if FEATURE_IMPLICIT_BYREFS
        // Reset the implicitByRef flag.
        fieldVarDsc->lvIsImplicitByRef = 0;
#endif // FEATURE_IMPLICIT_BYREFS

        // Do we have a parameter that can be enregistered?
        //
        if (varDsc->lvIsRegArg)
        {
            fieldVarDsc->lvIsRegArg = true;
            regNumber parentArgReg  = varDsc->GetArgReg();
#if FEATURE_MULTIREG_ARGS
            if (!compiler->lvaIsImplicitByRefLocal(lclNum))
            {
#ifdef UNIX_AMD64_ABI
                if (varTypeIsSIMD(fieldVarDsc) && (varDsc->lvFieldCnt == 1))
                {
                    // This SIMD typed field may be passed in multiple registers.
                    fieldVarDsc->SetArgReg(parentArgReg);
                    fieldVarDsc->SetOtherArgReg(varDsc->GetOtherArgReg());
                }
                else
#endif // UNIX_AMD64_ABI
                {
                    regNumber fieldRegNum;
                    if (index == 0)
                    {
                        fieldRegNum = parentArgReg;
                    }
                    else if (varDsc->lvIsHfa())
                    {
                        unsigned regIncrement = fieldVarDsc->lvFldOrdinal;
#ifdef TARGET_ARM
                        // TODO: Need to determine if/how to handle split args.
                        if (varDsc->GetHfaType() == TYP_DOUBLE)
                        {
                            regIncrement *= 2;
                        }
#endif // TARGET_ARM
                        fieldRegNum = (regNumber)(parentArgReg + regIncrement);
                    }
                    else
                    {
                        assert(index == 1);
                        fieldRegNum = varDsc->GetOtherArgReg();
                    }
                    fieldVarDsc->SetArgReg(fieldRegNum);
                }
            }
            else
#endif // FEATURE_MULTIREG_ARGS && defined(FEATURE_SIMD)
            {
                fieldVarDsc->SetArgReg(parentArgReg);
            }
        }

#ifdef FEATURE_SIMD
        if (varTypeIsSIMD(pFieldInfo->fldType))
        {
            // We will not recursively promote this, so mark it as 'lvRegStruct' (note that we wouldn't
            // be promoting this if we didn't think it could be enregistered.
            fieldVarDsc->lvRegStruct = true;

            // SIMD types may be HFAs so we need to set the correct state on
            // the promoted fields to get the right ABI treatment in the
            // backend.
            if (GlobalJitOptions::compFeatureHfa && (pFieldInfo->fldSize <= MAX_PASS_MULTIREG_BYTES))
            {
                // hfaType is set to float, double or SIMD type if it is an HFA, otherwise TYP_UNDEF
                var_types hfaType = compiler->GetHfaType(pFieldInfo->fldSIMDTypeHnd);
                if (varTypeIsValidHfaType(hfaType))
                {
                    fieldVarDsc->SetHfaType(hfaType);
                    fieldVarDsc->lvIsMultiRegArg = (varDsc->lvIsMultiRegArg != 0) && (fieldVarDsc->lvHfaSlots() > 1);
                }
            }
        }
#endif // FEATURE_SIMD

#ifdef DEBUG
        // This temporary should not be converted to a double in stress mode,
        // because we introduce assigns to it after the stress conversion
        fieldVarDsc->lvKeepType = 1;
#endif
    }
}

//--------------------------------------------------------------------------------------------
// lvaGetFieldLocal - returns the local var index for a promoted field in a promoted struct var.
//
// Arguments:
//   varDsc    - the promoted struct var descriptor;
//   fldOffset - field offset in the struct.
//
// Return value:
//   the index of the local that represents this field.
//
unsigned Compiler::lvaGetFieldLocal(const LclVarDsc* varDsc, unsigned int fldOffset)
{
    noway_assert(varTypeIsStruct(varDsc));
    noway_assert(varDsc->lvPromoted);

    for (unsigned i = varDsc->lvFieldLclStart; i < varDsc->lvFieldLclStart + varDsc->lvFieldCnt; ++i)
    {
        noway_assert(lvaTable[i].lvIsStructField);
        noway_assert(lvaTable[i].lvParentLcl == (unsigned)(varDsc - lvaTable));
        if (lvaTable[i].lvFldOffset == fldOffset)
        {
            return i;
        }
    }

    // This is the not-found error return path, the caller should check for BAD_VAR_NUM
    return BAD_VAR_NUM;
}

/*****************************************************************************
 *
 *  Set the local var "varNum" as address-exposed.
 *  If this is a promoted struct, label it's fields the same way.
 */

void Compiler::lvaSetVarAddrExposed(unsigned varNum DEBUGARG(AddressExposedReason reason))
{
    LclVarDsc* varDsc = lvaGetDesc(varNum);
    assert(!varDsc->lvIsStructField);

    varDsc->SetAddressExposed(true DEBUGARG(reason));

    if (varDsc->lvPromoted)
    {
        noway_assert(varTypeIsStruct(varDsc));

        for (unsigned i = varDsc->lvFieldLclStart; i < varDsc->lvFieldLclStart + varDsc->lvFieldCnt; ++i)
        {
            noway_assert(lvaTable[i].lvIsStructField);
            lvaTable[i].SetAddressExposed(true DEBUGARG(AddressExposedReason::PARENT_EXPOSED));
            lvaSetVarDoNotEnregister(i DEBUGARG(DoNotEnregisterReason::AddrExposed));
        }
    }

    lvaSetVarDoNotEnregister(varNum DEBUGARG(DoNotEnregisterReason::AddrExposed));
}

//------------------------------------------------------------------------
// lvaSetHiddenBufferStructArg: Set the local var "varNum" as hidden buffer struct arg.
//
// Arguments:
//    varNum - the varNum of the local
//
// Notes:
//    Most ABIs "return" large structures via return buffers, where the callee takes an address as the
//    argument, and writes the result to it. This presents a problem: ordinarily, addresses of locals
//    that escape to calls leave the local in question address-exposed. For this very special case of
//    a return buffer, however, it is known that the callee will not do anything with it except write
//    to it, once. As such, we handle addresses of locals that represent return buffers specially: we
//    *do not* mark the local address-exposed and treat the call much like a local store node throughout
//    the compilation.
//
void Compiler::lvaSetHiddenBufferStructArg(unsigned varNum)
{
    LclVarDsc* varDsc = lvaGetDesc(varNum);

#ifdef DEBUG
    varDsc->SetHiddenBufferStructArg(true);
#endif

    if (varDsc->lvPromoted)
    {
        noway_assert(varTypeIsStruct(varDsc));

        for (unsigned i = varDsc->lvFieldLclStart; i < varDsc->lvFieldLclStart + varDsc->lvFieldCnt; ++i)
        {
            noway_assert(lvaTable[i].lvIsStructField);
#ifdef DEBUG
            lvaTable[i].SetHiddenBufferStructArg(true);
#endif

            lvaSetVarDoNotEnregister(i DEBUGARG(DoNotEnregisterReason::HiddenBufferStructArg));
        }
    }

    lvaSetVarDoNotEnregister(varNum DEBUGARG(DoNotEnregisterReason::HiddenBufferStructArg));
}

//------------------------------------------------------------------------
// lvaSetVarLiveInOutOfHandler: Set the local varNum as being live in and/or out of a handler
//
// Arguments:
//    varNum - the varNum of the local
//
void Compiler::lvaSetVarLiveInOutOfHandler(unsigned varNum)
{
    LclVarDsc* varDsc = lvaGetDesc(varNum);

    varDsc->lvLiveInOutOfHndlr = 1;

    if (varDsc->lvPromoted)
    {
        noway_assert(varTypeIsStruct(varDsc));

        for (unsigned i = varDsc->lvFieldLclStart; i < varDsc->lvFieldLclStart + varDsc->lvFieldCnt; ++i)
        {
            noway_assert(lvaTable[i].lvIsStructField);
            lvaTable[i].lvLiveInOutOfHndlr = 1;
            // For now, only enregister an EH Var if it is a single def and whose refCnt > 1.
            if (!lvaEnregEHVars || !lvaTable[i].lvSingleDefRegCandidate || lvaTable[i].lvRefCnt() <= 1)
            {
                lvaSetVarDoNotEnregister(i DEBUGARG(DoNotEnregisterReason::LiveInOutOfHandler));
            }
        }
    }

    // For now, only enregister an EH Var if it is a single def and whose refCnt > 1.
    if (!lvaEnregEHVars || !varDsc->lvSingleDefRegCandidate || varDsc->lvRefCnt() <= 1)
    {
        lvaSetVarDoNotEnregister(varNum DEBUGARG(DoNotEnregisterReason::LiveInOutOfHandler));
    }
#ifdef JIT32_GCENCODER
    else if (lvaKeepAliveAndReportThis() && (varNum == info.compThisArg))
    {
        // For the JIT32_GCENCODER, when lvaKeepAliveAndReportThis is true, we must either keep the "this" pointer
        // in the same register for the entire method, or keep it on the stack. If it is EH-exposed, we can't ever
        // keep it in a register, since it must also be live on the stack. Therefore, we won't attempt to allocate it.
        lvaSetVarDoNotEnregister(varNum DEBUGARG(DoNotEnregisterReason::LiveInOutOfHandler));
    }
#endif // JIT32_GCENCODER
}

/*****************************************************************************
 *
 *  Record that the local var "varNum" should not be enregistered (for one of several reasons.)
 */

void Compiler::lvaSetVarDoNotEnregister(unsigned varNum DEBUGARG(DoNotEnregisterReason reason))
{
    LclVarDsc* varDsc = lvaGetDesc(varNum);

    const bool wasAlreadyMarkedDoNotEnreg = (varDsc->lvDoNotEnregister == 1);
    varDsc->lvDoNotEnregister             = 1;

#ifdef DEBUG
    if (!wasAlreadyMarkedDoNotEnreg)
    {
        varDsc->SetDoNotEnregReason(reason);
    }

    if (verbose)
    {
        printf("\nLocal V%02u should not be enregistered because: ", varNum);
    }

    switch (reason)
    {
        case DoNotEnregisterReason::AddrExposed:
            JITDUMP("it is address exposed\n");
            assert(varDsc->IsAddressExposed());
            break;
        case DoNotEnregisterReason::HiddenBufferStructArg:
            JITDUMP("it is hidden buffer struct arg\n");
            break;
        case DoNotEnregisterReason::DontEnregStructs:
            JITDUMP("struct enregistration is disabled\n");
            assert(varTypeIsStruct(varDsc));
            break;
        case DoNotEnregisterReason::NotRegSizeStruct:
            JITDUMP("struct size does not match reg size\n");
            assert(varTypeIsStruct(varDsc));
            break;
        case DoNotEnregisterReason::LocalField:
            JITDUMP("was accessed as a local field\n");
            break;
        case DoNotEnregisterReason::VMNeedsStackAddr:
            JITDUMP("VM needs stack addr\n");
            break;
        case DoNotEnregisterReason::LiveInOutOfHandler:
            JITDUMP("live in/out of a handler\n");
            varDsc->lvLiveInOutOfHndlr = 1;
            break;
        case DoNotEnregisterReason::BlockOp:
            JITDUMP("written/read in a block op\n");
            break;
        case DoNotEnregisterReason::IsStructArg:
            if (varTypeIsStruct(varDsc))
            {
                JITDUMP("it is a struct arg\n");
            }
            else
            {
                JITDUMP("it is reinterpreted as a struct arg\n");
            }
            break;
        case DoNotEnregisterReason::DepField:
            JITDUMP("field of a dependently promoted struct\n");
            assert(varDsc->lvIsStructField && (lvaGetParentPromotionType(varNum) != PROMOTION_TYPE_INDEPENDENT));
            break;
        case DoNotEnregisterReason::NoRegVars:
            JITDUMP("opts.compFlags & CLFLG_REGVAR is not set\n");
            assert(!compEnregLocals());
            break;
#if !defined(TARGET_64BIT)
        case DoNotEnregisterReason::LongParamField:
            JITDUMP("it is a decomposed field of a long parameter\n");
            break;
#endif
#ifdef JIT32_GCENCODER
        case DoNotEnregisterReason::PinningRef:
            JITDUMP("pinning ref\n");
            assert(varDsc->lvPinned);
            break;
#endif
        case DoNotEnregisterReason::LclAddrNode:
            JITDUMP("LclAddrVar/Fld takes the address of this node\n");
            break;

        case DoNotEnregisterReason::CastTakesAddr:
            JITDUMP("cast takes addr\n");
            break;

        case DoNotEnregisterReason::StoreBlkSrc:
            JITDUMP("the local is used as store block src\n");
            break;

        case DoNotEnregisterReason::SwizzleArg:
            JITDUMP("SwizzleArg\n");
            break;

        case DoNotEnregisterReason::BlockOpRet:
            JITDUMP("return uses a block op\n");
            break;

        case DoNotEnregisterReason::ReturnSpCheck:
            JITDUMP("Used for SP check on return\n");
            break;

        case DoNotEnregisterReason::CallSpCheck:
            JITDUMP("Used for SP check on call\n");
            break;

        case DoNotEnregisterReason::SimdUserForcesDep:
            JITDUMP("Promoted struct used by a SIMD/HWI node\n");
            break;

        default:
            unreached();
            break;
    }
#endif
}

//------------------------------------------------------------------------
// lvaIsArgAccessedViaVarArgsCookie: Check if a parameter has to be accessed
// indirectly via the varargs cookie.
//
// Arguments:
//    lclNum - The local in question
//
// Return Value:
//    True if it does.
//
// Remarks:
//    Parameters passed on the stack in x86 varargs methods require special
//    treatment for accesses and GC as their offsets are not known at compile
//    time.
//
bool Compiler::lvaIsArgAccessedViaVarArgsCookie(unsigned lclNum)
{
#ifdef TARGET_X86
    if (!info.compIsVarArgs)
    {
        return false;
    }

    LclVarDsc* varDsc = lvaGetDesc(lclNum);
    if (!varDsc->lvIsParam || (lclNum == lvaVarargsHandleArg))
    {
        return false;
    }

    const ABIPassingInformation& abiInfo = lvaGetParameterABIInfo(lclNum);
    assert(abiInfo.HasExactlyOneStackSegment() || abiInfo.HasExactlyOneRegisterSegment());
    return abiInfo.HasExactlyOneStackSegment();
#else
    return false;
#endif
}

//------------------------------------------------------------------------
// lvaIsImplicitByRefLocal: Is the local an "implicit byref" parameter?
//
// We term structs passed via pointers to shadow copies "implicit byrefs".
// They are used on Windows x64 for structs 3, 5, 6, 7, > 8 bytes in size,
// and on ARM64/LoongArch64 for structs larger than 16 bytes.
//
// They are "byrefs" because the VM sometimes uses memory allocated on the
// GC heap for the shadow copies.
//
// Arguments:
//    lclNum - The local in question
//
// Return Value:
//    Whether "lclNum" refers to an implicit byref.
//
bool Compiler::lvaIsImplicitByRefLocal(unsigned lclNum) const
{
#if FEATURE_IMPLICIT_BYREFS
    LclVarDsc* varDsc = lvaGetDesc(lclNum);
    if (varDsc->lvIsImplicitByRef)
    {
        assert(varDsc->lvIsParam);

        assert(varTypeIsStruct(varDsc) || (varDsc->TypeGet() == TYP_BYREF));
        return true;
    }
#endif // FEATURE_IMPLICIT_BYREFS
    return false;
}

//------------------------------------------------------------------------
// lvaIsLocalImplicitlyAccessedByRef: Will this local be accessed indirectly?
//
// Arguments:
//    lclNum - The number of local in question
//
// Return Value:
//    If "lclNum" is an implicit byref parameter, or its dependently promoted
//    field, "true", otherwise, "false".
//
// Notes:
//   This method is only meaningful before the locals have been morphed into
//   explicit indirections.
//
bool Compiler::lvaIsLocalImplicitlyAccessedByRef(unsigned lclNum) const
{
    if (lvaGetDesc(lclNum)->lvIsStructField)
    {
        return lvaIsImplicitByRefLocal(lvaGetDesc(lclNum)->lvParentLcl);
    }

    return lvaIsImplicitByRefLocal(lclNum);
}

// Returns true if this local var is a multireg struct.
// TODO-Throughput: This does a lookup on the class handle, and in the outgoing arg context
// this information is already available on the CallArgABIInformation, and shouldn't need to be
// recomputed.
//
// Also seems like this info could be cached in the layout.
//
bool Compiler::lvaIsMultiregStruct(LclVarDsc* varDsc, bool isVarArg)
{
    if (varTypeIsStruct(varDsc->TypeGet()))
    {
        CORINFO_CLASS_HANDLE clsHnd = varDsc->GetLayout()->GetClassHandle();
        structPassingKind    howToPassStruct;

        var_types type = getArgTypeForStruct(clsHnd, &howToPassStruct, isVarArg, varDsc->lvExactSize());

        if (howToPassStruct == SPK_ByValueAsHfa)
        {
            assert(type == TYP_STRUCT);
            return true;
        }

#if defined(UNIX_AMD64_ABI) || defined(TARGET_ARM64) || defined(TARGET_LOONGARCH64) || defined(TARGET_RISCV64)
        if (howToPassStruct == SPK_ByValue)
        {
            assert(type == TYP_STRUCT);
            return true;
        }
#endif
    }
    return false;
}

//------------------------------------------------------------------------
// lvaSetStruct: Set the type of a local to a struct, given a layout.
//
// Arguments:
//    varNum              - The local
//    layout              - The layout
//    unsafeValueClsCheck - Whether to check if we should potentially emit a GS cookie due to this local.
//
void Compiler::lvaSetStruct(unsigned varNum, ClassLayout* layout, bool unsafeValueClsCheck)
{
    LclVarDsc* varDsc = lvaGetDesc(varNum);

    // Set the type and associated info if we haven't already set it.
    if (varDsc->lvType == TYP_UNDEF)
    {
        varDsc->lvType = TYP_STRUCT;
    }
    if (varDsc->GetLayout() == nullptr)
    {
        varDsc->SetLayout(layout);

        if (layout->IsValueClass())
        {
            varDsc->lvType = layout->GetType();

#if FEATURE_IMPLICIT_BYREFS
            // Mark implicit byref struct parameters
            if (varDsc->lvIsParam && !varDsc->lvIsStructField)
            {
                structPassingKind howToReturnStruct;
                getArgTypeForStruct(layout->GetClassHandle(), &howToReturnStruct, info.compIsVarArgs,
                                    varDsc->lvExactSize());

                if (howToReturnStruct == SPK_ByReference)
                {
                    JITDUMP("Marking V%02i as a byref parameter\n", varNum);
                    varDsc->lvIsImplicitByRef = 1;
                }
            }
#endif // FEATURE_IMPLICIT_BYREFS

            // For structs that are small enough, we check and set HFA element type
            if (GlobalJitOptions::compFeatureHfa && (layout->GetSize() <= MAX_PASS_MULTIREG_BYTES))
            {
                // hfaType is set to float, double or SIMD type if it is an HFA, otherwise TYP_UNDEF
                var_types hfaType = GetHfaType(layout->GetClassHandle());
                if (varTypeIsValidHfaType(hfaType))
                {
                    varDsc->SetHfaType(hfaType);

                    // hfa variables can never contain GC pointers
                    assert(!layout->HasGCPtr());
                    // The size of this struct should be evenly divisible by 4 or 8
                    assert((varDsc->lvExactSize() % genTypeSize(hfaType)) == 0);
                    // The number of elements in the HFA should fit into our MAX_ARG_REG_COUNT limit
                    assert((varDsc->lvExactSize() / genTypeSize(hfaType)) <= MAX_ARG_REG_COUNT);
                }
            }
        }
    }
    else
    {
        assert(ClassLayout::AreCompatible(varDsc->GetLayout(), layout));
        // Inlining could replace a canon struct type with an exact one.
        varDsc->SetLayout(layout);
        assert(layout->IsBlockLayout() || (layout->GetSize() != 0));
    }

    if (!layout->IsBlockLayout())
    {
#ifndef TARGET_64BIT
        bool fDoubleAlignHint = false;
#ifdef TARGET_X86
        fDoubleAlignHint = true;
#endif

        if (info.compCompHnd->getClassAlignmentRequirement(layout->GetClassHandle(), fDoubleAlignHint) == 8)
        {
#ifdef DEBUG
            if (verbose)
            {
                printf("Marking struct in V%02i with double align flag\n", varNum);
            }
#endif
            varDsc->lvStructDoubleAlign = 1;
        }
#endif // not TARGET_64BIT

        varDsc->SetIsSpan(this->isSpanClass(layout->GetClassHandle()));

        // Check whether this local is an unsafe value type and requires GS cookie protection.
        // GS checks require the stack to be re-ordered, which can't be done with EnC.
        if (unsafeValueClsCheck)
        {
            unsigned classAttribs = info.compCompHnd->getClassAttribs(layout->GetClassHandle());

            if ((classAttribs & CORINFO_FLG_UNSAFE_VALUECLASS) && !opts.compDbgEnC)
            {
                setNeedsGSSecurityCookie();
                compGSReorderStackLayout = true;
                varDsc->lvIsUnsafeBuffer = true;
            }
        }

#ifdef DEBUG
        if (JitConfig.EnableExtraSuperPmiQueries())
        {
            makeExtraStructQueries(layout->GetClassHandle(), 2);
        }
#endif // DEBUG
    }
}

//------------------------------------------------------------------------
// lvaSetStruct: Set the type of a local to a struct, given its type handle.
//
// Arguments:
//    varNum              - The local
//    typeHnd             - The type handle
//    unsafeValueClsCheck - Whether to check if we should potentially emit a GS cookie due to this local.
//
void Compiler::lvaSetStruct(unsigned varNum, CORINFO_CLASS_HANDLE typeHnd, bool unsafeValueClsCheck)
{
    lvaSetStruct(varNum, typGetObjLayout(typeHnd), unsafeValueClsCheck);
}

#ifdef DEBUG
//------------------------------------------------------------------------
// makeExtraStructQueries: Query the information for the given struct handle.
//
// Arguments:
//    structHandle -- The handle for the struct type we're querying.
//    level        -- How many more levels to recurse.
//
void Compiler::makeExtraStructQueries(CORINFO_CLASS_HANDLE structHandle, int level)
{
    if (level <= 0)
    {
        return;
    }
    assert(structHandle != NO_CLASS_HANDLE);
    (void)typGetObjLayout(structHandle);
    DWORD typeFlags = info.compCompHnd->getClassAttribs(structHandle);

    unsigned const fieldCnt = info.compCompHnd->getClassNumInstanceFields(structHandle);
    impNormStructType(structHandle);
#ifdef TARGET_ARMARCH
    GetHfaType(structHandle);
#endif

    // In a lambda since this requires a lot of stack and this function is recursive.
    auto queryLayout = [this, structHandle]() {
        CORINFO_TYPE_LAYOUT_NODE nodes[256];
        size_t                   numNodes = ArrLen(nodes);
        info.compCompHnd->getTypeLayout(structHandle, nodes, &numNodes);
    };
    queryLayout();

    // Bypass fetching instance fields of ref classes for now,
    // as it requires traversing the class hierarchy.
    //
    if ((typeFlags & CORINFO_FLG_VALUECLASS) == 0)
    {
        return;
    }

    // In R2R we cannot query arbitrary information about struct fields, so
    // skip it there. Note that the getTypeLayout call above is enough to cover
    // us for promotion at least.
    if (!opts.IsReadyToRun())
    {
        for (unsigned int i = 0; i < fieldCnt; i++)
        {
            CORINFO_FIELD_HANDLE fieldHandle      = info.compCompHnd->getFieldInClass(structHandle, i);
            unsigned             fldOffset        = info.compCompHnd->getFieldOffset(fieldHandle);
            CORINFO_CLASS_HANDLE fieldClassHandle = NO_CLASS_HANDLE;
            CorInfoType          fieldCorType     = info.compCompHnd->getFieldType(fieldHandle, &fieldClassHandle);
            var_types            fieldVarType     = JITtype2varType(fieldCorType);
            if (fieldClassHandle != NO_CLASS_HANDLE)
            {
                if (varTypeIsStruct(fieldVarType))
                {
                    makeExtraStructQueries(fieldClassHandle, level - 1);
                }
            }
        }
    }
}
#endif // DEBUG

//------------------------------------------------------------------------
// lvaSetStructUsedAsVarArg: update hfa information for vararg struct args
//
// Arguments:
//    varNum   -- number of the variable
//
// Notes:
//    This only affects arm64 varargs on windows where we need to pass
//    hfa arguments as if they are not HFAs.
//
//    This function should only be called if the struct is used in a varargs
//    method.

void Compiler::lvaSetStructUsedAsVarArg(unsigned varNum)
{
    if (GlobalJitOptions::compFeatureHfa && TargetOS::IsWindows)
    {
#if defined(TARGET_ARM64)
        LclVarDsc* varDsc = lvaGetDesc(varNum);
        // For varargs methods incoming and outgoing arguments should not be treated
        // as HFA.
        varDsc->SetHfaType(TYP_UNDEF);
#endif // defined(TARGET_ARM64)
    }
}

//------------------------------------------------------------------------
// lvaSetClass: set class information for a local var.
//
// Arguments:
//    varNum -- number of the variable
//    clsHnd -- class handle to use in set or update
//    isExact -- true if class is known exactly
//
// Notes:
//    varNum must not already have a ref class handle.

void Compiler::lvaSetClass(unsigned varNum, CORINFO_CLASS_HANDLE clsHnd, bool isExact)
{
    noway_assert(varNum < lvaCount);

    if (clsHnd != NO_CLASS_HANDLE && !isExact && JitConfig.JitEnableExactDevirtualization())
    {
        CORINFO_CLASS_HANDLE exactClass;
        if (info.compCompHnd->getExactClasses(clsHnd, 1, &exactClass) == 1)
        {
            isExact = true;
            clsHnd  = exactClass;
        }
    }

    // Else we should have a type handle.
    assert(clsHnd != nullptr);

    LclVarDsc* varDsc = lvaGetDesc(varNum);
    assert(varDsc->lvType == TYP_REF);

    // We should not have any ref type information for this var.
    assert(varDsc->lvClassHnd == NO_CLASS_HANDLE);
    assert(!varDsc->lvClassIsExact);

    JITDUMP("\nlvaSetClass: setting class for V%02i to (%p) %s %s\n", varNum, dspPtr(clsHnd), eeGetClassName(clsHnd),
            isExact ? " [exact]" : "");

    varDsc->lvClassHnd     = clsHnd;
    varDsc->lvClassIsExact = isExact;
}

//------------------------------------------------------------------------
// lvaSetClass: set class information for a local var from a tree or stack type
//
// Arguments:
//    varNum -- number of the variable. Must be a single def local
//    tree  -- tree establishing the variable's value
//    stackHnd -- handle for the type from the evaluation stack
//
// Notes:
//    Preferentially uses the tree's type, when available. Since not all
//    tree kinds can track ref types, the stack type is used as a
//    fallback. If there is no stack type, then the class is set to object.

void Compiler::lvaSetClass(unsigned varNum, GenTree* tree, CORINFO_CLASS_HANDLE stackHnd)
{
    bool                 isExact   = false;
    bool                 isNonNull = false;
    CORINFO_CLASS_HANDLE clsHnd    = gtGetClassHandle(tree, &isExact, &isNonNull);

    if (clsHnd != nullptr)
    {
        lvaSetClass(varNum, clsHnd, isExact);
    }
    else if (stackHnd != nullptr)
    {
        lvaSetClass(varNum, stackHnd);
    }
    else
    {
        lvaSetClass(varNum, impGetObjectClass());
    }
}

//------------------------------------------------------------------------
// lvaUpdateClass: update class information for a local var.
//
// Arguments:
//    varNum -- number of the variable
//    clsHnd -- class handle to use in set or update
//    isExact -- true if class is known exactly
//
// Notes:
//
//    This method models the type update rule for a store.
//
//    Updates currently should only happen for single-def user args or
//    locals, when we are processing the expression actually being
//    used to initialize the local (or inlined arg). The update will
//    change the local from the declared type to the type of the
//    initial value.
//
//    These updates should always *improve* what we know about the
//    type, that is making an inexact type exact, or changing a type
//    to some subtype. However the jit lacks precise type information
//    for shared code, so ensuring this is so is currently not
//    possible.

void Compiler::lvaUpdateClass(unsigned varNum, CORINFO_CLASS_HANDLE clsHnd, bool isExact)
{
    assert(varNum < lvaCount);

    // Else we should have a class handle to consider
    assert(clsHnd != nullptr);

    LclVarDsc* varDsc = lvaGetDesc(varNum);
    assert(varDsc->lvType == TYP_REF);

    // We should already have a class
    assert(varDsc->lvClassHnd != NO_CLASS_HANDLE);

    // We should only be updating classes for single-def locals.
    assert(varDsc->lvSingleDef);

    // Now see if we should update.
    //
    // New information may not always be "better" so do some
    // simple analysis to decide if the update is worthwhile.
    const bool isNewClass   = (clsHnd != varDsc->lvClassHnd);
    bool       shouldUpdate = false;

    // Are we attempting to update the class? Only check this when we have
    // an new type and the existing class is inexact... we should not be
    // updating exact classes.
    if (!varDsc->lvClassIsExact && isNewClass)
    {
        shouldUpdate = !!info.compCompHnd->isMoreSpecificType(varDsc->lvClassHnd, clsHnd);
    }
    // Else are we attempting to update exactness?
    else if (isExact && !varDsc->lvClassIsExact && !isNewClass)
    {
        shouldUpdate = true;
    }

#if DEBUG
    if (isNewClass || (isExact != varDsc->lvClassIsExact))
    {
        JITDUMP("\nlvaUpdateClass:%s Updating class for V%02u", shouldUpdate ? "" : " NOT", varNum);
        JITDUMP(" from (%p) %s%s", dspPtr(varDsc->lvClassHnd), eeGetClassName(varDsc->lvClassHnd),
                varDsc->lvClassIsExact ? " [exact]" : "");
        JITDUMP(" to (%p) %s%s\n", dspPtr(clsHnd), eeGetClassName(clsHnd), isExact ? " [exact]" : "");
    }
#endif // DEBUG

    if (shouldUpdate)
    {
        varDsc->lvClassHnd     = clsHnd;
        varDsc->lvClassIsExact = isExact;

#if DEBUG
        // Note we've modified the type...
        varDsc->lvClassInfoUpdated = true;
#endif // DEBUG
    }

    return;
}

//------------------------------------------------------------------------
// lvaUpdateClass: Uupdate class information for a local var from a tree
//  or stack type
//
// Arguments:
//    varNum -- number of the variable. Must be a single def local
//    tree  -- tree establishing the variable's value
//    stackHnd -- handle for the type from the evaluation stack
//
// Notes:
//    Preferentially uses the tree's type, when available. Since not all
//    tree kinds can track ref types, the stack type is used as a
//    fallback.

void Compiler::lvaUpdateClass(unsigned varNum, GenTree* tree, CORINFO_CLASS_HANDLE stackHnd)
{
    bool                 isExact   = false;
    bool                 isNonNull = false;
    CORINFO_CLASS_HANDLE clsHnd    = gtGetClassHandle(tree, &isExact, &isNonNull);

    if (clsHnd != nullptr)
    {
        lvaUpdateClass(varNum, clsHnd, isExact);
    }
    else if (stackHnd != nullptr)
    {
        lvaUpdateClass(varNum, stackHnd);
    }
}

//------------------------------------------------------------------------
// lvaLclSize: returns size of a local variable, in bytes
//
// Arguments:
//    varNum -- variable to query
//
// Returns:
//    Number of bytes needed on the frame for such a local.
//
unsigned Compiler::lvaLclSize(unsigned varNum)
{
    assert(varNum < lvaCount);

    var_types varType = lvaTable[varNum].TypeGet();

    if (varType == TYP_STRUCT)
    {
        return lvaTable[varNum].lvSize();
    }

#ifdef TARGET_64BIT
    // We only need this Quirk for TARGET_64BIT
    if (lvaTable[varNum].lvQuirkToLong)
    {
        noway_assert(lvaTable[varNum].IsAddressExposed());
        return genTypeStSz(TYP_LONG) * sizeof(int); // return 8  (2 * 4)
    }
#endif
    return genTypeStSz(varType) * sizeof(int);
}

//
// Return the exact width of local variable "varNum" -- the number of bytes
// you'd need to copy in order to overwrite the value.
//
unsigned Compiler::lvaLclExactSize(unsigned varNum)
{
    assert(varNum < lvaCount);
    return lvaGetDesc(varNum)->lvExactSize();
}

// LclVarDsc "less" comparer used to compare the weight of two locals, when optimizing for small code.
class LclVarDsc_SmallCode_Less
{
    const LclVarDsc* m_lvaTable;
    RefCountState    m_rcs;
    INDEBUG(unsigned m_lvaCount;)

public:
    LclVarDsc_SmallCode_Less(const LclVarDsc* lvaTable, RefCountState rcs DEBUGARG(unsigned lvaCount))
        : m_lvaTable(lvaTable)
        , m_rcs(rcs)
#ifdef DEBUG
        , m_lvaCount(lvaCount)
#endif
    {
    }

    bool operator()(unsigned n1, unsigned n2)
    {
        assert(n1 < m_lvaCount);
        assert(n2 < m_lvaCount);

        const LclVarDsc* dsc1 = &m_lvaTable[n1];
        const LclVarDsc* dsc2 = &m_lvaTable[n2];

        // We should not be sorting untracked variables
        assert(dsc1->lvTracked);
        assert(dsc2->lvTracked);
        // We should not be sorting after registers have been allocated
        assert(!dsc1->lvRegister);
        assert(!dsc2->lvRegister);

        unsigned weight1 = dsc1->lvRefCnt(m_rcs);
        unsigned weight2 = dsc2->lvRefCnt(m_rcs);

#ifndef TARGET_ARM
        // ARM-TODO: this was disabled for ARM under !FEATURE_FP_REGALLOC; it was probably a left-over from
        // legacy backend. It should be enabled and verified.

        // Force integer candidates to sort above float candidates.
        const bool isFloat1 = isFloatRegType(dsc1->lvType);
        const bool isFloat2 = isFloatRegType(dsc2->lvType);

        if (isFloat1 != isFloat2)
        {
            if ((weight2 != 0) && isFloat1)
            {
                return false;
            }

            if ((weight1 != 0) && isFloat2)
            {
                return true;
            }
        }
#endif

        if (weight1 != weight2)
        {
            return weight1 > weight2;
        }

        // If the weighted ref counts are different then use their difference.
        if (dsc1->lvRefCntWtd() != dsc2->lvRefCntWtd())
        {
            return dsc1->lvRefCntWtd() > dsc2->lvRefCntWtd();
        }

        // We have equal ref counts and weighted ref counts.
        // Break the tie by:
        //   - Increasing the weight by 2   if we are a register arg.
        //   - Increasing the weight by 0.5 if we are a GC type.
        //
        // Review: seems odd that this is mixing counts and weights.

        if (weight1 != 0)
        {
            if (dsc1->lvIsRegArg)
            {
                weight1 += 2 * BB_UNITY_WEIGHT_UNSIGNED;
            }

            if (varTypeIsGC(dsc1->TypeGet()))
            {
                weight1 += BB_UNITY_WEIGHT_UNSIGNED / 2;
            }
        }

        if (weight2 != 0)
        {
            if (dsc2->lvIsRegArg)
            {
                weight2 += 2 * BB_UNITY_WEIGHT_UNSIGNED;
            }

            if (varTypeIsGC(dsc2->TypeGet()))
            {
                weight2 += BB_UNITY_WEIGHT_UNSIGNED / 2;
            }
        }

        if (weight1 != weight2)
        {
            return weight1 > weight2;
        }

        // To achieve a stable sort we use the LclNum (by way of the pointer address).
        return dsc1 < dsc2;
    }
};

// LclVarDsc "less" comparer used to compare the weight of two locals, when optimizing for blended code.
class LclVarDsc_BlendedCode_Less
{
    const LclVarDsc* m_lvaTable;
    RefCountState    m_rcs;
    INDEBUG(unsigned m_lvaCount;)

public:
    LclVarDsc_BlendedCode_Less(const LclVarDsc* lvaTable, RefCountState rcs DEBUGARG(unsigned lvaCount))
        : m_lvaTable(lvaTable)
        , m_rcs(rcs)
#ifdef DEBUG
        , m_lvaCount(lvaCount)
#endif
    {
    }

    bool operator()(unsigned n1, unsigned n2)
    {
        assert(n1 < m_lvaCount);
        assert(n2 < m_lvaCount);

        const LclVarDsc* dsc1 = &m_lvaTable[n1];
        const LclVarDsc* dsc2 = &m_lvaTable[n2];

        // We should not be sorting untracked variables
        assert(dsc1->lvTracked);
        assert(dsc2->lvTracked);
        // We should not be sorting after registers have been allocated
        assert(!dsc1->lvRegister);
        assert(!dsc2->lvRegister);

        weight_t weight1 = dsc1->lvRefCntWtd(m_rcs);
        weight_t weight2 = dsc2->lvRefCntWtd(m_rcs);

#ifndef TARGET_ARM
        // ARM-TODO: this was disabled for ARM under !FEATURE_FP_REGALLOC; it was probably a left-over from
        // legacy backend. It should be enabled and verified.

        // Force integer candidates to sort above float candidates.
        const bool isFloat1 = isFloatRegType(dsc1->lvType);
        const bool isFloat2 = isFloatRegType(dsc2->lvType);

        if (isFloat1 != isFloat2)
        {
            if (!Compiler::fgProfileWeightsEqual(weight2, 0) && isFloat1)
            {
                return false;
            }

            if (!Compiler::fgProfileWeightsEqual(weight1, 0) && isFloat2)
            {
                return true;
            }
        }
#endif

        if (!Compiler::fgProfileWeightsEqual(weight1, 0) && dsc1->lvIsRegArg)
        {
            weight1 += 2 * BB_UNITY_WEIGHT;
        }

        if (!Compiler::fgProfileWeightsEqual(weight2, 0) && dsc2->lvIsRegArg)
        {
            weight2 += 2 * BB_UNITY_WEIGHT;
        }

        if (!Compiler::fgProfileWeightsEqual(weight1, weight2))
        {
            return weight1 > weight2;
        }

        // If the weighted ref counts are different then try the unweighted ref counts.
        if (dsc1->lvRefCnt(m_rcs) != dsc2->lvRefCnt(m_rcs))
        {
            return dsc1->lvRefCnt(m_rcs) > dsc2->lvRefCnt(m_rcs);
        }

        // If one is a GC type and the other is not the GC type wins.
        if (varTypeIsGC(dsc1->TypeGet()) != varTypeIsGC(dsc2->TypeGet()))
        {
            return varTypeIsGC(dsc1->TypeGet());
        }

        // To achieve a stable sort we use the LclNum (by way of the pointer address).
        return dsc1 < dsc2;
    }
};

/*****************************************************************************
 *
 *  Sort the local variable table by refcount and assign tracking indices.
 */

void Compiler::lvaSortByRefCount()
{
    lvaTrackedCount             = 0;
    lvaTrackedCountInSizeTUnits = 0;

#ifdef DEBUG
    VarSetOps::AssignNoCopy(this, lvaTrackedVars, VarSetOps::MakeEmpty(this));
#endif

    if (lvaCount == 0)
    {
        return;
    }

    /* We'll sort the variables by ref count - allocate the sorted table */

    if (lvaTrackedToVarNumSize < lvaCount)
    {
        lvaTrackedToVarNumSize = lvaCount;
        lvaTrackedToVarNum     = new (getAllocator(CMK_LvaTable)) unsigned[lvaTrackedToVarNumSize];
    }

    unsigned  trackedCandidateCount = 0;
    unsigned* trackedCandidates     = lvaTrackedToVarNum;

    // Fill in the table used for sorting

    for (unsigned lclNum = 0; lclNum < lvaCount; lclNum++)
    {
        LclVarDsc* varDsc = lvaGetDesc(lclNum);

        // Start by assuming that the variable will be tracked.
        varDsc->lvTracked = 1;
        INDEBUG(varDsc->lvTrackedWithoutIndex = 0);

        if (varDsc->lvRefCnt(lvaRefCountState) == 0)
        {
            // Zero ref count, make this untracked.
            varDsc->lvTracked = 0;
            varDsc->setLvRefCntWtd(0, lvaRefCountState);
        }

#if !defined(TARGET_64BIT)
        if (varTypeIsLong(varDsc) && varDsc->lvPromoted)
        {
            varDsc->lvTracked = 0;
        }
#endif // !defined(TARGET_64BIT)

        // Variables that are address-exposed, and all struct locals, are never enregistered, or tracked.
        // (The struct may be promoted, and its field variables enregistered/tracked, or the VM may "normalize"
        // its type so that its not seen by the JIT as a struct.)
        // Pinned variables may not be tracked (a condition of the GCInfo representation)
        // or enregistered, on x86 -- it is believed that we can enregister pinned (more properly, "pinning")
        // references when using the general GC encoding.
        if (varDsc->IsAddressExposed())
        {
            varDsc->lvTracked = 0;
            assert(varDsc->lvType != TYP_STRUCT || varDsc->lvDoNotEnregister); // For structs, should have set this when
                                                                               // we set m_addrExposed.
        }
        if (varTypeIsStruct(varDsc))
        {
            // Promoted structs will never be considered for enregistration anyway,
            // and the DoNotEnregister flag was used to indicate whether promotion was
            // independent or dependent.
            if (varDsc->lvPromoted)
            {
                varDsc->lvTracked = 0;
            }
            else if (!varDsc->IsEnregisterableType())
            {
                lvaSetVarDoNotEnregister(lclNum DEBUGARG(DoNotEnregisterReason::NotRegSizeStruct));
            }
            else if (varDsc->lvType == TYP_STRUCT)
            {
                if (!varDsc->lvRegStruct && !compEnregStructLocals())
                {
                    lvaSetVarDoNotEnregister(lclNum DEBUGARG(DoNotEnregisterReason::DontEnregStructs));
                }
                else if (varDsc->lvIsMultiRegArgOrRet())
                {
                    // Prolog and return generators do not support SIMD<->general register moves.
                    lvaSetVarDoNotEnregister(lclNum DEBUGARG(DoNotEnregisterReason::IsStructArg));
                }
#if defined(TARGET_ARM)
                else if (varDsc->lvIsParam)
                {
                    // On arm we prespill all struct args,
                    // TODO-Arm-CQ: keep them in registers, it will need a fix
                    // to "On the ARM we will spill any incoming struct args" logic in codegencommon.
                    lvaSetVarDoNotEnregister(lclNum DEBUGARG(DoNotEnregisterReason::IsStructArg));
                }
#endif // TARGET_ARM
            }
        }
        if (varDsc->lvIsStructField && (lvaGetParentPromotionType(lclNum) != PROMOTION_TYPE_INDEPENDENT))
        {
            lvaSetVarDoNotEnregister(lclNum DEBUGARG(DoNotEnregisterReason::DepField));
        }
        if (varDsc->lvPinned)
        {
            varDsc->lvTracked = 0;
#ifdef JIT32_GCENCODER
            lvaSetVarDoNotEnregister(lclNum DEBUGARG(DoNotEnregisterReason::PinningRef));
#endif
        }
        if (!compEnregLocals())
        {
            lvaSetVarDoNotEnregister(lclNum DEBUGARG(DoNotEnregisterReason::NoRegVars));
        }
#if defined(JIT32_GCENCODER)
        if (UsesFunclets() && lvaIsOriginalThisArg(lclNum) &&
            (info.compMethodInfo->options & CORINFO_GENERICS_CTXT_FROM_THIS) != 0)
        {
            // For x86/Linux, we need to track "this".
            // However we cannot have it in tracked variables, so we set "this" pointer always untracked
            varDsc->lvTracked = 0;
        }
#endif

        //  Are we not optimizing and we have exception handlers?
        //   if so mark all args and locals "do not enregister".
        //
        if (opts.MinOpts() && compHndBBtabCount > 0)
        {
            lvaSetVarDoNotEnregister(lclNum DEBUGARG(DoNotEnregisterReason::LiveInOutOfHandler));
        }
        else
        {
            var_types type = genActualType(varDsc->TypeGet());

            switch (type)
            {
                case TYP_FLOAT:
                case TYP_DOUBLE:
                case TYP_INT:
                case TYP_LONG:
                case TYP_REF:
                case TYP_BYREF:
#ifdef FEATURE_SIMD
                case TYP_SIMD8:
                case TYP_SIMD12:
                case TYP_SIMD16:
#ifdef TARGET_XARCH
                case TYP_SIMD32:
                case TYP_SIMD64:
#endif // TARGET_XARCH
#ifdef FEATURE_MASKED_HW_INTRINSICS
                case TYP_MASK:
#endif // FEATURE_MASKED_HW_INTRINSICS
#endif // FEATURE_SIMD
                case TYP_STRUCT:
                    break;

                case TYP_UNDEF:
                case TYP_UNKNOWN:
                    noway_assert(!"lvType not set correctly");
                    varDsc->lvType = TYP_INT;

                    FALLTHROUGH;

                default:
                    varDsc->lvTracked = 0;
            }
        }

        if (varDsc->lvTracked)
        {
            trackedCandidates[trackedCandidateCount++] = lclNum;
        }
    }

    lvaTrackedCount = min(trackedCandidateCount, (unsigned)JitConfig.JitMaxLocalsToTrack());

    // Sort the candidates. In the late liveness passes we want lower tracked
    // indices to be more important variables, so we always do this. In early
    // liveness it does not matter, so we can skip it when we are going to
    // track everything.
    // TODO-TP: For early liveness we could do a partial sort for the large
    // case.
    if (!fgIsDoingEarlyLiveness || (lvaTrackedCount < trackedCandidateCount))
    {
        // Now sort the tracked variable table by ref-count
        if (compCodeOpt() == SMALL_CODE)
        {
            jitstd::sort(trackedCandidates, trackedCandidates + trackedCandidateCount,
                         LclVarDsc_SmallCode_Less(lvaTable, lvaRefCountState DEBUGARG(lvaCount)));
        }
        else
        {
            jitstd::sort(trackedCandidates, trackedCandidates + trackedCandidateCount,
                         LclVarDsc_BlendedCode_Less(lvaTable, lvaRefCountState DEBUGARG(lvaCount)));
        }
    }

    JITDUMP("Tracked variable (%u out of %u) table:\n", lvaTrackedCount, lvaCount);

    // Assign indices to all the variables we've decided to track
    for (unsigned varIndex = 0; varIndex < lvaTrackedCount; varIndex++)
    {
        LclVarDsc* varDsc = lvaGetDesc(trackedCandidates[varIndex]);
        assert(varDsc->lvTracked);
        varDsc->lvVarIndex = static_cast<unsigned short>(varIndex);

        INDEBUG(if (verbose) { gtDispLclVar(trackedCandidates[varIndex]); })
        JITDUMP(" [%6s]: refCnt = %4u, refCntWtd = %6s\n", varTypeName(varDsc->TypeGet()),
                varDsc->lvRefCnt(lvaRefCountState),
                refCntWtd2str(varDsc->lvRefCntWtd(lvaRefCountState), /* padForDecimalPlaces */ true));
    }

    JITDUMP("\n");

    // Mark all variables past the first 'lclMAX_TRACKED' as untracked
    for (unsigned varIndex = lvaTrackedCount; varIndex < trackedCandidateCount; varIndex++)
    {
        LclVarDsc* varDsc = lvaGetDesc(trackedCandidates[varIndex]);
        assert(varDsc->lvTracked);
        varDsc->lvTracked = 0;
    }

    // We have a new epoch, and also cache the tracked var count in terms of size_t's sufficient to hold that many bits.
    lvaCurEpoch++;
    lvaTrackedCountInSizeTUnits =
        roundUp((unsigned)lvaTrackedCount, (unsigned)(sizeof(size_t) * 8)) / unsigned(sizeof(size_t) * 8);

#ifdef DEBUG
    VarSetOps::AssignNoCopy(this, lvaTrackedVars, VarSetOps::MakeFull(this));
#endif
}

//------------------------------------------------------------------------
// lvExactSize: Get the exact size of the type of this local.
//
// Return Value:
//    Size in bytes. Always non-zero, but not necessarily a multiple of the
//    stack slot size.
//
unsigned LclVarDsc::lvExactSize() const
{
    return (lvType == TYP_STRUCT) ? GetLayout()->GetSize() : genTypeSize(lvType);
}

//------------------------------------------------------------------------
// lvSize: Get the size of a struct local on the stack frame.
//
// Return Value:
//    Size in bytes.
//
unsigned LclVarDsc::lvSize() const // Size needed for storage representation. Only used for structs.
{
    // TODO-Review: Sometimes we get called on ARM with HFA struct variables that have been promoted,
    // where the struct itself is no longer used because all access is via its member fields.
    // When that happens, the struct is marked as unused and its type has been changed to
    // TYP_INT (to keep the GC tracking code from looking at it).
    // See Compiler::raAssignVars() for details. For example:
    //      N002 (  4,  3) [00EA067C] -------------               return    struct $346
    //      N001 (  3,  2) [00EA0628] -------------                  lclVar    struct(U) V03 loc2
    //                                                                        float  V03.f1 (offs=0x00) -> V12 tmp7
    //                                                                        f8 (last use) (last use) $345
    // Here, the "struct(U)" shows that the "V03 loc2" variable is unused. Not shown is that V03
    // is now TYP_INT in the local variable table. It's not really unused, because it's in the tree.

    assert(varTypeIsStruct(lvType) || (lvPromoted && lvUnusedStruct));

    if (lvIsParam)
    {
        assert(varTypeIsStruct(lvType));
        const bool     isFloatHfa       = (lvIsHfa() && (GetHfaType() == TYP_FLOAT));
        const unsigned argSizeAlignment = Compiler::eeGetArgSizeAlignment(lvType, isFloatHfa);
        return roundUp(lvExactSize(), argSizeAlignment);
    }

#if defined(FEATURE_SIMD) && !defined(TARGET_64BIT)
    // For 32-bit architectures, we make local variable SIMD12 types 16 bytes instead of just 12. We can't do
    // this for arguments, which must be passed according the defined ABI. We don't want to do this for
    // dependently promoted struct fields, but we don't know that here. See lvaMapSimd12ToSimd16().
    // (Note that for 64-bits, we are already rounding up to 16.)
    if (lvType == TYP_SIMD12)
    {
        assert(!lvIsParam);
        return 16;
    }
#endif // defined(FEATURE_SIMD) && !defined(TARGET_64BIT)

    return roundUp(lvExactSize(), TARGET_POINTER_SIZE);
}

/**********************************************************************************
 * Get stack size of the varDsc.
 */
size_t LclVarDsc::lvArgStackSize() const
{
    // Make sure this will have a stack size
    assert(!this->lvIsRegArg);

    size_t stackSize = 0;
    if (varTypeIsStruct(this))
    {
#if defined(WINDOWS_AMD64_ABI)
        // Structs are either passed by reference or can be passed by value using one pointer
        stackSize = TARGET_POINTER_SIZE;
#elif defined(TARGET_ARM64) || defined(UNIX_AMD64_ABI) || defined(TARGET_LOONGARCH64) || defined(TARGET_RISCV64)
        // lvSize performs a roundup.
        stackSize = this->lvSize();

#if defined(TARGET_ARM64) || defined(TARGET_LOONGARCH64) || defined(TARGET_RISCV64)
        if ((stackSize > TARGET_POINTER_SIZE * 2) && (!this->lvIsHfa()))
        {
            // If the size is greater than 16 bytes then it will
            // be passed by reference.
            stackSize = TARGET_POINTER_SIZE;
        }
#endif // defined(TARGET_ARM64) || defined(TARGET_LOONGARCH64) || defined(TARGET_RISCV64)

#else // !TARGET_ARM64 !WINDOWS_AMD64_ABI !UNIX_AMD64_ABI !TARGET_LOONGARCH64 !TARGET_RISCV64

        NYI("Unsupported target.");
        unreached();

#endif //  !TARGET_ARM64 !WINDOWS_AMD64_ABI !UNIX_AMD64_ABI
    }
    else
    {
        stackSize = TARGET_POINTER_SIZE;
    }

    return stackSize;
}

//------------------------------------------------------------------------
// GetRegisterType: Determine register type for this local var.
//
// Arguments:
//    tree - node that uses the local, its type is checked first.
//
// Return Value:
//    TYP_UNDEF if the layout is not enregistrable, the register type otherwise.
//
var_types LclVarDsc::GetRegisterType(const GenTreeLclVarCommon* tree) const
{
    var_types targetType = tree->TypeGet();

    if (targetType == TYP_STRUCT)
    {
        ClassLayout* layout;
        if (tree->OperIs(GT_LCL_FLD, GT_STORE_LCL_FLD))
        {
            layout = tree->AsLclFld()->GetLayout();
        }
        else
        {
            assert((TypeGet() == TYP_STRUCT) && tree->OperIs(GT_LCL_VAR, GT_STORE_LCL_VAR));
            layout = GetLayout();
        }

        targetType = layout->GetRegisterType();
    }

#ifdef DEBUG
    if ((targetType != TYP_UNDEF) && tree->OperIs(GT_STORE_LCL_VAR) && lvNormalizeOnStore())
    {
        const bool phiStore = (tree->gtGetOp1()->OperIsNonPhiLocal() == false);
        // Ensure that the lclVar node is typed correctly,
        // does not apply to phi-stores because they do not produce code in the merge block.
        assert(phiStore || targetType == genActualType(TypeGet()));
    }
#endif
    return targetType;
}

//------------------------------------------------------------------------
// GetRegisterType: Determine register type for this local var.
//
// Return Value:
//    TYP_UNDEF if the layout is not enregistrable, the register type otherwise.
//
var_types LclVarDsc::GetRegisterType() const
{
    if (TypeGet() != TYP_STRUCT)
    {
#if !defined(TARGET_64BIT)
        if (TypeGet() == TYP_LONG)
        {
            return TYP_UNDEF;
        }
#endif
        return TypeGet();
    }
    assert(m_layout != nullptr);
    return m_layout->GetRegisterType();
}

//------------------------------------------------------------------------
// GetStackSlotHomeType:
//   Get the canonical type of the stack slot that this enregistrable local is
//   using when stored on the stack.
//
// Return Value:
//   TYP_UNDEF if the layout is not enregistrable. Otherwise returns the type
//    of the stack slot home for the local.
//
// Remarks:
//   This function always returns a canonical type: for all 4-byte types
//   (structs, floats, ints) it will return TYP_INT. It is meant to be used
//   when moving locals between register and stack. Because of this the
//   returned type is usually at least one 4-byte stack slot. However, there
//   are certain exceptions for promoted fields in OSR methods (that may refer
//   back to the original frame) and due to Apple arm64 where subsequent small
//   parameters can be packed into the same stack slot.
//
var_types LclVarDsc::GetStackSlotHomeType() const
{
    if (varTypeIsSmall(TypeGet()))
    {
        if (compAppleArm64Abi() && lvIsParam && !lvIsRegArg)
        {
            // Allocated by caller and potentially only takes up a small slot
            return GetRegisterType();
        }

        if (lvIsOSRLocal && lvIsStructField)
        {
#if defined(TARGET_X86)
            // Revisit when we support OSR on x86
            unreached();
#else
            return GetRegisterType();
#endif
        }
    }

    return genActualType(GetRegisterType());
}

//----------------------------------------------------------------------------------------------
// CanBeReplacedWithItsField: check if a whole struct reference could be replaced by a field.
//
// Arguments:
//    comp - the compiler instance;
//
// Return Value:
//    true if that can be replaced, false otherwise.
//
// Notes:
//    The replacement can be made only for independently promoted structs
//    with 1 field without holes.
//
bool LclVarDsc::CanBeReplacedWithItsField(Compiler* comp) const
{
    if (!lvPromoted)
    {
        return false;
    }

    if (comp->lvaGetPromotionType(this) != Compiler::PROMOTION_TYPE_INDEPENDENT)
    {
        return false;
    }
    if (lvFieldCnt != 1)
    {
        return false;
    }
    if (lvContainsHoles)
    {
        return false;
    }

#if defined(FEATURE_SIMD)
    // If we return `struct A { SIMD16 a; }` we split the struct into several fields.
    // In order to do that we have to have its field `a` in memory. Right now lowering cannot
    // handle RETURN struct(multiple registers)->SIMD16(one register), but it can be improved.
    LclVarDsc* fieldDsc = comp->lvaGetDesc(lvFieldLclStart);
    if (varTypeIsSIMD(fieldDsc))
    {
        return false;
    }
#endif // FEATURE_SIMD

    return true;
}

//------------------------------------------------------------------------
// lvaMarkLclRefs: increment local var references counts and more
//
// Arguments:
//     tree - some node in a tree
//     block - block that the tree node belongs to
//     stmt - stmt that the tree node belongs to
//     isRecompute - true if we should just recompute counts
//
// Notes:
//     Invoked via the MarkLocalVarsVisitor
//
//     Primarily increments the regular and weighted local var ref
//     counts for any local referred to directly by tree.
//
//     Also:
//
//     Accounts for implicit references to frame list root for
//     pinvokes that will be expanded later.
//
//     Determines if locals of TYP_BOOL can safely be considered
//     to hold only 0 or 1 or may have a broader range of true values.
//
//     Does some setup work for assertion prop, noting locals that are
//     eligible for assertion prop, single defs, and tracking which blocks
//     hold uses.
//
//     Looks for uses of generic context and sets lvaGenericsContextInUse.
//
//     In checked builds:
//
//     Verifies that local accesses are consistently typed.
//     Verifies that casts remain in bounds.

void Compiler::lvaMarkLclRefs(GenTree* tree, BasicBlock* block, Statement* stmt, bool isRecompute)
{
    const weight_t weight = block->getBBWeight(this);

    /* Is this a call to unmanaged code ? */
    if (tree->IsCall() && compMethodRequiresPInvokeFrame())
    {
        assert(!opts.ShouldUsePInvokeHelpers() || (info.compLvFrameListRoot == BAD_VAR_NUM));
        if (!opts.ShouldUsePInvokeHelpers())
        {
            /* Get the special variable descriptor */
            LclVarDsc* varDsc = lvaGetDesc(info.compLvFrameListRoot);

            /* Increment the ref counts twice */
            varDsc->incRefCnts(weight, this);
            varDsc->incRefCnts(weight, this);
        }
    }

    if (tree->OperIs(GT_LCL_ADDR))
    {
        LclVarDsc* varDsc = lvaGetDesc(tree->AsLclVarCommon());
        assert(varDsc->IsAddressExposed() || varDsc->IsHiddenBufferStructArg());
        varDsc->incRefCnts(weight, this);
        return;
    }

    if (!tree->OperIsLocal())
    {
        return;
    }

    /* This must be a local variable reference */

    // See if this is a generics context use.
    if ((tree->gtFlags & GTF_VAR_CONTEXT) != 0)
    {
        assert(tree->OperIs(GT_LCL_VAR));
        if (!lvaGenericsContextInUse)
        {
            JITDUMP("-- generic context in use at [%06u]\n", dspTreeID(tree));
            lvaGenericsContextInUse = true;
        }
    }

    unsigned   lclNum = tree->AsLclVarCommon()->GetLclNum();
    LclVarDsc* varDsc = lvaGetDesc(lclNum);

    /* Increment the reference counts */

    varDsc->incRefCnts(weight, this);

#ifdef DEBUG
    if (varDsc->lvIsStructField)
    {
        // If ref count was increased for struct field, ensure that the
        // parent struct is still promoted.
        LclVarDsc* parentStruct = lvaGetDesc(varDsc->lvParentLcl);
        assert(!parentStruct->lvUndoneStructPromotion);
    }
#endif

    if (!isRecompute)
    {
        if (varDsc->IsAddressExposed())
        {
            varDsc->lvAllDefsAreNoGc = false;
        }

        if (!tree->OperIsScalarLocal())
        {
            return;
        }

        if ((m_domTree != nullptr) && IsDominatedByExceptionalEntry(block))
        {
            SetHasExceptionalUsesHint(varDsc);
        }

        if (tree->OperIs(GT_STORE_LCL_VAR))
        {
            GenTree* value = tree->AsLclVar()->Data();

            if (varDsc->lvPinned && varDsc->lvAllDefsAreNoGc && !value->IsNotGcDef())
            {
                varDsc->lvAllDefsAreNoGc = false;
            }

            if (!varDsc->lvDisqualifySingleDefRegCandidate) // If this var is already disqualified, we can skip this
            {
                bool bbInALoop  = block->HasFlag(BBF_BACKWARD_JUMP);
                bool bbIsReturn = block->KindIs(BBJ_RETURN);
                // TODO: Zero-inits in LSRA are created with below condition. But if filter out based on that condition
                // we filter a lot of interesting variables that would benefit otherwise with EH var enregistration.
                // bool needsExplicitZeroInit = !varDsc->lvIsParam && (info.compInitMem ||
                // varTypeIsGC(varDsc->TypeGet()));
                bool needsExplicitZeroInit = fgVarNeedsExplicitZeroInit(lclNum, bbInALoop, bbIsReturn);

                if (varDsc->lvSingleDefRegCandidate || needsExplicitZeroInit)
                {
#ifdef DEBUG
                    if (needsExplicitZeroInit)
                    {
                        varDsc->lvSingleDefDisqualifyReason = 'Z';
                        JITDUMP("V%02u needs explicit zero init. Disqualified as a single-def register candidate.\n",
                                lclNum);
                    }
                    else
                    {
                        varDsc->lvSingleDefDisqualifyReason = 'M';
                        JITDUMP("V%02u has multiple definitions. Disqualified as a single-def register candidate.\n",
                                lclNum);
                    }

#endif // DEBUG
                    varDsc->lvSingleDefRegCandidate           = false;
                    varDsc->lvDisqualifySingleDefRegCandidate = true;
                }
                else if (!varDsc->lvDoNotEnregister)
                {
                    // Variables can be marked as DoNotEngister in earlier stages like LocalAddressVisitor.
                    // No need to track them for single-def.

#if FEATURE_PARTIAL_SIMD_CALLEE_SAVE
                    // TODO-CQ: If the varType needs partial callee save, conservatively do not enregister
                    // such variable. In future, we should enable enregisteration for such variables.
                    if (!varTypeNeedsPartialCalleeSave(varDsc->GetRegisterType()))
#endif
                    {
                        varDsc->lvSingleDefRegCandidate = true;
                        JITDUMP("Marking EH Var V%02u as a register candidate.\n", lclNum);
                    }
                }
            }
        }

        // Check that the LCL_VAR node has the same type as the underlying variable, save a few mismatches we allow.
        assert(tree->TypeIs(varDsc->TypeGet(), genActualType(varDsc)) ||
               (tree->TypeIs(TYP_BYREF) && (varDsc->TypeGet() == TYP_I_IMPL)) || // Created by inliner substitution.
               (tree->TypeIs(TYP_INT) && (varDsc->TypeGet() == TYP_LONG)));      // Created by "optNarrowTree".
    }
}

//------------------------------------------------------------------------
// IsDominatedByExceptionalEntry: Check is the block dominated by an exception entry block.
//
// Arguments:
//    block - the checking block.
//
bool Compiler::IsDominatedByExceptionalEntry(BasicBlock* block)
{
    assert(m_domTree != nullptr);
    return block->IsDominatedByExceptionalEntryFlag();
}

//------------------------------------------------------------------------
// SetHasExceptionalUsesHint: Set that a local var has exceptional uses.
//
// Arguments:
//    varDsc - the local variable that needs the hint.
//
void Compiler::SetHasExceptionalUsesHint(LclVarDsc* varDsc)
{
    varDsc->lvHasExceptionalUsesHint = true;
}

//------------------------------------------------------------------------
// lvaMarkLocalVars: update local var ref counts for IR in a basic block
//
// Arguments:
//    block - the block in question
//    isRecompute - true if counts are being recomputed
//
// Notes:
//    Invokes lvaMarkLclRefs on each tree node for each
//    statement in the block.

void Compiler::lvaMarkLocalVars(BasicBlock* block, bool isRecompute)
{
    class MarkLocalVarsVisitor final : public GenTreeVisitor<MarkLocalVarsVisitor>
    {
    private:
        BasicBlock* m_block;
        Statement*  m_stmt;
        bool        m_isRecompute;

    public:
        enum
        {
            DoPreOrder = true,
        };

        MarkLocalVarsVisitor(Compiler* compiler, BasicBlock* block, Statement* stmt, bool isRecompute)
            : GenTreeVisitor<MarkLocalVarsVisitor>(compiler)
            , m_block(block)
            , m_stmt(stmt)
            , m_isRecompute(isRecompute)
        {
        }

        Compiler::fgWalkResult PreOrderVisit(GenTree** use, GenTree* user)
        {
            // TODO: Stop passing isRecompute once we are sure that this assert is never hit.
            assert(!m_isRecompute);
            m_compiler->lvaMarkLclRefs(*use, m_block, m_stmt, m_isRecompute);
            return WALK_CONTINUE;
        }
    };

    JITDUMP("\n*** %s local variables in block " FMT_BB " (weight=%s)\n", isRecompute ? "recomputing" : "marking",
            block->bbNum, refCntWtd2str(block->getBBWeight(this)));

    for (Statement* const stmt : block->NonPhiStatements())
    {
        MarkLocalVarsVisitor visitor(this, block, stmt, isRecompute);
        DISPSTMT(stmt);
        visitor.WalkTree(stmt->GetRootNodePointer(), nullptr);
    }
}

//------------------------------------------------------------------------
// lvaMarkLocalVars: enable normal ref counting, compute initial counts, sort locals table
//
// Returns:
//    suitable phase status
//
// Notes:
//    Now behaves differently in minopts / debug. Instead of actually inspecting
//    the IR and counting references, the jit assumes all locals are referenced
//    and does not sort the locals table.
//
//    Also, when optimizing, lays the groundwork for assertion prop and more.
//    See details in lvaMarkLclRefs.

PhaseStatus Compiler::lvaMarkLocalVars()
{
    JITDUMP("\n*************** In lvaMarkLocalVars()");

    // If we have direct pinvokes, verify the frame list root local was set up properly
    if (compMethodRequiresPInvokeFrame())
    {
        assert(!opts.ShouldUsePInvokeHelpers() || (info.compLvFrameListRoot == BAD_VAR_NUM));
        if (!opts.ShouldUsePInvokeHelpers())
        {
            noway_assert(info.compLvFrameListRoot >= info.compLocalsCount && info.compLvFrameListRoot < lvaCount);
        }
    }

    unsigned const lvaCountOrig = lvaCount;

#if defined(FEATURE_EH_WINDOWS_X86)

    // Grab space for exception handling

    if (!UsesFunclets() && ehNeedsShadowSPslots())
    {
        // The first slot is reserved for ICodeManager::FixContext(ppEndRegion)
        // ie. the offset of the end-of-last-executed-filter
        unsigned slotsNeeded = 1;

        unsigned handlerNestingLevel = ehMaxHndNestingCount;

        if (opts.compDbgEnC && (handlerNestingLevel < (unsigned)MAX_EnC_HANDLER_NESTING_LEVEL))
            handlerNestingLevel = (unsigned)MAX_EnC_HANDLER_NESTING_LEVEL;

        slotsNeeded += handlerNestingLevel;

        // For a filter (which can be active at the same time as a catch/finally handler)
        slotsNeeded++;
        // For zero-termination of the shadow-Stack-pointer chain
        slotsNeeded++;

        lvaShadowSPslotsVar = lvaGrabTempWithImplicitUse(false DEBUGARG("lvaShadowSPslotsVar"));
        lvaSetStruct(lvaShadowSPslotsVar, typGetBlkLayout(slotsNeeded * TARGET_POINTER_SIZE), false);
        lvaSetVarAddrExposed(lvaShadowSPslotsVar DEBUGARG(AddressExposedReason::EXTERNALLY_VISIBLE_IMPLICITLY));
    }

#endif // FEATURE_EH_WINDOWS_X86

    // PSPSym is not used by the NativeAOT ABI
    if (!IsTargetAbi(CORINFO_NATIVEAOT_ABI))
    {
        if (UsesFunclets() && ehNeedsPSPSym())
        {
            lvaPSPSym            = lvaGrabTempWithImplicitUse(false DEBUGARG("PSPSym"));
            LclVarDsc* lclPSPSym = lvaGetDesc(lvaPSPSym);
            lclPSPSym->lvType    = TYP_I_IMPL;
            lvaSetVarDoNotEnregister(lvaPSPSym DEBUGARG(DoNotEnregisterReason::VMNeedsStackAddr));
        }
    }

#ifdef JIT32_GCENCODER
    // LocAllocSPvar is only required by the implicit frame layout expected by the VM on x86. Whether
    // a function contains a Localloc is conveyed in the GC information, in the InfoHdrSmall.localloc
    // field. The function must have an EBP frame. Then, the VM finds the LocAllocSP slot by assuming
    // the following stack layout:
    //
    //      -- higher addresses --
    //      saved EBP                       <-- EBP points here
    //      other callee-saved registers    // InfoHdrSmall.savedRegsCountExclFP specifies this size
    //      optional GS cookie              // InfoHdrSmall.security is 1 if this exists
    //      LocAllocSP slot
    //      -- lower addresses --
    //
    // See also eetwain.cpp::GetLocallocSPOffset() and its callers.
    if (compLocallocUsed)
    {
        lvaLocAllocSPvar         = lvaGrabTempWithImplicitUse(false DEBUGARG("LocAllocSPvar"));
        LclVarDsc* locAllocSPvar = lvaGetDesc(lvaLocAllocSPvar);
        locAllocSPvar->lvType    = TYP_I_IMPL;
    }
#endif // JIT32_GCENCODER

    // Ref counting is now enabled normally.
    lvaRefCountState = RCS_NORMAL;

#if defined(DEBUG)
    const bool setSlotNumbers = true;
#else
    const bool setSlotNumbers = opts.compScopeInfo && (info.compVarScopesCount > 0);
#endif // defined(DEBUG)

    const bool isRecompute = false;
    lvaComputeRefCounts(isRecompute, setSlotNumbers);

    // If we don't need precise reference counts, e.g. we're not optimizing, we're done.
    if (!PreciseRefCountsRequired())
    {
        // This phase may add new locals
        //
        return (lvaCount != lvaCountOrig) ? PhaseStatus::MODIFIED_EVERYTHING : PhaseStatus::MODIFIED_NOTHING;
    }

    const bool reportParamTypeArg = lvaReportParamTypeArg();

    // Update bookkeeping on the generic context.
    if (lvaKeepAliveAndReportThis())
    {
        lvaGetDesc(0u)->lvImplicitlyReferenced = reportParamTypeArg;
    }
    else if (lvaReportParamTypeArg())
    {
        // We should have a context arg.
        assert(info.compTypeCtxtArg != BAD_VAR_NUM);
        lvaGetDesc(info.compTypeCtxtArg)->lvImplicitlyReferenced = reportParamTypeArg;
    }

    assert(PreciseRefCountsRequired());

    // This phase may add new locals.
    //
    return (lvaCount != lvaCountOrig) ? PhaseStatus::MODIFIED_EVERYTHING : PhaseStatus::MODIFIED_NOTHING;
}

//------------------------------------------------------------------------
// lvaComputeRefCounts: compute ref counts for locals
//
// Arguments:
//    isRecompute -- true if we just want ref counts and no other side effects;
//                   false means to also look for true boolean locals, lay
//                   groundwork for assertion prop, check type consistency, etc.
//                   See lvaMarkLclRefs for details on what else goes on.
//    setSlotNumbers -- true if local slot numbers should be assigned.
//
// Notes:
//    Some implicit references are given actual counts or weight bumps here
//    to match pre-existing behavior.
//
//    In fast-jitting modes where we don't ref count locals, this bypasses
//    actual counting, and makes all locals implicitly referenced on first
//    compute. It asserts all locals are implicitly referenced on recompute.
//
//    When optimizing we also recompute lvaGenericsContextInUse based
//    on specially flagged LCL_VAR appearances.
//
void Compiler::lvaComputeRefCounts(bool isRecompute, bool setSlotNumbers)
{
    JITDUMP("\n*** lvaComputeRefCounts ***\n");
    unsigned   lclNum = 0;
    LclVarDsc* varDsc = nullptr;

    // Fast path for minopts and debug codegen.
    //
    // On first compute: mark all locals as implicitly referenced and untracked.
    // On recompute: do nothing.
    if (!PreciseRefCountsRequired())
    {
        if (isRecompute)
        {

#if defined(DEBUG)
            // All local vars should be marked as implicitly referenced
            // and not tracked.
            for (lclNum = 0, varDsc = lvaTable; lclNum < lvaCount; lclNum++, varDsc++)
            {
                const bool isSpecialVarargsParam = varDsc->lvIsParam && lvaIsArgAccessedViaVarArgsCookie(lclNum);

                if (isSpecialVarargsParam)
                {
                    assert(varDsc->lvRefCnt() == 0);
                }
                else
                {
                    assert(varDsc->lvImplicitlyReferenced);
                }

                assert(!varDsc->lvTracked);
            }
#endif // defined (DEBUG)

            return;
        }

        // First compute.
        for (lclNum = 0, varDsc = lvaTable; lclNum < lvaCount; lclNum++, varDsc++)
        {
            // Using lvImplicitlyReferenced here ensures that we can't
            // accidentally make locals be unreferenced later by decrementing
            // the ref count to zero.
            //
            // If, in minopts/debug, we really want to allow locals to become
            // unreferenced later, we'll have to explicitly clear this bit.
            varDsc->setLvRefCnt(0);
            varDsc->setLvRefCntWtd(BB_ZERO_WEIGHT);

            // Special case for some varargs params ... these must
            // remain unreferenced.
            const bool isSpecialVarargsParam = varDsc->lvIsParam && lvaIsArgAccessedViaVarArgsCookie(lclNum);

            if (!isSpecialVarargsParam)
            {
                varDsc->lvImplicitlyReferenced = 1;
            }

            varDsc->lvTracked = 0;

            if (setSlotNumbers)
            {
                varDsc->lvSlotNum = lclNum;
            }

            // Assert that it's ok to bypass the type repair logic in lvaMarkLclRefs
            assert((varDsc->lvType != TYP_UNDEF) && (varDsc->lvType != TYP_VOID) && (varDsc->lvType != TYP_UNKNOWN));
        }

        lvaCurEpoch++;
        lvaTrackedCount             = 0;
        lvaTrackedCountInSizeTUnits = 0;
        return;
    }

    // Slower path we take when optimizing, to get accurate counts.
    //
    // First, reset all explicit ref counts and weights.
    for (lclNum = 0, varDsc = lvaTable; lclNum < lvaCount; lclNum++, varDsc++)
    {
        varDsc->setLvRefCnt(0);
        varDsc->setLvRefCntWtd(BB_ZERO_WEIGHT);

        if (setSlotNumbers)
        {
            varDsc->lvSlotNum = lclNum;
        }

        // Set initial value for lvSingleDef for explicit and implicit
        // argument locals as they are "defined" on entry.
        // However, if we are just recomputing the ref counts, retain the value
        // that was set by past phases.
        if (!isRecompute)
        {
            varDsc->lvSingleDef             = varDsc->lvIsParam;
            varDsc->lvSingleDefRegCandidate = varDsc->lvIsParam;

            varDsc->lvAllDefsAreNoGc = (varDsc->lvImplicitlyReferenced == false);
        }
    }

    // Remember current state of generic context use, and prepare
    // to compute new state.
    const bool oldLvaGenericsContextInUse = lvaGenericsContextInUse;
    lvaGenericsContextInUse               = false;

    JITDUMP("\n*** lvaComputeRefCounts -- explicit counts ***\n");

    // Second, account for all explicit local variable references
    for (BasicBlock* const block : Blocks())
    {
        if (block->IsLIR())
        {
            assert(isRecompute);

            const weight_t weight = block->getBBWeight(this);
            for (GenTree* node : LIR::AsRange(block))
            {
                if (node->OperIsAnyLocal())
                {
                    LclVarDsc* varDsc = lvaGetDesc(node->AsLclVarCommon());
                    // If this is an EH var, use a zero weight for defs, so that we don't
                    // count those in our heuristic for register allocation, since they always
                    // must be stored, so there's no value in enregistering them at defs; only
                    // if there are enough uses to justify it.
                    if (varDsc->lvLiveInOutOfHndlr && !varDsc->lvDoNotEnregister &&
                        ((node->gtFlags & GTF_VAR_DEF) != 0))
                    {
                        varDsc->incRefCnts(0, this);
                    }
                    else
                    {
                        varDsc->incRefCnts(weight, this);
                    }

                    if ((node->gtFlags & GTF_VAR_CONTEXT) != 0)
                    {
                        assert(node->OperIs(GT_LCL_VAR));
                        lvaGenericsContextInUse = true;
                    }
                }
            }
        }
        else
        {
            lvaMarkLocalVars(block, isRecompute);
        }
    }

    if (oldLvaGenericsContextInUse && !lvaGenericsContextInUse)
    {
        // Context was in use but no longer is. This can happen
        // if we're able to optimize, so just leave a note.
        JITDUMP("\n** Generics context no longer in use\n");
    }
    else if (lvaGenericsContextInUse && !oldLvaGenericsContextInUse)
    {
        // Context was not in use but now is.
        //
        // Changing from unused->used should never happen; creation of any new IR
        // for context use should also be setting lvaGenericsContextInUse.
        assert(!"unexpected new use of generics context");
    }

    JITDUMP("\n*** lvaComputeRefCounts -- implicit counts ***\n");

    // Third, bump ref counts for some implicit prolog references
    for (lclNum = 0, varDsc = lvaTable; lclNum < lvaCount; lclNum++, varDsc++)
    {
        // Todo: review justification for these count bumps.
        if (varDsc->lvIsRegArg)
        {
            if ((lclNum < info.compArgsCount) && (varDsc->lvRefCnt() > 0))
            {
                // Fix 388376 ARM JitStress WP7
                varDsc->incRefCnts(BB_UNITY_WEIGHT, this);
                varDsc->incRefCnts(BB_UNITY_WEIGHT, this);
            }

            // Ref count bump that was in lvaPromoteStructVar
            //
            // This was formerly done during RCS_EARLY counting,
            // and we did not used to reset counts like we do now.
            if (varDsc->lvIsStructField && varTypeIsStruct(lvaGetDesc(varDsc->lvParentLcl)))
            {
                varDsc->incRefCnts(BB_UNITY_WEIGHT, this);
            }
        }

        // If we have JMP, all arguments must have a location
        // even if we don't use them inside the method
        if (compJmpOpUsed && varDsc->lvIsParam && (varDsc->lvRefCnt() == 0))
        {
            // except when we have varargs and the argument is
            // passed on the stack.  In that case, it's important
            // for the ref count to be zero, so that we don't attempt
            // to track them for GC info (which is not possible since we
            // don't know their offset in the stack).  See the assert at the
            // end of raMarkStkVars and bug #28949 for more info.
            if (!lvaIsArgAccessedViaVarArgsCookie(lclNum))
            {
                varDsc->lvImplicitlyReferenced = 1;
            }
        }

        if (varDsc->lvPinned && varDsc->lvAllDefsAreNoGc)
        {
            varDsc->lvPinned = 0;

            JITDUMP("V%02u was unpinned as all def candidates were local.\n", lclNum);
        }
    }
}

void Compiler::lvaAllocOutgoingArgSpaceVar()
{
#if FEATURE_FIXED_OUT_ARGS

    // Setup the outgoing argument region, in case we end up using it later

    if (lvaOutgoingArgSpaceVar == BAD_VAR_NUM)
    {
        lvaOutgoingArgSpaceVar = lvaGrabTempWithImplicitUse(false DEBUGARG("OutgoingArgSpace"));
        lvaSetStruct(lvaOutgoingArgSpaceVar, typGetBlkLayout(0), false);
        lvaSetVarAddrExposed(lvaOutgoingArgSpaceVar DEBUGARG(AddressExposedReason::EXTERNALLY_VISIBLE_IMPLICITLY));
    }

    noway_assert(lvaOutgoingArgSpaceVar >= info.compLocalsCount && lvaOutgoingArgSpaceVar < lvaCount);

#endif // FEATURE_FIXED_OUT_ARGS
}

inline void Compiler::lvaIncrementFrameSize(unsigned size)
{
    if (size > MAX_FrameSize || compLclFrameSize + size > MAX_FrameSize)
    {
        BADCODE("Frame size overflow");
    }

    compLclFrameSize += size;
}

/****************************************************************************
 *
 *  Return true if absolute offsets of temps are larger than vars, or in other
 *  words, did we allocate temps before of after vars.  The /GS buffer overrun
 *  checks want temps to be at low stack addresses than buffers
 */
bool Compiler::lvaTempsHaveLargerOffsetThanVars()
{
#ifdef TARGET_ARM
    // We never want to place the temps with larger offsets for ARM
    return false;
#else
    if (compGSReorderStackLayout)
    {
        return codeGen->isFramePointerUsed();
    }
    else
    {
        return true;
    }
#endif
}

/****************************************************************************
 *
 *  Return an upper bound estimate for the size of the compiler spill temps
 *
 */
unsigned Compiler::lvaGetMaxSpillTempSize()
{
    unsigned result = 0;

    if (codeGen->regSet.hasComputedTmpSize())
    {
        result = codeGen->regSet.tmpGetTotalSize();
    }
    else
    {
        result = MAX_SPILL_TEMP_SIZE;
    }
    return result;
}

// clang-format off
/*****************************************************************************
 *
 *  Compute stack frame offsets for arguments, locals and optionally temps.
 *
 *  The frame is laid out as follows for x86:
 *
 *              ESP frames
 *
 *      |                       |
 *      |-----------------------|
 *      |       incoming        |
 *      |       arguments       |
 *      |-----------------------| <---- Virtual '0'
 *      |    return address     |
 *      +=======================+
 *      |Callee saved registers |
 *      |-----------------------|
 *      |       Temps           |
 *      |-----------------------|
 *      |       Variables       |
 *      |-----------------------| <---- Ambient ESP
 *      |   Arguments for the   |
 *      ~    next function      ~
 *      |                       |
 *      |       |               |
 *      |       | Stack grows   |
 *              | downward
 *              V
 *
 *
 *              EBP frames
 *
 *      |                       |
 *      |-----------------------|
 *      |       incoming        |
 *      |       arguments       |
 *      |-----------------------| <---- Virtual '0'
 *      |    return address     |
 *      +=======================+
 *      |    incoming EBP       |
 *      |-----------------------| <---- EBP
 *      |Callee saved registers |
 *      |-----------------------|
 *      |   security object     |
 *      |-----------------------|
 *      |     ParamTypeArg      |
 *      |-----------------------|
 *      |  Last-executed-filter |
 *      |-----------------------|
 *      |                       |
 *      ~      Shadow SPs       ~
 *      |                       |
 *      |-----------------------|
 *      |                       |
 *      ~      Variables        ~
 *      |                       |
 *      ~-----------------------|
 *      |       Temps           |
 *      |-----------------------|
 *      |       localloc        |
 *      |-----------------------| <---- Ambient ESP
 *      |   Arguments for the   |
 *      |    next function      ~
 *      |                       |
 *      |       |               |
 *      |       | Stack grows   |
 *              | downward
 *              V
 *
 *
 *  The frame is laid out as follows for x64:
 *
 *              RSP frames
 *      |                       |
 *      |-----------------------|
 *      |       incoming        |
 *      |       arguments       |
 *      |-----------------------|
 *      |   4 fixed incoming    |
 *      |    argument slots     |
 *      |-----------------------| <---- Caller's SP & Virtual '0'
 *      |    return address     |
 *      +=======================+
 *      | Callee saved Int regs |
 *      -------------------------
 *      |        Padding        | <---- this padding (0 or 8 bytes) is to ensure flt registers are saved at a mem location aligned at 16-bytes
 *      |                       |       so that we can save 128-bit callee saved xmm regs using performant "movaps" instruction instead of "movups"
 *      -------------------------
 *      | Callee saved Flt regs | <----- entire 128-bits of callee saved xmm registers are stored here
 *      |-----------------------|
 *      |         Temps         |
 *      |-----------------------|
 *      |       Variables       |
 *      |-----------------------|
 *      |   Arguments for the   |
 *      ~    next function      ~
 *      |                       |
 *      |-----------------------|
 *      |   4 fixed outgoing    |
 *      |    argument slots     |
 *      |-----------------------| <---- Ambient RSP
 *      |       |               |
 *      ~       | Stack grows   ~
 *      |       | downward      |
 *              V
 *
 *
 *              RBP frames
 *      |                       |
 *      |-----------------------|
 *      |       incoming        |
 *      |       arguments       |
 *      |-----------------------|
 *      |   4 fixed incoming    |
 *      |    argument slots     |
 *      |-----------------------| <---- Caller's SP & Virtual '0'
 *      |    return address     |
 *      +=======================+
 *      | Callee saved Int regs |
 *      -------------------------
 *      |        Padding        |
 *      -------------------------
 *      | Callee saved Flt regs |
 *      |-----------------------|
 *      |   security object     |
 *      |-----------------------|
 *      |     ParamTypeArg      |
 *      |-----------------------|
 *      |                       |
 *      |                       |
 *      ~       Variables       ~
 *      |                       |
 *      |                       |
 *      |-----------------------|
 *      |        Temps          |
 *      |-----------------------|
 *      |                       |
 *      ~       localloc        ~   // not in frames with EH
 *      |                       |
 *      |-----------------------|
 *      |        PSPSym         |   // only in frames with EH (thus no localloc)
 *      |                       |
 *      |-----------------------| <---- RBP in localloc frames (max 240 bytes from Initial-SP)
 *      |   Arguments for the   |
 *      ~    next function      ~
 *      |                       |
 *      |-----------------------|
 *      |   4 fixed outgoing    |
 *      |    argument slots     |
 *      |-----------------------| <---- Ambient RSP (before localloc, this is Initial-SP)
 *      |       |               |
 *      ~       | Stack grows   ~
 *      |       | downward      |
 *              V
 *
 *
 *  The frame is laid out as follows for ARM (this is a general picture; details may differ for different conditions):
 *
 *              SP frames
 *      |                       |
 *      |-----------------------|
 *      |       incoming        |
 *      |       arguments       |
 *      +=======================+ <---- Caller's SP
 *      |  Pre-spill registers  |
 *      |-----------------------| <---- Virtual '0'
 *      |Callee saved registers |
 *      |-----------------------|
 *      ~ possible double align ~
 *      |-----------------------|
 *      |   security object     |
 *      |-----------------------|
 *      |     ParamTypeArg      |
 *      |-----------------------|
 *      |  possible GS cookie   |
 *      |-----------------------|
 *      |       Variables       |
 *      |-----------------------|
 *      |  possible GS cookie   |
 *      |-----------------------|
 *      |        Temps          |
 *      |-----------------------|
 *      |   Stub Argument Var   |
 *      |-----------------------|
 *      |Inlined PInvoke Frame V|
 *      |-----------------------|
 *      ~ possible double align ~
 *      |-----------------------|
 *      |   Arguments for the   |
 *      ~    next function      ~
 *      |                       |
 *      |-----------------------| <---- Ambient SP
 *      |       |               |
 *      ~       | Stack grows   ~
 *      |       | downward      |
 *              V
 *
 *
 *              FP / R11 frames
 *      |                       |
 *      |-----------------------|
 *      |       incoming        |
 *      |       arguments       |
 *      +=======================+ <---- Caller's SP
 *      |  Pre-spill registers  |
 *      |-----------------------| <---- Virtual '0'
 *      |Callee saved registers |
 *      |-----------------------|
 *      |        PSPSym         |   // Only for frames with EH, which means FP-based frames
 *      |-----------------------|
 *      ~ possible double align ~
 *      |-----------------------|
 *      |   security object     |
 *      |-----------------------|
 *      |     ParamTypeArg      |
 *      |-----------------------|
 *      |  possible GS cookie   |
 *      |-----------------------|
 *      |       Variables       |
 *      |-----------------------|
 *      |  possible GS cookie   |
 *      |-----------------------|
 *      |        Temps          |
 *      |-----------------------|
 *      |   Stub Argument Var   |
 *      |-----------------------|
 *      |Inlined PInvoke Frame V|
 *      |-----------------------|
 *      ~ possible double align ~
 *      |-----------------------|
 *      |       localloc        |
 *      |-----------------------|
 *      |   Arguments for the   |
 *      ~    next function      ~
 *      |                       |
 *      |-----------------------| <---- Ambient SP
 *      |       |               |
 *      ~       | Stack grows   ~
 *      |       | downward      |
 *              V
 *
 *
 *  The frame is laid out as follows for ARM64 (this is a general picture; details may differ for different conditions):
 *  NOTE: SP must be 16-byte aligned, so there may be alignment slots in the frame.
 *  We will often save and establish a frame pointer to create better ETW stack walks.
 *
 *              SP frames
 *      |                       |
 *      |-----------------------|
 *      |       incoming        |
 *      |       arguments       |
 *      +=======================+ <---- Caller's SP
 *      |         homed         | // this is only needed if reg argument need to be homed, e.g., for varargs
 *      |   register arguments  |
 *      |-----------------------| <---- Virtual '0'
 *      |Callee saved registers |
 *      |   except fp/lr        |
 *      |-----------------------|
 *      |   security object     |
 *      |-----------------------|
 *      |     ParamTypeArg      |
 *      |-----------------------|
 *      |  possible GS cookie   |
 *      |-----------------------|
 *      |       Variables       |
 *      |-----------------------|
 *      |  possible GS cookie   |
 *      |-----------------------|
 *      |        Temps          |
 *      |-----------------------|
 *      |   Stub Argument Var   |
 *      |-----------------------|
 *      |Inlined PInvoke Frame V|
 *      |-----------------------|
 *      |      Saved LR         |
 *      |-----------------------|
 *      |      Saved FP         | <---- Frame pointer
 *      |-----------------------|
 *      |  Stack arguments for  |
 *      |   the next function   |
 *      |-----------------------| <---- SP
 *      |       |               |
 *      ~       | Stack grows   ~
 *      |       | downward      |
 *              V
 *
 *
 *              FP (R29 / x29) frames
 *      |                       |
 *      |-----------------------|
 *      |       incoming        |
 *      |       arguments       |
 *      +=======================+ <---- Caller's SP
 *      |     optional homed    | // this is only needed if reg argument need to be homed, e.g., for varargs
 *      |   register arguments  |
 *      |-----------------------| <---- Virtual '0'
 *      |Callee saved registers |
 *      |   except fp/lr        |
 *      |-----------------------|
 *      |        PSPSym         | // Only for frames with EH, which requires FP-based frames
 *      |-----------------------|
 *      |   security object     |
 *      |-----------------------|
 *      |     ParamTypeArg      |
 *      |-----------------------|
 *      |  possible GS cookie   |
 *      |-----------------------|
 *      |       Variables       |
 *      |-----------------------|
 *      |  possible GS cookie   |
 *      |-----------------------|
 *      |        Temps          |
 *      |-----------------------|
 *      |   Stub Argument Var   |
 *      |-----------------------|
 *      |Inlined PInvoke Frame V|
 *      |-----------------------|
 *      |      Saved LR         |
 *      |-----------------------|
 *      |      Saved FP         | <---- Frame pointer
 *      |-----------------------|
 *      ~       localloc        ~
 *      |-----------------------|
 *      |  Stack arguments for  |
 *      |   the next function   |
 *      |-----------------------| <---- Ambient SP
 *      |       |               |
 *      ~       | Stack grows   ~
 *      |       | downward      |
 *              V
 *
 *
 *              FP (R29 / x29) frames where FP/LR are stored at the top of the frame (frames requiring GS that have localloc)
 *      |                       |
 *      |-----------------------|
 *      |       incoming        |
 *      |       arguments       |
 *      +=======================+ <---- Caller's SP
 *      |     optional homed    | // this is only needed if reg argument need to be homed, e.g., for varargs
 *      |   register arguments  |
 *      |-----------------------| <---- Virtual '0'
 *      |      Saved LR         |
 *      |-----------------------|
 *      |      Saved FP         | <---- Frame pointer
 *      |-----------------------|
 *      |Callee saved registers |
 *      |-----------------------|
 *      |        PSPSym         | // Only for frames with EH, which requires FP-based frames
 *      |-----------------------|
 *      |   security object     |
 *      |-----------------------|
 *      |     ParamTypeArg      |
 *      |-----------------------|
 *      |  possible GS cookie   |
 *      |-----------------------|
 *      |       Variables       |
 *      |-----------------------|
 *      |  possible GS cookie   |
 *      |-----------------------|
 *      |        Temps          |
 *      |-----------------------|
 *      |   Stub Argument Var   |
 *      |-----------------------|
 *      |Inlined PInvoke Frame V|
 *      |-----------------------|
 *      ~       localloc        ~
 *      |-----------------------|
 *      |  Stack arguments for  |
 *      |   the next function   |
 *      |-----------------------| <---- Ambient SP
 *      |       |               |
 *      ~       | Stack grows   ~
 *      |       | downward      |
 *              V
 *
 *
 *  Doing this all in one pass is 'hard'.  So instead we do it in 2 basic passes:
 *    1. Assign all the offsets relative to the Virtual '0'. Offsets above (the
 *      incoming arguments) are positive. Offsets below (everything else) are
 *      negative.  This pass also calculates the total frame size (between Caller's
 *      SP/return address and the Ambient SP).
 *    2. Figure out where to place the frame pointer, and then adjust the offsets
 *      as needed for the final stack size and whether the offset is frame pointer
 *      relative or stack pointer relative.
 *
 */
// clang-format on

void Compiler::lvaAssignFrameOffsets(FrameLayoutState curState)
{
    noway_assert((lvaDoneFrameLayout < curState) || (curState == REGALLOC_FRAME_LAYOUT));

    lvaDoneFrameLayout = curState;

#ifdef DEBUG
    if (verbose)
    {

        printf("*************** In lvaAssignFrameOffsets");
        if (curState == INITIAL_FRAME_LAYOUT)
        {
            printf("(INITIAL_FRAME_LAYOUT)");
        }
        else if (curState == PRE_REGALLOC_FRAME_LAYOUT)
        {
            printf("(PRE_REGALLOC_FRAME_LAYOUT)");
        }
        else if (curState == REGALLOC_FRAME_LAYOUT)
        {
            printf("(REGALLOC_FRAME_LAYOUT)");
        }
        else if (curState == TENTATIVE_FRAME_LAYOUT)
        {
            printf("(TENTATIVE_FRAME_LAYOUT)");
        }
        else if (curState == FINAL_FRAME_LAYOUT)
        {
            printf("(FINAL_FRAME_LAYOUT)");
        }
        else
        {
            printf("(UNKNOWN)");
            unreached();
        }
        printf("\n");
    }
#endif

#if FEATURE_FIXED_OUT_ARGS
    assert(lvaOutgoingArgSpaceVar != BAD_VAR_NUM);
#endif // FEATURE_FIXED_OUT_ARGS

    /*-------------------------------------------------------------------------
     *
     * First process the arguments.
     *
     *-------------------------------------------------------------------------
     */

    lvaAssignVirtualFrameOffsetsToArgs();

    /*-------------------------------------------------------------------------
     *
     * Now compute stack offsets for any variables that don't live in registers
     *
     *-------------------------------------------------------------------------
     */

    lvaAssignVirtualFrameOffsetsToLocals();

    lvaAlignFrame();

    /*-------------------------------------------------------------------------
     *
     * Now patch the offsets
     *
     *-------------------------------------------------------------------------
     */

    lvaFixVirtualFrameOffsets();

    // Modify the stack offset for fields of promoted structs.
    lvaAssignFrameOffsetsToPromotedStructs();

    /*-------------------------------------------------------------------------
     *
     * Finalize
     *
     *-------------------------------------------------------------------------
     */

    // If it's not the final frame layout, then it's just an estimate. This means
    // we're allowed to once again write to these variables, even if we've read
    // from them to make tentative code generation or frame layout decisions.
    if (curState < FINAL_FRAME_LAYOUT)
    {
        codeGen->resetFramePointerUsedWritePhase();
    }
}

/*****************************************************************************
 *  lvaFixVirtualFrameOffsets() : Now that everything has a virtual offset,
 *  determine the final value for the frame pointer (if needed) and then
 *  adjust all the offsets appropriately.
 *
 *  This routine fixes virtual offset to be relative to frame pointer or SP
 *  based on whether varDsc->lvFramePointerBased is true or false respectively.
 */
void Compiler::lvaFixVirtualFrameOffsets()
{
    LclVarDsc* varDsc;

#if defined(TARGET_AMD64)
    if (lvaPSPSym != BAD_VAR_NUM)
    {
        // We need to fix the offset of the PSPSym so there is no padding between it and the outgoing argument space.
        // Without this code, lvaAlignFrame might have put the padding lower than the PSPSym, which would be between
        // the PSPSym and the outgoing argument space.
        varDsc = lvaGetDesc(lvaPSPSym);
        assert(varDsc->lvFramePointerBased); // We always access it RBP-relative.
        assert(!varDsc->lvMustInit);         // It is never "must init".
        varDsc->SetStackOffset(codeGen->genCallerSPtoInitialSPdelta() + lvaLclSize(lvaOutgoingArgSpaceVar));

        if (opts.IsOSR())
        {
            // With OSR RBP points at the base of the OSR frame, but the virtual offsets
            // are from the base of the Tier0 frame. Adjust.
            //
            varDsc->SetStackOffset(varDsc->GetStackOffset() - info.compPatchpointInfo->TotalFrameSize());
        }
    }
#endif

    // The delta to be added to virtual offset to adjust it relative to frame pointer or SP
    int delta = 0;

#ifdef TARGET_XARCH
    delta += REGSIZE_BYTES; // pushed PC (return address) for x86/x64
    JITDUMP("--- delta bump %d for RA\n", REGSIZE_BYTES);

    if (codeGen->doubleAlignOrFramePointerUsed())
    {
        JITDUMP("--- delta bump %d for FP\n", REGSIZE_BYTES);
        delta += REGSIZE_BYTES; // pushed EBP (frame pointer)
    }
#endif

    if (!codeGen->isFramePointerUsed())
    {
        // pushed registers, return address, and padding
        JITDUMP("--- delta bump %d for RSP frame\n", codeGen->genTotalFrameSize());
        delta += codeGen->genTotalFrameSize();
    }
#if defined(TARGET_ARM)
    else
    {
        // We set FP to be after LR, FP
        delta += 2 * REGSIZE_BYTES;
    }
#elif defined(TARGET_AMD64) || defined(TARGET_ARM64)
    else
    {
        // FP is used.
        JITDUMP("--- delta bump %d for FP frame\n", codeGen->genTotalFrameSize() - codeGen->genSPtoFPdelta());
        delta += codeGen->genTotalFrameSize() - codeGen->genSPtoFPdelta();
    }
#elif defined(TARGET_LOONGARCH64) || defined(TARGET_RISCV64)
    else
    {
        // FP is used.
        delta += (compCalleeRegsPushed << 3);

        if ((lvaMonAcquired != BAD_VAR_NUM) && !opts.IsOSR())
        {
            int offset = lvaTable[lvaMonAcquired].GetStackOffset() + delta;
            lvaTable[lvaMonAcquired].SetStackOffset(offset);

            if (lvaPSPSym != BAD_VAR_NUM)
            {
                int offset = lvaTable[lvaPSPSym].GetStackOffset() + delta;
                lvaTable[lvaPSPSym].SetStackOffset(offset);
                delta += TARGET_POINTER_SIZE;
            }

            delta += lvaLclSize(lvaMonAcquired);
        }
        else if (lvaPSPSym != BAD_VAR_NUM)
        {
            int offset = lvaTable[lvaPSPSym].GetStackOffset() + delta;
            lvaTable[lvaPSPSym].SetStackOffset(offset);
            delta += TARGET_POINTER_SIZE;
        }

        JITDUMP("--- delta bump %d for FP frame\n", delta);
    }
#endif // !TARGET_LOONGARCH64 || !TARGET_RISCV64

    if (opts.IsOSR())
    {
#if defined(TARGET_AMD64) || defined(TARGET_ARM64)
        // Stack offset includes Tier0 frame.
        //
        JITDUMP("--- delta bump %d for OSR + Tier0 frame\n", info.compPatchpointInfo->TotalFrameSize());
        delta += info.compPatchpointInfo->TotalFrameSize();
#endif // TARGET_AMD64 || TARGET_ARM64
    }

    JITDUMP("--- virtual stack offset to actual stack offset delta is %d\n", delta);

    unsigned lclNum;
    for (lclNum = 0, varDsc = lvaTable; lclNum < lvaCount; lclNum++, varDsc++)
    {
        bool doAssignStkOffs = true;

        // Can't be relative to EBP unless we have an EBP
        noway_assert(!varDsc->lvFramePointerBased || codeGen->doubleAlignOrFramePointerUsed());

        // Is this a non-param promoted struct field?
        //   if so then set doAssignStkOffs to false.
        //
        if (varDsc->lvIsStructField)
        {
            LclVarDsc*       parentvarDsc  = lvaGetDesc(varDsc->lvParentLcl);
            lvaPromotionType promotionType = lvaGetPromotionType(parentvarDsc);

#if defined(TARGET_X86)
            // On x86, we set the stack offset for a promoted field
            // to match a struct parameter in lvAssignFrameOffsetsToPromotedStructs.
            if ((!varDsc->lvIsParam || parentvarDsc->lvIsParam) && promotionType == PROMOTION_TYPE_DEPENDENT)
#else
            if (!varDsc->lvIsParam && promotionType == PROMOTION_TYPE_DEPENDENT)
#endif
            {
                doAssignStkOffs = false; // Assigned later in lvaAssignFrameOffsetsToPromotedStructs()
            }
        }

        if (!varDsc->lvOnFrame)
        {
            if (!varDsc->lvIsParam || lvaParamHasLocalStackSpace(lclNum))
            {
                doAssignStkOffs = false; // Not on frame or an incoming stack arg
            }
        }

        if (doAssignStkOffs)
        {
            JITDUMP("-- V%02u was %d, now %d\n", lclNum, varDsc->GetStackOffset(), varDsc->GetStackOffset() + delta);
            varDsc->SetStackOffset(varDsc->GetStackOffset() + delta);

#if DOUBLE_ALIGN
            if (genDoubleAlign() && !codeGen->isFramePointerUsed())
            {
                if (varDsc->lvFramePointerBased)
                {
                    varDsc->SetStackOffset(varDsc->GetStackOffset() - delta);

                    // We need to re-adjust the offsets of the parameters so they are EBP
                    // relative rather than stack/frame pointer relative

                    varDsc->SetStackOffset(varDsc->GetStackOffset() + (2 * TARGET_POINTER_SIZE)); // return address and
                                                                                                  // pushed EBP

                    noway_assert(varDsc->GetStackOffset() >= FIRST_ARG_STACK_OFFS);
                }
            }
#endif
            // On System V environments the stkOffs could be 0 for params passed in registers.
            //
            // For normal methods only EBP relative references can have negative offsets.
            assert(codeGen->isFramePointerUsed() || varDsc->GetStackOffset() >= 0);
        }
    }

    assert(codeGen->regSet.tmpAllFree());
    for (TempDsc* temp = codeGen->regSet.tmpListBeg(); temp != nullptr; temp = codeGen->regSet.tmpListNxt(temp))
    {
        temp->tdAdjustTempOffs(delta);
    }

    lvaCachedGenericContextArgOffs += delta;

#if FEATURE_FIXED_OUT_ARGS

    if (lvaOutgoingArgSpaceVar != BAD_VAR_NUM)
    {
        varDsc = lvaGetDesc(lvaOutgoingArgSpaceVar);
        varDsc->SetStackOffset(0);
        varDsc->lvFramePointerBased = false;
        varDsc->lvMustInit          = false;
    }

#endif // FEATURE_FIXED_OUT_ARGS

#if defined(TARGET_ARM64) || defined(TARGET_LOONGARCH64) || defined(TARGET_RISCV64)
    // We normally add alignment below the locals between them and the outgoing
    // arg space area. When we store fp/lr(ra) at the bottom, however, this will
    // be below the alignment. So we should not apply the alignment adjustment to
    // them. It turns out we always store these at +0 and +8 of the FP,
    // so instead of dealing with skipping adjustment just for them we just set
    // them here always.
    // For LoongArch64 and RISCV64, the RA is always at fp+8.
    assert(codeGen->isFramePointerUsed());
    if (lvaRetAddrVar != BAD_VAR_NUM)
    {
        lvaTable[lvaRetAddrVar].SetStackOffset(REGSIZE_BYTES);
    }
#endif // !TARGET_ARM64 || !TARGET_LOONGARCH64 || !TARGET_RISCV64
}

#ifdef TARGET_ARM
bool Compiler::lvaIsPreSpilled(unsigned lclNum, regMaskTP preSpillMask)
{
    const LclVarDsc& desc = lvaTable[lclNum];
    return desc.lvIsRegArg && (preSpillMask & genRegMask(desc.GetArgReg()));
}
#endif // TARGET_ARM

//------------------------------------------------------------------------
// lvaUpdateArgWithInitialReg: Set the initial register of a local variable
//                             to the one assigned by the register allocator.
//
// Arguments:
//    varDsc - the local variable descriptor
//
void Compiler::lvaUpdateArgWithInitialReg(LclVarDsc* varDsc)
{
    noway_assert(varDsc->lvIsParam);

    if (varDsc->lvIsRegCandidate())
    {
        varDsc->SetRegNum(varDsc->GetArgInitReg());
    }
}

//------------------------------------------------------------------------
// lvaUpdateArgsWithInitialReg() : For each argument variable descriptor, update
//     its current register with the initial register as assigned by LSRA.
<<<<<<< HEAD
//
void Compiler::lvaUpdateArgsWithInitialReg()
{
    if (!compLSRADone)
    {
        return;
    }

    for (unsigned lclNum = 0; lclNum < info.compArgsCount; lclNum++)
    {
        LclVarDsc* varDsc = lvaGetDesc(lclNum);

        if (varDsc->lvPromoted)
        {
            for (unsigned fieldVarNum = varDsc->lvFieldLclStart;
                 fieldVarNum < varDsc->lvFieldLclStart + varDsc->lvFieldCnt; ++fieldVarNum)
            {
                LclVarDsc* fieldVarDsc = lvaGetDesc(fieldVarNum);
                lvaUpdateArgWithInitialReg(fieldVarDsc);
            }
        }
        else
        {
            lvaUpdateArgWithInitialReg(varDsc);
        }
    }
}

/*****************************************************************************
 *  lvaAssignVirtualFrameOffsetsToArgs() : Assign virtual stack offsets to the
 *  arguments, and implicit arguments (this ptr, return buffer, generics,
 *  and varargs).
 */
void Compiler::lvaAssignVirtualFrameOffsetsToArgs()
{
    unsigned lclNum  = 0;
    int      argOffs = 0;
#ifdef UNIX_AMD64_ABI
    int callerArgOffset = 0;
#endif // UNIX_AMD64_ABI

    /*
        Assign stack offsets to arguments (in reverse order of passing).

        This means that if we pass arguments left->right, we start at
        the end of the list and work backwards, for right->left we start
        with the first argument and move forward.

        This is all relative to our Virtual '0'
     */

    if (info.compArgOrder == Target::ARG_ORDER_L2R)
    {
        argOffs = compArgSize;
    }

    /* Update the argOffs to reflect arguments that are passed in registers */

    noway_assert(codeGen->intRegState.rsCalleeRegArgCount <= MAX_REG_ARG);
    noway_assert(compMacOsArm64Abi() || compArgSize >= codeGen->intRegState.rsCalleeRegArgCount * REGSIZE_BYTES);

    if (info.compArgOrder == Target::ARG_ORDER_L2R)
    {
        argOffs -= codeGen->intRegState.rsCalleeRegArgCount * REGSIZE_BYTES;
    }

    // Update the arg initial register locations.
    lvaUpdateArgsWithInitialReg();

    /* Is there a "this" argument? */

    if (!info.compIsStatic)
    {
        noway_assert(lclNum == info.compThisArg);
#ifndef TARGET_X86
        argOffs =
            lvaAssignVirtualFrameOffsetToArg(lclNum, REGSIZE_BYTES, argOffs UNIX_AMD64_ABI_ONLY_ARG(&callerArgOffset));
#endif // TARGET_X86
        lclNum++;
    }

    unsigned userArgsToSkip = 0;
#if !defined(TARGET_ARM)
    // In the native instance method calling convention on Windows,
    // the this parameter comes before the hidden return buffer parameter.
    // So, we want to process the native "this" parameter before we process
    // the native return buffer parameter.
    if (TargetOS::IsWindows && callConvIsInstanceMethodCallConv(info.compCallConv))
    {
#ifdef TARGET_X86
        if (!lvaTable[lclNum].lvIsRegArg)
        {
            argOffs = lvaAssignVirtualFrameOffsetToArg(lclNum, REGSIZE_BYTES, argOffs);
        }
#elif !defined(UNIX_AMD64_ABI)
        argOffs              = lvaAssignVirtualFrameOffsetToArg(lclNum, REGSIZE_BYTES, argOffs);
#endif // TARGET_X86
        lclNum++;
        userArgsToSkip++;
    }
#endif

    /* if we have a hidden buffer parameter, that comes here */

    if (info.compRetBuffArg != BAD_VAR_NUM)
    {
        noway_assert(lclNum == info.compRetBuffArg);
        argOffs =
            lvaAssignVirtualFrameOffsetToArg(lclNum, REGSIZE_BYTES, argOffs UNIX_AMD64_ABI_ONLY_ARG(&callerArgOffset));
        lclNum++;
    }

#if USER_ARGS_COME_LAST

    //@GENERICS: extra argument for instantiation info
    if (info.compMethodInfo->args.callConv & CORINFO_CALLCONV_PARAMTYPE)
    {
        noway_assert(lclNum == (unsigned)info.compTypeCtxtArg);
        argOffs = lvaAssignVirtualFrameOffsetToArg(lclNum++, REGSIZE_BYTES,
                                                   argOffs UNIX_AMD64_ABI_ONLY_ARG(&callerArgOffset));
    }

    if (compIsAsync2StateMachine())
    {
        noway_assert(lclNum == lvaAsyncContinuationArg);
        argOffs = lvaAssignVirtualFrameOffsetToArg(lclNum++, REGSIZE_BYTES,
                                                   argOffs UNIX_AMD64_ABI_ONLY_ARG(&callerArgOffset));
    }

    if (info.compIsVarArgs)
    {
        argOffs = lvaAssignVirtualFrameOffsetToArg(lclNum++, REGSIZE_BYTES,
                                                   argOffs UNIX_AMD64_ABI_ONLY_ARG(&callerArgOffset));
    }

#endif // USER_ARGS_COME_LAST

    CORINFO_ARG_LIST_HANDLE argLst    = info.compMethodInfo->args.args;
    unsigned                argSigLen = info.compMethodInfo->args.numArgs;
    // Skip any user args that we've already processed.
    assert(userArgsToSkip <= argSigLen);
    argSigLen -= userArgsToSkip;
    for (unsigned i = 0; i < userArgsToSkip; i++, argLst = info.compCompHnd->getArgNext(argLst))
    {
        ;
    }

#ifdef TARGET_ARM
    //
    // struct_n { int; int; ... n times };
    //
    // Consider signature:
    //
    // Foo (float a,double b,float c,double d,float e,double f,float g,double h,
    //      float i,double j,float k,double l,struct_3 m) { }
    //
    // Basically the signature is: (all float regs full, 1 double, struct_3);
    //
    // The double argument occurs before pre spill in the argument iteration and
    // computes an argOffset of 0. struct_3 offset becomes 8. This is wrong.
    // Because struct_3 is prespilled and double occurs after prespill.
    // The correct offsets are double = 16 (aligned stk), struct_3 = 0..12,
    // Offset 12 will be skipped for double alignment of double.
    //
    // Another example is (struct_2, all float regs full, double, struct_2);
    // Here, notice the order is similarly messed up because of 2 pre-spilled
    // struct_2.
    //
    // Succinctly,
    // ARG_INDEX(i) > ARG_INDEX(j) DOES NOT IMPLY |ARG_OFFSET(i)| > |ARG_OFFSET(j)|
    //
    // Therefore, we'll do a two pass offset calculation, one that considers pre-spill
    // and the next, stack args.
    //

    unsigned argLcls = 0;

    // Take care of pre spill registers first.
    regMaskTP preSpillMask = codeGen->regSet.rsMaskPreSpillRegs(false);
    regMaskTP tempMask     = RBM_NONE;
    for (unsigned i = 0, preSpillLclNum = lclNum; i < argSigLen; ++i, ++preSpillLclNum)
    {
        if (lvaIsPreSpilled(preSpillLclNum, preSpillMask))
        {
            unsigned argSize = eeGetArgSize(argLst, &info.compMethodInfo->args);
            argOffs          = lvaAssignVirtualFrameOffsetToArg(preSpillLclNum, argSize, argOffs);
            argLcls++;

            // Early out if we can. If size is 8 and base reg is 2, then the mask is 0x1100
            tempMask |= ((((1 << (roundUp(argSize, TARGET_POINTER_SIZE) / REGSIZE_BYTES))) - 1)
                         << lvaTable[preSpillLclNum].GetArgReg());
            if (tempMask == preSpillMask)
            {
                // We won't encounter more pre-spilled registers,
                // so don't bother iterating further.
                break;
            }
        }
        argLst = info.compCompHnd->getArgNext(argLst);
    }

    // Take care of non pre-spilled stack arguments.
    argLst = info.compMethodInfo->args.args;
    for (unsigned i = 0, stkLclNum = lclNum; i < argSigLen; ++i, ++stkLclNum)
    {
        if (!lvaIsPreSpilled(stkLclNum, preSpillMask))
        {
            const unsigned argSize = eeGetArgSize(argLst, &info.compMethodInfo->args);
            argOffs                = lvaAssignVirtualFrameOffsetToArg(stkLclNum, argSize, argOffs);
            argLcls++;
        }
        argLst = info.compCompHnd->getArgNext(argLst);
    }

    lclNum += argLcls;
#else  // !TARGET_ARM
    for (unsigned i = 0; i < argSigLen; i++)
    {
        unsigned argumentSize = eeGetArgSize(argLst, &info.compMethodInfo->args);

        assert(compMacOsArm64Abi() || argumentSize % TARGET_POINTER_SIZE == 0);

        argOffs =
            lvaAssignVirtualFrameOffsetToArg(lclNum++, argumentSize, argOffs UNIX_AMD64_ABI_ONLY_ARG(&callerArgOffset));
        argLst = info.compCompHnd->getArgNext(argLst);
    }
#endif // !TARGET_ARM

#if !USER_ARGS_COME_LAST

    //@GENERICS: extra argument for instantiation info
    if (info.compMethodInfo->args.callConv & CORINFO_CALLCONV_PARAMTYPE)
    {
        noway_assert(lclNum == (unsigned)info.compTypeCtxtArg);
        argOffs = lvaAssignVirtualFrameOffsetToArg(lclNum++, REGSIZE_BYTES,
                                                   argOffs UNIX_AMD64_ABI_ONLY_ARG(&callerArgOffset));
    }

    if (compIsAsync2StateMachine())
    {
        noway_assert(lclNum == lvaAsyncContinuationArg);
        argOffs = lvaAssignVirtualFrameOffsetToArg(lclNum++, REGSIZE_BYTES,
                                                   argOffs UNIX_AMD64_ABI_ONLY_ARG(&callerArgOffset));
    }

    if (info.compIsVarArgs)
    {
        argOffs = lvaAssignVirtualFrameOffsetToArg(lclNum++, REGSIZE_BYTES,
                                                   argOffs UNIX_AMD64_ABI_ONLY_ARG(&callerArgOffset));
    }

#endif // USER_ARGS_COME_LAST
}

#ifdef UNIX_AMD64_ABI
=======
>>>>>>> 87a35d6b
//
void Compiler::lvaUpdateArgsWithInitialReg()
{
    if (!compLSRADone)
    {
        return;
    }

    for (unsigned lclNum = 0; lclNum < info.compArgsCount; lclNum++)
    {
        LclVarDsc* varDsc = lvaGetDesc(lclNum);

        if (varDsc->lvPromoted)
        {
            for (unsigned fieldVarNum = varDsc->lvFieldLclStart;
                 fieldVarNum < varDsc->lvFieldLclStart + varDsc->lvFieldCnt; ++fieldVarNum)
            {
                LclVarDsc* fieldVarDsc = lvaGetDesc(fieldVarNum);
                lvaUpdateArgWithInitialReg(fieldVarDsc);
            }
        }
        else
        {
            lvaUpdateArgWithInitialReg(varDsc);
        }
    }
}

//-----------------------------------------------------------------------------
// lvaAssignVirtualFrameOffsetsToArgs:
//   Assign virtual frame offsets to the incoming parameters.
//
void Compiler::lvaAssignVirtualFrameOffsetsToArgs()
{
    int relativeZero = 0;
#ifdef TARGET_ARM
    // arm32 is special and has the concept of "prespill" where we generate
    // code in the callee to spill the argument registers as the very first
    // thing, and consider those to be actually passed by the caller. The
    // virtual 0 is actually below these prespills.
    // TODO-Cleanup: Unify arm32 with arm64. arm64 also needs a similar
    // mechanism for split parameters in varargs, but it does not consider the
    // "virtual 0" to be below the prespills, which simplifies things
    // considerably.
    regMaskTP prespilled = codeGen->regSet.rsMaskPreSpillRegs(true);
    JITDUMP("Prespill regs is ");
    DBEXEC(VERBOSE, dspRegMask(prespilled));
    JITDUMP("\n");
    relativeZero = genCountBits(prespilled) * TARGET_POINTER_SIZE;
#endif

    for (unsigned lclNum = 0; lclNum < info.compArgsCount; lclNum++)
    {
        LclVarDsc* dsc = lvaGetDesc(lclNum);

        int startOffset;
        if (lvaGetRelativeOffsetToCallerAllocatedSpaceForParameter(lclNum, &startOffset))
        {
            dsc->SetStackOffset(startOffset + relativeZero);
            JITDUMP("Set V%02u to offset %d\n", lclNum, startOffset);

            if (dsc->lvPromoted)
            {
                for (unsigned fld = 0; fld < dsc->lvFieldCnt; fld++)
                {
                    unsigned   fieldLclNum = dsc->lvFieldLclStart + fld;
                    LclVarDsc* fieldVarDsc = lvaGetDesc(fieldLclNum);
                    fieldVarDsc->SetStackOffset(dsc->GetStackOffset() + fieldVarDsc->lvFldOffset);
                    JITDUMP("  Set field V%02u to offset %d\n", fieldLclNum, fieldVarDsc->GetStackOffset());
                }
            }
        }
    }
}

//-----------------------------------------------------------------------------
// lvaGetRelativeOffsetToCallerAllocatedSpaceForParameter:
//   Return offset to use for a parameter local when the caller allocated space
//   for (parts of) it. The offset returned is relative to the bottom of the
//   space allocated by the caller (our "virtual 0", see lvaAssignFrameOffsets
//   documentation).
//
// Parameters:
//   lclNum - Parameter local
//   offset - [out] Offset to use for the parameter local. Only valid when the
//   function returns true.
//
// Returns:
//   true if the caller allocated space that the JIT should reuse for the
//   parameter's home.
//
// Remarks:
//   The most common situation is for stack parameters, but there are other
//   cases where we have usable space allocated by the caller:
//   - On win-x64 the caller allocates stack space even for args passed in
//   registers
//   - On multiple ABIs (see below) structs can be passed split across stack
//   and registers, where this function may then return an offset that only
//   partially reaches into caller allocated space (i.e. negative)
//  - On arm32 we sometimes prespill argument registers and consider it to be
//  caller allocated, making this function also return a negative offset for
//  some register parameters in that case.
//
bool Compiler::lvaGetRelativeOffsetToCallerAllocatedSpaceForParameter(unsigned lclNum, int* offset)
{
    const ABIPassingInformation& abiInfo = lvaGetParameterABIInfo(lclNum);

    for (const ABIPassingSegment& segment : abiInfo.Segments())
    {
        if (!segment.IsPassedOnStack())
        {
#if defined(WINDOWS_AMD64_ABI)
            if (ABIPassingInformation::GetShadowSpaceCallerOffsetForReg(segment.GetRegister(), offset))
            {
                return true;
            }
#elif defined(TARGET_ARM)
            regMaskTP prespills = codeGen->regSet.rsMaskPreSpillRegs(true);
            if ((prespills & genRegMask(segment.GetRegister())) != RBM_NONE)
            {
                // Construct a mask with all prespills that includes the
                // segment's register and all registers after it. For example:
                // prespills:       1101 (i.e. prolog starts with push {r0, r2, r3}
                // reg:             0100 (i.e. r2 which is at offset -8)
                // higherPrespills: 1100 (=> r2, r3)
                regMaskTP higherPrespills = prespills & (regMaskTP)(~((1ULL << (int)segment.GetRegister()) - 1));
                *offset                   = -(int)genCountBits(higherPrespills) * TARGET_POINTER_SIZE;

                // Adjust for a potential split (we currently always expect all
                // split structs to be fully prespilled, but this makes the
                // logic general and matches the logic below).
                *offset -= segment.Offset;
                return true;
            }
#endif

            continue;
        }

        if (info.compArgOrder == Target::ARG_ORDER_L2R)
        {
            // This is the managed x86 ABI. Stack offsets saved in ABI
            // information is relative to the top of the stack frame here.
            assert(segment.Offset == 0);
            *offset = (int)(lvaParameterStackSize - segment.GetStackOffset());
        }
        else
        {
            // Some ABIs may split parameters across registers and stack:
            //
            // - On Windows, the Arm64 varargs ABI can split a 16 byte struct across x7 and stack
            // - Arm32 generally allows structs to be split
            // - LA64/RISCV64 both allow splitting of 16-byte structs across 1 register and stack
            // - The Swift ABI can split parameters across multiple register and multiple stack segments
            //
            // Of these, Swift and RISCV64/LA64 are handled separately, by
            // reassembling the split structs entirely on the local stack
            // frame. Thus the offsets returned here and assigned inside
            // lvaAssignVirtualFrameOffsetsToArgs are overwritten later.
            //
            // For ARM64 and ARM32 we use a different strategy to reassemble
            // the struct on the stack frame: we consider the local itself to
            // start right before the "virtual 0", such that spilling the
            // register parts will end up with the local fully reassembled and
            // contiguous, without having to move any of the stack segments.
            // The subtraction of the segment offset accomplishes that here.
            //
            *offset = (int)segment.GetStackOffset() - (int)segment.Offset;
        }

        return true;
    }

    return false;
}

//-----------------------------------------------------------------------------
// lvaAssignVirtualFrameOffsetsToLocals: compute the virtual stack offsets for
//  all elements on the stackframe.
//
// Notes:
//  Can be called multiple times. Early calls can be used to estimate various
//  frame offsets, but details may change.
//
void Compiler::lvaAssignVirtualFrameOffsetsToLocals()
{
    // (1) Account for things that are set up by the prolog and undone by the epilog.
    //
    int stkOffs              = 0;
    int originalFrameStkOffs = 0;
    int originalFrameSize    = 0;
    // codeGen->isFramePointerUsed is set in regalloc phase. Initialize it to a guess for pre-regalloc layout.
    if (lvaDoneFrameLayout <= PRE_REGALLOC_FRAME_LAYOUT)
    {
        codeGen->setFramePointerUsed(codeGen->isFramePointerRequired());
    }

#ifdef TARGET_ARM64
    // Decide where to save FP and LR registers. We store FP/LR registers at the bottom of the frame if there is
    // a frame pointer used (so we get positive offsets from the frame pointer to access locals), but not if we
    // need a GS cookie AND localloc is used, since we need the GS cookie to protect the saved return value,
    // and also the saved frame pointer. See CodeGen::genPushCalleeSavedRegisters() for more details about the
    // frame types. Since saving FP/LR at high addresses is a relatively rare case, force using it during stress.
    // (It should be legal to use these frame types for every frame).

    if (opts.compJitSaveFpLrWithCalleeSavedRegisters == 0)
    {
        // Default configuration
        codeGen->SetSaveFpLrWithAllCalleeSavedRegisters((getNeedsGSSecurityCookie() && compLocallocUsed) ||
                                                        opts.compDbgEnC || compStressCompile(STRESS_GENERIC_VARN, 20));
    }
    else if (opts.compJitSaveFpLrWithCalleeSavedRegisters == 1)
    {
        codeGen->SetSaveFpLrWithAllCalleeSavedRegisters(false); // Disable using new frames
    }
    else if ((opts.compJitSaveFpLrWithCalleeSavedRegisters == 2) || (opts.compJitSaveFpLrWithCalleeSavedRegisters == 3))
    {
        codeGen->SetSaveFpLrWithAllCalleeSavedRegisters(true); // Force using new frames
    }
#endif // TARGET_ARM64

#ifdef TARGET_XARCH
    // On x86/amd64, the return address has already been pushed by the call instruction in the caller.
    stkOffs -= TARGET_POINTER_SIZE; // return address;
    if (lvaRetAddrVar != BAD_VAR_NUM)
    {
        lvaTable[lvaRetAddrVar].SetStackOffset(stkOffs);
    }
#endif

    // If we are an OSR method, we "inherit" the frame of the original method
    //
    if (opts.IsOSR())
    {
#if defined(TARGET_LOONGARCH64) || defined(TARGET_RISCV64)
        originalFrameStkOffs = info.compPatchpointInfo->TotalFrameSize();
#else
        originalFrameSize    = info.compPatchpointInfo->TotalFrameSize();
        originalFrameStkOffs = stkOffs;
        stkOffs -= originalFrameSize;
#endif
    }

#ifdef TARGET_XARCH
    // TODO-AMD64-CQ: for X64 eventually this should be pushed with all the other
    // calleeregs.  When you fix this, you'll also need to fix
    // the assert at the bottom of this method
    if (codeGen->doubleAlignOrFramePointerUsed())
    {
        stkOffs -= REGSIZE_BYTES;
    }
#endif

    int  preSpillSize    = 0;
    bool mustDoubleAlign = false;

#ifdef TARGET_ARM
    mustDoubleAlign = true;
    preSpillSize    = genCountBits(codeGen->regSet.rsMaskPreSpillRegs(true)) * REGSIZE_BYTES;
#else // !TARGET_ARM
#if DOUBLE_ALIGN
    if (genDoubleAlign())
    {
        mustDoubleAlign = true; // X86 only
    }
#endif
#endif // !TARGET_ARM

#ifdef TARGET_ARM64
    // If the frame pointer is used, then we'll save FP/LR at the bottom of the stack.
    // Otherwise, we won't store FP, and we'll store LR at the top, with the other callee-save
    // registers (if any).

    int initialStkOffs = 0;
    if (info.compIsVarArgs)
    {
        // For varargs we always save all of the integer register arguments
        // so that they are contiguous with the incoming stack arguments.
        initialStkOffs = MAX_REG_ARG * REGSIZE_BYTES;
        stkOffs -= initialStkOffs;
    }

    if (codeGen->IsSaveFpLrWithAllCalleeSavedRegisters() || !isFramePointerUsed()) // Note that currently we always have
                                                                                   // a frame pointer
    {
        stkOffs -= compCalleeRegsPushed * REGSIZE_BYTES;
    }
    else
    {
        // Subtract off FP and LR.
        assert(compCalleeRegsPushed >= 2);
        stkOffs -= (compCalleeRegsPushed - 2) * REGSIZE_BYTES;
    }

#elif defined(TARGET_LOONGARCH64) || defined(TARGET_RISCV64)

    assert(compCalleeRegsPushed >= 2); // always FP/RA.
    stkOffs -= (compCalleeRegsPushed << 3);

#else // !TARGET_LOONGARCH64 && !TARGET_RISCV64
#ifdef TARGET_ARM
    // On ARM32 LR is part of the pushed registers and is always stored at the
    // top.
    if (lvaRetAddrVar != BAD_VAR_NUM)
    {
        lvaTable[lvaRetAddrVar].SetStackOffset(stkOffs - REGSIZE_BYTES);
    }
#endif

    stkOffs -= compCalleeRegsPushed * REGSIZE_BYTES;
#endif // !TARGET_LOONGARCH64 && !TARGET_RISCV64

    // (2) Account for the remainder of the frame
    //
    // From this point on the code must generally adjust both
    // stkOffs and the local frame size. The latter is done via:
    //
    //   lvaIncrementFrameSize -- for space not associated with a local var
    //   lvaAllocLocalAndSetVirtualOffset -- for space associated with a local var
    //
    // One exception to the above: OSR locals that have offsets within the Tier0
    // portion of the frame.
    //
    compLclFrameSize = 0;

#ifdef TARGET_AMD64
    // For methods with patchpoints, the Tier0 method must reserve
    // space for all the callee saves, as this area is shared with the
    // OSR method, and we have to anticipate that collectively the
    // Tier0 and OSR methods end up saving all callee saves.
    //
    // Currently this is x64 only.
    //
    if (doesMethodHavePatchpoints() || doesMethodHavePartialCompilationPatchpoints())
    {
        const unsigned regsPushed    = compCalleeRegsPushed + (codeGen->isFramePointerUsed() ? 1 : 0);
        const unsigned extraSlots    = genCountBits(RBM_OSR_INT_CALLEE_SAVED) - regsPushed;
        const unsigned extraSlotSize = extraSlots * REGSIZE_BYTES;

        JITDUMP("\nMethod has patchpoints and has %u callee saves.\n"
                "Reserving %u extra slots (%u bytes) for potential OSR method callee saves\n",
                regsPushed, extraSlots, extraSlotSize);

        stkOffs -= extraSlotSize;
        lvaIncrementFrameSize(extraSlotSize);
    }

    // In case of Amd64 compCalleeRegsPushed does not include float regs (xmm6-xmm31) that
    // need to be pushed.  But Amd64 doesn't support push/pop of xmm registers.
    // Instead we need to allocate space for them on the stack and save them in prolog.
    // Therefore, we consider xmm registers being saved while computing stack offsets
    // but space for xmm registers is considered part of compLclFrameSize.
    // Notes
    //  1) We need to save the entire 128-bits of xmm register to stack, since amd64
    //     prolog unwind codes allow encoding of an instruction that stores the entire xmm reg
    //     at an offset relative to SP
    //  2) We adjust frame size so that SP is aligned at 16-bytes after pushing integer registers.
    //     This means while saving the first xmm register to its allocated stack location we might
    //     have to skip 8-bytes.  The reason for padding is to use efficient "movaps" to save/restore
    //     xmm registers to/from stack to match Jit64 codegen.  Without the aligning on 16-byte
    //     boundary we would have to use movups when offset turns out unaligned.  Movaps is more
    //     performant than movups.
    const unsigned calleeFPRegsSavedSize = genCountBits(compCalleeFPRegsSavedMask) * XMM_REGSIZE_BYTES;

    // For OSR the alignment pad computation should not take the original frame into account.
    // Original frame size includes the pseudo-saved RA and so is always = 8 mod 16.
    const int offsetForAlign = -(stkOffs + originalFrameSize);

    if ((calleeFPRegsSavedSize > 0) && ((offsetForAlign % XMM_REGSIZE_BYTES) != 0))
    {
        // Take care of alignment
        int alignPad = (int)AlignmentPad((unsigned)offsetForAlign, XMM_REGSIZE_BYTES);
        assert(alignPad != 0);
        stkOffs -= alignPad;
        lvaIncrementFrameSize(alignPad);
    }

    stkOffs -= calleeFPRegsSavedSize;
    lvaIncrementFrameSize(calleeFPRegsSavedSize);

    // Quirk for VS debug-launch scenario to work
    if (compVSQuirkStackPaddingNeeded > 0)
    {
#ifdef DEBUG
        if (verbose)
        {
            printf("\nAdding VS quirk stack padding of %d bytes between save-reg area and locals\n",
                   compVSQuirkStackPaddingNeeded);
        }
#endif // DEBUG

        stkOffs -= compVSQuirkStackPaddingNeeded;
        lvaIncrementFrameSize(compVSQuirkStackPaddingNeeded);
    }
#endif // TARGET_AMD64

    if (lvaMonAcquired != BAD_VAR_NUM)
    {
        // For OSR we use the flag set up by the original method.
        //
        if (opts.IsOSR())
        {
            assert(info.compPatchpointInfo->HasMonitorAcquired());
            int originalOffset = info.compPatchpointInfo->MonitorAcquiredOffset();
            int offset         = originalFrameStkOffs + originalOffset;

            JITDUMP(
                "---OSR--- V%02u (on tier0 frame, monitor acquired) tier0 FP-rel offset %d tier0 frame offset %d new "
                "virt offset %d\n",
                lvaMonAcquired, originalOffset, originalFrameStkOffs, offset);

            lvaTable[lvaMonAcquired].SetStackOffset(offset);
        }
        else
        {
            // This var must go first, in what is called the 'frame header' for EnC so that it is
            // preserved when remapping occurs.  See vm\eetwain.cpp for detailed comment specifying frame
            // layout requirements for EnC to work.
            stkOffs = lvaAllocLocalAndSetVirtualOffset(lvaMonAcquired, lvaLclSize(lvaMonAcquired), stkOffs);
        }
    }

#if defined(TARGET_ARMARCH) || defined(TARGET_LOONGARCH64) || defined(TARGET_RISCV64)
    if (lvaPSPSym != BAD_VAR_NUM)
    {
        // On ARM/ARM64, if we need a PSPSym we allocate it early since funclets
        // will need to have it at the same caller-SP relative offset so anything
        // allocated before this will also leak into the funclet's frame.
        noway_assert(codeGen->isFramePointerUsed()); // We need an explicit frame pointer
        stkOffs = lvaAllocLocalAndSetVirtualOffset(lvaPSPSym, TARGET_POINTER_SIZE, stkOffs);
    }
#endif // TARGET_ARMARCH || TARGET_LOONGARCH64 || TARGET_RISCV64

    if (mustDoubleAlign)
    {
        if (lvaDoneFrameLayout != FINAL_FRAME_LAYOUT)
        {
            // Allocate a pointer sized stack slot, since we may need to double align here
            // when lvaDoneFrameLayout == FINAL_FRAME_LAYOUT
            //
            lvaIncrementFrameSize(TARGET_POINTER_SIZE);
            stkOffs -= TARGET_POINTER_SIZE;

            // If we have any TYP_LONG, TYP_DOUBLE or double aligned structs
            // then we need to allocate a second pointer sized stack slot,
            // since we may need to double align that LclVar when we see it
            // in the loop below.  We will just always do this so that the
            // offsets that we calculate for the stack frame will always
            // be greater (or equal) to what they can be in the final layout.
            //
            lvaIncrementFrameSize(TARGET_POINTER_SIZE);
            stkOffs -= TARGET_POINTER_SIZE;
        }
        else // FINAL_FRAME_LAYOUT
        {
            if (((stkOffs + preSpillSize) % (2 * TARGET_POINTER_SIZE)) != 0)
            {
                lvaIncrementFrameSize(TARGET_POINTER_SIZE);
                stkOffs -= TARGET_POINTER_SIZE;
            }
            // We should now have a double-aligned (stkOffs+preSpillSize)
            noway_assert(((stkOffs + preSpillSize) % (2 * TARGET_POINTER_SIZE)) == 0);
        }
    }

#ifdef JIT32_GCENCODER
    if (lvaLocAllocSPvar != BAD_VAR_NUM)
    {
        noway_assert(codeGen->isFramePointerUsed()); // else offsets of locals of frameless methods will be incorrect
        stkOffs = lvaAllocLocalAndSetVirtualOffset(lvaLocAllocSPvar, TARGET_POINTER_SIZE, stkOffs);
    }
#endif // JIT32_GCENCODER

    // For OSR methods, param type args are always reportable via the root method frame slot.
    // (see gcInfoBlockHdrSave) and so do not need a new slot on the frame.
    //
    // OSR methods may also be able to use the root frame kept alive this, if the root
    // method needed to report this.
    //
    // Inlining done under OSR may introduce new reporting, in which case the OSR frame
    // must allocate a slot.
    if (lvaReportParamTypeArg())
    {
#ifdef JIT32_GCENCODER
        noway_assert(codeGen->isFramePointerUsed());
#endif
        if (opts.IsOSR())
        {
            PatchpointInfo* ppInfo = info.compPatchpointInfo;
            assert(ppInfo->HasGenericContextArgOffset());
            const int originalOffset       = ppInfo->GenericContextArgOffset();
            lvaCachedGenericContextArgOffs = originalFrameStkOffs + originalOffset;
        }
        else
        {
            // For CORINFO_CALLCONV_PARAMTYPE (if needed)
            lvaIncrementFrameSize(TARGET_POINTER_SIZE);
            stkOffs -= TARGET_POINTER_SIZE;
            lvaCachedGenericContextArgOffs = stkOffs;
        }
    }
#ifndef JIT32_GCENCODER
    else if (lvaKeepAliveAndReportThis())
    {
        bool canUseExistingSlot = false;
        if (opts.IsOSR())
        {
            PatchpointInfo* ppInfo = info.compPatchpointInfo;
            if (ppInfo->HasKeptAliveThis())
            {
                const int originalOffset       = ppInfo->KeptAliveThisOffset();
                lvaCachedGenericContextArgOffs = originalFrameStkOffs + originalOffset;
                canUseExistingSlot             = true;
            }
        }

        if (!canUseExistingSlot)
        {
            // When "this" is also used as generic context arg.
            lvaIncrementFrameSize(TARGET_POINTER_SIZE);
            stkOffs -= TARGET_POINTER_SIZE;
            lvaCachedGenericContextArgOffs = stkOffs;
        }
    }
#endif

#if defined(FEATURE_EH_WINDOWS_X86)
    /* If we need space for slots for shadow SP, reserve it now */
    if (!UsesFunclets() && ehNeedsShadowSPslots())
    {
        noway_assert(codeGen->isFramePointerUsed()); // else offsets of locals of frameless methods will be incorrect
        if (!lvaReportParamTypeArg())
        {
#ifndef JIT32_GCENCODER
            if (!lvaKeepAliveAndReportThis())
#endif
            {
                // In order to keep the gc info encoding smaller, the VM assumes that all methods with EH
                // have also saved space for a ParamTypeArg, so we need to do that here
                lvaIncrementFrameSize(TARGET_POINTER_SIZE);
                stkOffs -= TARGET_POINTER_SIZE;
            }
        }
        stkOffs = lvaAllocLocalAndSetVirtualOffset(lvaShadowSPslotsVar, lvaLclSize(lvaShadowSPslotsVar), stkOffs);
    }
#endif // FEATURE_EH_WINDOWS_X86

    if (compGSReorderStackLayout)
    {
        assert(getNeedsGSSecurityCookie());

        if (!opts.IsOSR() || !info.compPatchpointInfo->HasSecurityCookie())
        {
            stkOffs = lvaAllocLocalAndSetVirtualOffset(lvaGSSecurityCookie, lvaLclSize(lvaGSSecurityCookie), stkOffs);
        }
    }

    /*
        If we're supposed to track lifetimes of pointer temps, we'll
        assign frame offsets in the following order:

            non-pointer local variables (also untracked pointer variables)
                pointer local variables
                pointer temps
            non-pointer temps
     */

    enum Allocation
    {
        ALLOC_NON_PTRS                 = 0x1, // assign offsets to non-ptr
        ALLOC_PTRS                     = 0x2, // Second pass, assign offsets to tracked ptrs
        ALLOC_UNSAFE_BUFFERS           = 0x4,
        ALLOC_UNSAFE_BUFFERS_WITH_PTRS = 0x8
    };
    UINT alloc_order[5];

    unsigned int cur = 0;

    if (compGSReorderStackLayout)
    {
        noway_assert(getNeedsGSSecurityCookie());

        if (codeGen->isFramePointerUsed())
        {
            alloc_order[cur++] = ALLOC_UNSAFE_BUFFERS;
            alloc_order[cur++] = ALLOC_UNSAFE_BUFFERS_WITH_PTRS;
        }
    }

    bool tempsAllocated = false;

    if (lvaTempsHaveLargerOffsetThanVars() && !codeGen->isFramePointerUsed())
    {
        // Because we want the temps to have a larger offset than locals
        // and we're not using a frame pointer, we have to place the temps
        // above the vars.  Otherwise we place them after the vars (at the
        // bottom of the frame).
        noway_assert(!tempsAllocated);
        stkOffs        = lvaAllocateTemps(stkOffs, mustDoubleAlign);
        tempsAllocated = true;
    }

    alloc_order[cur++] = ALLOC_NON_PTRS;

    if (opts.compDbgEnC)
    {
        /* We will use just one pass, and assign offsets to all variables */
        alloc_order[cur - 1] |= ALLOC_PTRS;
        noway_assert(compGSReorderStackLayout == false);
    }
    else
    {
        alloc_order[cur++] = ALLOC_PTRS;
    }

    if (!codeGen->isFramePointerUsed() && compGSReorderStackLayout)
    {
        alloc_order[cur++] = ALLOC_UNSAFE_BUFFERS_WITH_PTRS;
        alloc_order[cur++] = ALLOC_UNSAFE_BUFFERS;
    }

    alloc_order[cur] = 0;

    noway_assert(cur < ArrLen(alloc_order));

    // Force first pass to happen
    UINT assignMore             = 0xFFFFFFFF;
    bool have_LclVarDoubleAlign = false;

    for (cur = 0; alloc_order[cur]; cur++)
    {
        if ((assignMore & alloc_order[cur]) == 0)
        {
            continue;
        }

        assignMore = 0;

        unsigned   lclNum;
        LclVarDsc* varDsc;

        for (lclNum = 0, varDsc = lvaTable; lclNum < lvaCount; lclNum++, varDsc++)
        {
            /* Ignore field locals of the promotion type PROMOTION_TYPE_FIELD_DEPENDENT.
               In other words, we will not calculate the "base" address of the struct local if
               the promotion type is PROMOTION_TYPE_FIELD_DEPENDENT.
            */
            if (lvaIsFieldOfDependentlyPromotedStruct(varDsc))
            {
                continue;
            }

#if FEATURE_FIXED_OUT_ARGS
            // The scratch mem is used for the outgoing arguments, and it must be absolutely last
            if (lclNum == lvaOutgoingArgSpaceVar)
            {
                continue;
            }
#endif

            bool allocateOnFrame = varDsc->lvOnFrame;

            if (varDsc->lvRegister && (lvaDoneFrameLayout == REGALLOC_FRAME_LAYOUT) &&
                ((varDsc->TypeGet() != TYP_LONG) || (varDsc->GetOtherReg() != REG_STK)))
            {
                allocateOnFrame = false;
            }

            // For OSR args and locals, we use the slots on the original frame.
            //
            // Note we must do this even for "non frame" locals, as we sometimes
            // will refer to their memory homes.
            if (lvaIsOSRLocal(lclNum))
            {
                if (varDsc->lvIsStructField)
                {
                    const unsigned parentLclNum         = varDsc->lvParentLcl;
                    const int      parentOriginalOffset = info.compPatchpointInfo->Offset(parentLclNum);
                    const int      offset = originalFrameStkOffs + parentOriginalOffset + varDsc->lvFldOffset;

                    JITDUMP("---OSR--- V%02u (promoted field of V%02u; on tier0 frame) tier0 FP-rel offset %d tier0 "
                            "frame offset %d field offset %d new virt offset "
                            "%d\n",
                            lclNum, parentLclNum, parentOriginalOffset, originalFrameStkOffs, varDsc->lvFldOffset,
                            offset);

                    lvaTable[lclNum].SetStackOffset(offset);
                }
                else
                {
                    // Add frampointer-relative offset of this OSR live local in the original frame
                    // to the offset of original frame in our new frame.
                    const int originalOffset = info.compPatchpointInfo->Offset(lclNum);
                    const int offset         = originalFrameStkOffs + originalOffset;

                    JITDUMP(
                        "---OSR--- V%02u (on tier0 frame) tier0 FP-rel offset %d tier0 frame offset %d new virt offset "
                        "%d\n",
                        lclNum, originalOffset, originalFrameStkOffs, offset);

                    lvaTable[lclNum].SetStackOffset(offset);
                }
                continue;
            }

            /* Ignore variables that are not on the stack frame */

            if (!allocateOnFrame)
            {
                /* For EnC, all variables have to be allocated space on the
                   stack, even though they may actually be enregistered. This
                   way, the frame layout can be directly inferred from the
                   locals-sig.
                 */

                if (!opts.compDbgEnC)
                {
                    continue;
                }
                else if (lclNum >= info.compLocalsCount)
                { // ignore temps for EnC
                    continue;
                }
            }
            else if (lvaGSSecurityCookie == lclNum && getNeedsGSSecurityCookie())
            {
                // Special case for OSR. If the original method had a cookie,
                // we use its slot on the original frame.
                if (opts.IsOSR() && info.compPatchpointInfo->HasSecurityCookie())
                {
                    int originalOffset = info.compPatchpointInfo->SecurityCookieOffset();
                    int offset         = originalFrameStkOffs + originalOffset;

                    JITDUMP("---OSR--- V%02u (on tier0 frame, security cookie) tier0 FP-rel offset %d tier0 frame "
                            "offset %d new "
                            "virt offset %d\n",
                            lclNum, originalOffset, originalFrameStkOffs, offset);

                    lvaTable[lclNum].SetStackOffset(offset);
                }

                continue;
            }

            // These need to be located as the very first variables (highest memory address)
            // and so they have already been assigned an offset
            if (lclNum == lvaPSPSym ||
#if defined(FEATURE_EH_WINDOWS_X86)
                lclNum == lvaShadowSPslotsVar ||
#endif // FEATURE_EH_WINDOWS_X86
#ifdef JIT32_GCENCODER
                lclNum == lvaLocAllocSPvar ||
#endif // JIT32_GCENCODER
                lclNum == lvaRetAddrVar)
            {
                assert(varDsc->GetStackOffset() != BAD_STK_OFFS);
                continue;
            }

            if (lclNum == lvaMonAcquired)
            {
                continue;
            }

            if (varDsc->lvIsParam)
            {
#ifdef TARGET_ARM64
                if (info.compIsVarArgs && varDsc->lvIsRegArg &&
                    (varDsc->GetArgReg() != theFixedRetBuffReg(info.compCallConv)))
                {
                    // Stack offset to varargs (parameters) should point to home area which will be preallocated.
                    const unsigned regArgNum = genMapIntRegNumToRegArgNum(varDsc->GetArgReg(), info.compCallConv);
                    varDsc->SetStackOffset(-initialStkOffs + regArgNum * REGSIZE_BYTES);
                    continue;
                }
#endif

                if (!lvaParamHasLocalStackSpace(lclNum))
                {
                    continue;
                }
            }

            /* Make sure the type is appropriate */

            if (varDsc->lvIsUnsafeBuffer && compGSReorderStackLayout)
            {
                if (varDsc->lvIsPtr)
                {
                    if ((alloc_order[cur] & ALLOC_UNSAFE_BUFFERS_WITH_PTRS) == 0)
                    {
                        assignMore |= ALLOC_UNSAFE_BUFFERS_WITH_PTRS;
                        continue;
                    }
                }
                else
                {
                    if ((alloc_order[cur] & ALLOC_UNSAFE_BUFFERS) == 0)
                    {
                        assignMore |= ALLOC_UNSAFE_BUFFERS;
                        continue;
                    }
                }
            }
            else if (varTypeIsGC(varDsc->TypeGet()) && varDsc->lvTracked)
            {
                if ((alloc_order[cur] & ALLOC_PTRS) == 0)
                {
                    assignMore |= ALLOC_PTRS;
                    continue;
                }
            }
            else
            {
                if ((alloc_order[cur] & ALLOC_NON_PTRS) == 0)
                {
                    assignMore |= ALLOC_NON_PTRS;
                    continue;
                }
            }

            /* Need to align the offset? */

            if (mustDoubleAlign && (varDsc->lvType == TYP_DOUBLE // Align doubles for ARM and x86
#ifdef TARGET_ARM
                                    || varDsc->lvType == TYP_LONG // Align longs for ARM
#endif
#ifndef TARGET_64BIT
                                    || varDsc->lvStructDoubleAlign // Align when lvStructDoubleAlign is true
#endif                                                             // !TARGET_64BIT
                                    ))
            {
                noway_assert((compLclFrameSize % TARGET_POINTER_SIZE) == 0);

                if ((lvaDoneFrameLayout != FINAL_FRAME_LAYOUT) && !have_LclVarDoubleAlign)
                {
                    // If this is the first TYP_LONG, TYP_DOUBLE or double aligned struct
                    // then we have seen in this loop then we allocate a pointer sized
                    // stack slot since we may need to double align this LclVar
                    // when lvaDoneFrameLayout == FINAL_FRAME_LAYOUT
                    //
                    lvaIncrementFrameSize(TARGET_POINTER_SIZE);
                    stkOffs -= TARGET_POINTER_SIZE;
                }
                else
                {
                    if (((stkOffs + preSpillSize) % (2 * TARGET_POINTER_SIZE)) != 0)
                    {
                        lvaIncrementFrameSize(TARGET_POINTER_SIZE);
                        stkOffs -= TARGET_POINTER_SIZE;
                    }

                    // We should now have a double-aligned (stkOffs+preSpillSize)
                    noway_assert(((stkOffs + preSpillSize) % (2 * TARGET_POINTER_SIZE)) == 0);
                }

                // Remember that we had to double align a LclVar
                have_LclVarDoubleAlign = true;
            }

            // Reserve the stack space for this variable
            stkOffs = lvaAllocLocalAndSetVirtualOffset(lclNum, lvaLclSize(lclNum), stkOffs);
#if defined(TARGET_ARMARCH) || defined(TARGET_LOONGARCH64) || defined(TARGET_RISCV64)
            // If we have an incoming register argument that has a promoted field then we
            // need to copy the lvStkOff (the stack home) from the reg arg to the field lclvar
            //
            if (varDsc->lvIsRegArg && varDsc->lvPromoted)
            {
                unsigned firstFieldNum = varDsc->lvFieldLclStart;
                for (unsigned i = 0; i < varDsc->lvFieldCnt; i++)
                {
                    LclVarDsc* fieldVarDsc = lvaGetDesc(firstFieldNum + i);
                    fieldVarDsc->SetStackOffset(varDsc->GetStackOffset() + fieldVarDsc->lvFldOffset);
                }
            }
#endif // defined(TARGET_ARMARCH) || defined(TARGET_LOONGARCH64) || defined(TARGET_RISCV64)
        }
    }

    if (getNeedsGSSecurityCookie() && !compGSReorderStackLayout)
    {
        if (!opts.IsOSR() || !info.compPatchpointInfo->HasSecurityCookie())
        {
            // LOCALLOC used, but we have no unsafe buffer.  Allocated cookie last, close to localloc buffer.
            stkOffs = lvaAllocLocalAndSetVirtualOffset(lvaGSSecurityCookie, lvaLclSize(lvaGSSecurityCookie), stkOffs);
        }
    }

    if (tempsAllocated == false)
    {
        /*-------------------------------------------------------------------------
         *
         * Now the temps
         *
         *-------------------------------------------------------------------------
         */
        stkOffs = lvaAllocateTemps(stkOffs, mustDoubleAlign);
    }

    /*-------------------------------------------------------------------------
     *
     * Now do some final stuff
     *
     *-------------------------------------------------------------------------
     */

#ifdef JIT32_GCENCODER
    // JIT32 encoder cannot handle GS cookie at fp+0 since NO_GS_COOKIE == 0.
    // Add some padding if it is the last allocated local.
    if ((lvaGSSecurityCookie != BAD_VAR_NUM) && (lvaGetDesc(lvaGSSecurityCookie)->GetStackOffset() == stkOffs))
    {
        lvaIncrementFrameSize(TARGET_POINTER_SIZE);
        stkOffs -= TARGET_POINTER_SIZE;
    }
#endif

    if (mustDoubleAlign)
    {
        if (lvaDoneFrameLayout != FINAL_FRAME_LAYOUT)
        {
            // Allocate a pointer sized stack slot, since we may need to double align here
            // when lvaDoneFrameLayout == FINAL_FRAME_LAYOUT
            //
            lvaIncrementFrameSize(TARGET_POINTER_SIZE);
            stkOffs -= TARGET_POINTER_SIZE;

            if (have_LclVarDoubleAlign)
            {
                // If we have any TYP_LONG, TYP_DOUBLE or double aligned structs
                // the we need to allocate a second pointer sized stack slot,
                // since we may need to double align the last LclVar that we saw
                // in the loop above. We do this so that the offsets that we
                // calculate for the stack frame are always greater than they will
                // be in the final layout.
                //
                lvaIncrementFrameSize(TARGET_POINTER_SIZE);
                stkOffs -= TARGET_POINTER_SIZE;
            }
        }
        else // FINAL_FRAME_LAYOUT
        {
            if (((stkOffs + preSpillSize) % (2 * TARGET_POINTER_SIZE)) != 0)
            {
                lvaIncrementFrameSize(TARGET_POINTER_SIZE);
                stkOffs -= TARGET_POINTER_SIZE;
            }
            // We should now have a double-aligned (stkOffs+preSpillSize)
            noway_assert(((stkOffs + preSpillSize) % (2 * TARGET_POINTER_SIZE)) == 0);
        }
    }

#if defined(TARGET_AMD64)
    if (lvaPSPSym != BAD_VAR_NUM)
    {
        // On AMD64, if we need a PSPSym, allocate it last, immediately above the outgoing argument
        // space. Any padding will be higher on the stack than this
        // (including the padding added by lvaAlignFrame()).
        noway_assert(codeGen->isFramePointerUsed()); // We need an explicit frame pointer
        stkOffs = lvaAllocLocalAndSetVirtualOffset(lvaPSPSym, TARGET_POINTER_SIZE, stkOffs);
    }
#endif // TARGET_AMD64

#ifdef TARGET_ARM64
    if (!codeGen->IsSaveFpLrWithAllCalleeSavedRegisters() && isFramePointerUsed()) // Note that currently we always have
                                                                                   // a frame pointer
    {
        // Create space for saving FP and LR.
        stkOffs -= 2 * REGSIZE_BYTES;
    }
#endif // TARGET_ARM64

#if FEATURE_FIXED_OUT_ARGS
    if (lvaOutgoingArgSpaceSize > 0)
    {
#if defined(TARGET_AMD64) && !defined(UNIX_AMD64_ABI) // No 4 slots for outgoing params on System V.
        noway_assert(lvaOutgoingArgSpaceSize >= (4 * TARGET_POINTER_SIZE));
#endif
        noway_assert((lvaOutgoingArgSpaceSize % TARGET_POINTER_SIZE) == 0);

        // Give it a value so we can avoid asserts in CHK builds.
        // Since this will always use an SP relative offset of zero
        // at the end of lvaFixVirtualFrameOffsets, it will be set to absolute '0'

        stkOffs = lvaAllocLocalAndSetVirtualOffset(lvaOutgoingArgSpaceVar, lvaLclSize(lvaOutgoingArgSpaceVar), stkOffs);
    }
#endif // FEATURE_FIXED_OUT_ARGS

    // compLclFrameSize equals our negated virtual stack offset minus the pushed registers and return address
    // and the pushed frame pointer register which for some strange reason isn't part of 'compCalleeRegsPushed'.
    int pushedCount = compCalleeRegsPushed;

#ifdef TARGET_ARM64
    if (info.compIsVarArgs)
    {
        pushedCount += MAX_REG_ARG;
    }
#endif

#ifdef TARGET_XARCH
    if (codeGen->doubleAlignOrFramePointerUsed())
    {
        pushedCount += 1; // pushed EBP (frame pointer)
    }
    pushedCount += 1; // pushed PC (return address)
#endif

    noway_assert(compLclFrameSize + originalFrameSize ==
                 (unsigned)-(stkOffs + (pushedCount * (int)TARGET_POINTER_SIZE)));
}

//------------------------------------------------------------------------
// lvaParamHasLocalStackSpace: Check if a local that represents a parameter has
// space allocated for it in the local stack frame.
//
// Arguments:
//   lclNum - the variable number
//
// Return Value:
//   true if the local does not have reusable stack space created by the caller
//   already.
//
bool Compiler::lvaParamHasLocalStackSpace(unsigned lclNum)
{
    LclVarDsc* varDsc = lvaGetDesc(lclNum);

#ifdef SWIFT_SUPPORT
    if ((info.compCallConv == CorInfoCallConvExtension::Swift) && !lvaIsImplicitByRefLocal(lclNum) &&
        !lvaGetParameterABIInfo(lclNum).HasExactlyOneStackSegment())
    {
        return true;
    }
#endif

#if defined(WINDOWS_AMD64_ABI)
    // On Windows AMD64 we can use the caller-reserved stack area that is already setup
    return false;
#else // !WINDOWS_AMD64_ABI

    //  A register argument that is not enregistered ends up as
    //  a local variable which will need stack frame space.
    //
    if (!varDsc->lvIsRegArg)
    {
        return false;
    }

#ifdef TARGET_ARM
    // On ARM we spill the registers in codeGen->regSet.rsMaskPreSpillRegArg
    // in the prolog, thus they don't need stack frame space.
    //
    if ((codeGen->regSet.rsMaskPreSpillRegs(false) & genRegMask(varDsc->GetArgReg())) != 0)
    {
        assert(varDsc->GetStackOffset() != BAD_STK_OFFS);
        return false;
    }
#endif

#endif // !WINDOWS_AMD64_ABI

    return true;
}

int Compiler::lvaAllocLocalAndSetVirtualOffset(unsigned lclNum, unsigned size, int stkOffs)
{
    noway_assert(lclNum != BAD_VAR_NUM);

    LclVarDsc* lcl = lvaGetDesc(lclNum);
#ifdef TARGET_64BIT
    // Before final frame layout, assume the worst case, that every >=8 byte local will need
    // maximum padding to be aligned. This is because we generate code based on the stack offset
    // computed during tentative frame layout. These offsets cannot get bigger during final
    // frame layout, as that would possibly require different code generation (for example,
    // using a 4-byte offset instead of a 1-byte offset in an instruction). The offsets can get
    // smaller. It is possible there is different alignment at the point locals are allocated
    // between tentative and final frame layout which would introduce padding between locals
    // and thus increase the offset (from the stack pointer) of one of the locals. Hence the
    // need to assume the worst alignment before final frame layout.
    // We could probably improve this by sorting all the objects by alignment,
    // such that all 8 byte objects are together, 4 byte objects are together, etc., which
    // would require at most one alignment padding per group.
    //
    // TYP_SIMD structs locals have alignment preference given by getSIMDTypeAlignment() for
    // better performance.
    if ((size >= 8) && ((lvaDoneFrameLayout != FINAL_FRAME_LAYOUT) || ((stkOffs % 8) != 0)
#if defined(FEATURE_SIMD) && ALIGN_SIMD_TYPES
                        || varTypeIsSIMD(lcl)
#endif
                            ))
    {
        // Note that stack offsets are negative or equal to zero
        assert(stkOffs <= 0);

        // alignment padding
        unsigned pad = 0;
#if defined(FEATURE_SIMD) && ALIGN_SIMD_TYPES
        if (varTypeIsSIMD(lcl))
        {
            int alignment = getSIMDTypeAlignment(lcl->TypeGet());

            if (stkOffs % alignment != 0)
            {
                if (lvaDoneFrameLayout != FINAL_FRAME_LAYOUT)
                {
                    pad = alignment - 1;
                    // Note that all the objects will probably be misaligned, but we'll fix that in final layout.
                }
                else
                {
                    pad = alignment + (stkOffs % alignment); // +1 to +(alignment-1) bytes
                }
            }
        }
        else
#endif // FEATURE_SIMD && ALIGN_SIMD_TYPES
        {
            if (lvaDoneFrameLayout != FINAL_FRAME_LAYOUT)
            {
                pad = 7;
                // Note that all the objects will probably be misaligned, but we'll fix that in final layout.
            }
            else
            {
                pad = 8 + (stkOffs % 8); // +1 to +7 bytes
            }
        }
        // Will the pad ever be anything except 4? Do we put smaller-than-4-sized objects on the stack?
        lvaIncrementFrameSize(pad);
        stkOffs -= pad;

#ifdef DEBUG
        if (verbose)
        {
            printf("Pad ");
            gtDispLclVar(lclNum, /*pad*/ false);
            printf(", size=%d, stkOffs=%c0x%x, pad=%d\n", size, stkOffs < 0 ? '-' : '+',
                   stkOffs < 0 ? -stkOffs : stkOffs, pad);
        }
#endif
    }
#endif // TARGET_64BIT

    /* Reserve space on the stack by bumping the frame size */

    lvaIncrementFrameSize(size);
    stkOffs -= size;
    lcl->SetStackOffset(stkOffs);

#ifdef DEBUG
    if (verbose)
    {
        printf("Assign ");
        gtDispLclVar(lclNum, /*pad*/ false);
        printf(", size=%d, stkOffs=%c0x%x\n", size, stkOffs < 0 ? '-' : '+', stkOffs < 0 ? -stkOffs : stkOffs);
    }
#endif

    return stkOffs;
}

#ifdef TARGET_AMD64
/*****************************************************************************
 *  lvaIsCalleeSavedIntRegCountEven() :  returns true if the number of integer registers
 *  pushed onto stack is even including RBP if used as frame pointer
 *
 *  Note that this excludes return address (PC) pushed by caller.  To know whether
 *  the SP offset after pushing integer registers is aligned, we need to take
 *  negation of this routine.
 */
bool Compiler::lvaIsCalleeSavedIntRegCountEven()
{
    unsigned regsPushed = compCalleeRegsPushed + (codeGen->isFramePointerUsed() ? 1 : 0);
    return (regsPushed % (16 / REGSIZE_BYTES)) == 0;
}
#endif // TARGET_AMD64

/*****************************************************************************
 *  lvaAlignFrame() :  After allocating everything on the frame, reserve any
 *  extra space needed to keep the frame aligned
 */
void Compiler::lvaAlignFrame()
{
#if defined(TARGET_AMD64)

    // Leaf frames do not need full alignment, but the unwind info is smaller if we
    // are at least 8 byte aligned (and we assert as much)
    if ((compLclFrameSize % 8) != 0)
    {
        lvaIncrementFrameSize(8 - (compLclFrameSize % 8));
    }
    else if (lvaDoneFrameLayout != FINAL_FRAME_LAYOUT)
    {
        // If we are not doing final layout, we don't know the exact value of compLclFrameSize
        // and thus do not know how much we will need to add in order to be aligned.
        // We add 8 so compLclFrameSize is still a multiple of 8.
        lvaIncrementFrameSize(8);
    }
    assert((compLclFrameSize % 8) == 0);

    // Ensure that the stack is always 16-byte aligned by grabbing an unused QWORD
    // if needed, but off by 8 because of the return value.
    // And don't forget that compCalleeRegsPused does *not* include RBP if we are
    // using it as the frame pointer.
    //
    bool regPushedCountAligned = lvaIsCalleeSavedIntRegCountEven();
    bool lclFrameSizeAligned   = (compLclFrameSize % 16) == 0;

    // If this isn't the final frame layout, assume we have to push an extra QWORD
    // Just so the offsets are true upper limits.

#ifdef UNIX_AMD64_ABI
    // The compNeedToAlignFrame flag  is indicating if there is a need to align the frame.
    // On AMD64-Windows, if there are calls, 4 slots for the outgoing ars are allocated, except for
    // FastTailCall. This slots makes the frame size non-zero, so alignment logic will be called.
    // On AMD64-Unix, there are no such slots. There is a possibility to have calls in the method with frame size of 0.
    // The frame alignment logic won't kick in. This flags takes care of the AMD64-Unix case by remembering that there
    // are calls and making sure the frame alignment logic is executed.
    bool stackNeedsAlignment = (compLclFrameSize != 0 || opts.compNeedToAlignFrame);
#else  // !UNIX_AMD64_ABI
    bool stackNeedsAlignment = compLclFrameSize != 0;
#endif // !UNIX_AMD64_ABI
    if ((!codeGen->isFramePointerUsed() && (lvaDoneFrameLayout != FINAL_FRAME_LAYOUT)) ||
        (stackNeedsAlignment && (regPushedCountAligned == lclFrameSizeAligned)))
    {
        lvaIncrementFrameSize(REGSIZE_BYTES);
    }

#elif defined(TARGET_ARM64) || defined(TARGET_LOONGARCH64) || defined(TARGET_RISCV64)

    // The stack on ARM64/LoongArch64 must be 16 byte aligned.

    // First, align up to 8.
    if ((compLclFrameSize % 8) != 0)
    {
        lvaIncrementFrameSize(8 - (compLclFrameSize % 8));
    }
    else if (lvaDoneFrameLayout != FINAL_FRAME_LAYOUT)
    {
        // If we are not doing final layout, we don't know the exact value of compLclFrameSize
        // and thus do not know how much we will need to add in order to be aligned.
        // We add 8 so compLclFrameSize is still a multiple of 8.
        lvaIncrementFrameSize(8);
    }
    assert((compLclFrameSize % 8) == 0);

    // Ensure that the stack is always 16-byte aligned by grabbing an unused QWORD
    // if needed.
    bool regPushedCountAligned = (compCalleeRegsPushed % (16 / REGSIZE_BYTES)) == 0;
    bool lclFrameSizeAligned   = (compLclFrameSize % 16) == 0;

    // If this isn't the final frame layout, assume we have to push an extra QWORD
    // Just so the offsets are true upper limits.
    if ((lvaDoneFrameLayout != FINAL_FRAME_LAYOUT) || (regPushedCountAligned != lclFrameSizeAligned))
    {
        lvaIncrementFrameSize(REGSIZE_BYTES);
    }

#elif defined(TARGET_ARM)

    // Ensure that stack offsets will be double-aligned by grabbing an unused DWORD if needed.
    //
    bool lclFrameSizeAligned   = (compLclFrameSize % sizeof(double)) == 0;
    bool regPushedCountAligned = ((compCalleeRegsPushed + genCountBits(codeGen->regSet.rsMaskPreSpillRegs(true))) %
                                  (sizeof(double) / TARGET_POINTER_SIZE)) == 0;

    if (regPushedCountAligned != lclFrameSizeAligned)
    {
        lvaIncrementFrameSize(TARGET_POINTER_SIZE);
    }

#elif defined(TARGET_X86)

#if DOUBLE_ALIGN
    if (genDoubleAlign())
    {
        // Double Frame Alignment for x86 is handled in Compiler::lvaAssignVirtualFrameOffsetsToLocals()

        if (compLclFrameSize == 0)
        {
            // This can only happen with JitStress=1 or JitDoubleAlign=2
            lvaIncrementFrameSize(TARGET_POINTER_SIZE);
        }
    }
#endif

    if (STACK_ALIGN > REGSIZE_BYTES)
    {
        if (lvaDoneFrameLayout != FINAL_FRAME_LAYOUT)
        {
            // If we are not doing final layout, we don't know the exact value of compLclFrameSize
            // and thus do not know how much we will need to add in order to be aligned.
            // We add the maximum pad that we could ever have (which is 12)
            lvaIncrementFrameSize(STACK_ALIGN - REGSIZE_BYTES);
        }

        // Align the stack with STACK_ALIGN value.
        int adjustFrameSize = compLclFrameSize;
#if defined(UNIX_X86_ABI)
        bool isEbpPushed = codeGen->isFramePointerUsed();
#if DOUBLE_ALIGN
        isEbpPushed |= genDoubleAlign();
#endif
        // we need to consider spilled register(s) plus return address and/or EBP
        int adjustCount = compCalleeRegsPushed + 1 + (isEbpPushed ? 1 : 0);
        adjustFrameSize += (adjustCount * REGSIZE_BYTES) % STACK_ALIGN;
#endif
        if ((adjustFrameSize % STACK_ALIGN) != 0)
        {
            lvaIncrementFrameSize(STACK_ALIGN - (adjustFrameSize % STACK_ALIGN));
        }
    }

#else
    NYI("TARGET specific lvaAlignFrame");
#endif // !TARGET_AMD64
}

/*****************************************************************************
 *  lvaAssignFrameOffsetsToPromotedStructs() :  Assign offsets to fields
 *  within a promoted struct (worker for lvaAssignFrameOffsets).
 */
void Compiler::lvaAssignFrameOffsetsToPromotedStructs()
{
    LclVarDsc* varDsc = lvaTable;
    for (unsigned lclNum = 0; lclNum < lvaCount; lclNum++, varDsc++)
    {
        // For promoted struct fields that are params, we will
        // assign their offsets in lvaAssignVirtualFrameOffsetToArg().
        // This is not true for the System V systems since there is no
        // outgoing args space. Assign the dependently promoted fields properly.

#if defined(UNIX_AMD64_ABI) || defined(TARGET_ARM) || defined(TARGET_X86)
        // ARM: lo/hi parts of a promoted long arg need to be updated.
        //
        // For System V platforms there is no outgoing args space.
        //
        // For System V and x86, a register passed struct arg is homed on the stack in a separate local var.
        // The offset of these structs is already calculated in lvaAssignVirtualFrameOffsetToArg method.
        // Make sure the code below is not executed for these structs and the offset is not changed.
        //
        const bool mustProcessParams = true;
#else
        // OSR/Swift must also assign offsets here.
        //
        const bool mustProcessParams = opts.IsOSR() || (info.compCallConv == CorInfoCallConvExtension::Swift);
#endif // defined(UNIX_AMD64_ABI) || defined(TARGET_ARM) || defined(TARGET_X86)

        if (varDsc->lvIsStructField && (!varDsc->lvIsParam || mustProcessParams))
        {
            LclVarDsc*       parentvarDsc  = lvaGetDesc(varDsc->lvParentLcl);
            lvaPromotionType promotionType = lvaGetPromotionType(parentvarDsc);

            if (promotionType == PROMOTION_TYPE_INDEPENDENT)
            {
                // The stack offset for these field locals must have been calculated
                // by the normal frame offset assignment.
                continue;
            }
            else
            {
                noway_assert(promotionType == PROMOTION_TYPE_DEPENDENT);
                noway_assert(varDsc->lvOnFrame);
                if (parentvarDsc->lvOnFrame)
                {
                    JITDUMP("Adjusting offset of dependent V%02u of V%02u: parent %u field %u net %u\n", lclNum,
                            varDsc->lvParentLcl, parentvarDsc->GetStackOffset(), varDsc->lvFldOffset,
                            parentvarDsc->GetStackOffset() + varDsc->lvFldOffset);
                    varDsc->SetStackOffset(parentvarDsc->GetStackOffset() + varDsc->lvFldOffset);
                }
                else
                {
                    varDsc->lvOnFrame = false;
                    noway_assert(varDsc->lvRefCnt() == 0);
                }
            }
        }
    }
}

/*****************************************************************************
 *  lvaAllocateTemps() :  Assign virtual offsets to temps (always negative).
 */
int Compiler::lvaAllocateTemps(int stkOffs, bool mustDoubleAlign)
{
    unsigned spillTempSize = 0;

    if (lvaDoneFrameLayout == FINAL_FRAME_LAYOUT)
    {
        int preSpillSize = 0;
#ifdef TARGET_ARM
        preSpillSize = genCountBits(codeGen->regSet.rsMaskPreSpillRegs(true)) * TARGET_POINTER_SIZE;
#endif

        /* Allocate temps */

        assert(codeGen->regSet.tmpAllFree());

        for (TempDsc* temp = codeGen->regSet.tmpListBeg(); temp != nullptr; temp = codeGen->regSet.tmpListNxt(temp))
        {
            var_types tempType = temp->tdTempType();
            unsigned  size     = temp->tdTempSize();

            /* Figure out and record the stack offset of the temp */

            /* Need to align the offset? */

#ifdef TARGET_64BIT
            if (varTypeIsGC(tempType) && ((stkOffs % TARGET_POINTER_SIZE) != 0))
            {
                // Calculate 'pad' as the number of bytes to align up 'stkOffs' to be a multiple of TARGET_POINTER_SIZE
                // In practice this is really just a fancy way of writing 4. (as all stack locations are at least 4-byte
                // aligned). Note stkOffs is always negative, so (stkOffs % TARGET_POINTER_SIZE) yields a negative
                // value.
                //
                int alignPad = (int)AlignmentPad((unsigned)-stkOffs, TARGET_POINTER_SIZE);

                spillTempSize += alignPad;
                lvaIncrementFrameSize(alignPad);
                stkOffs -= alignPad;

                noway_assert((stkOffs % TARGET_POINTER_SIZE) == 0);
            }
#endif

            if (mustDoubleAlign && (tempType == TYP_DOUBLE)) // Align doubles for x86 and ARM
            {
                noway_assert((compLclFrameSize % TARGET_POINTER_SIZE) == 0);

                if (((stkOffs + preSpillSize) % (2 * TARGET_POINTER_SIZE)) != 0)
                {
                    spillTempSize += TARGET_POINTER_SIZE;
                    lvaIncrementFrameSize(TARGET_POINTER_SIZE);
                    stkOffs -= TARGET_POINTER_SIZE;
                }
                // We should now have a double-aligned (stkOffs+preSpillSize)
                noway_assert(((stkOffs + preSpillSize) % (2 * TARGET_POINTER_SIZE)) == 0);
            }

            spillTempSize += size;
            lvaIncrementFrameSize(size);
            stkOffs -= size;
            temp->tdSetTempOffs(stkOffs);
        }
#ifdef TARGET_ARM
        // Only required for the ARM platform that we have an accurate estimate for the spillTempSize
        noway_assert(spillTempSize <= lvaGetMaxSpillTempSize());
#endif
    }
    else // We haven't run codegen, so there are no Spill temps yet!
    {
        unsigned size = lvaGetMaxSpillTempSize();

        lvaIncrementFrameSize(size);
        stkOffs -= size;
    }

    return stkOffs;
}

#ifdef DEBUG

/*****************************************************************************
 *
 *  Dump the register a local is in right now. It is only the current location, since the location changes and it
 *  is updated throughout code generation based on LSRA register assignments.
 */

void Compiler::lvaDumpRegLocation(unsigned lclNum)
{
    const LclVarDsc* varDsc = lvaGetDesc(lclNum);

#ifdef TARGET_ARM
    if (varDsc->TypeGet() == TYP_DOUBLE)
    {
        // The assigned registers are `lvRegNum:RegNext(lvRegNum)`
        printf("%3s:%-3s    ", getRegName(varDsc->GetRegNum()), getRegName(REG_NEXT(varDsc->GetRegNum())));
    }
    else
#endif // TARGET_ARM
    {
        printf("%3s        ", getRegName(varDsc->GetRegNum()));
    }
}

/*****************************************************************************
 *
 *  Dump the frame location assigned to a local.
 *  It's the home location, even though the variable doesn't always live
 *  in its home location.
 */

void Compiler::lvaDumpFrameLocation(unsigned lclNum)
{
    int       offset;
    regNumber baseReg;

#ifdef TARGET_ARM
    offset = lvaFrameAddress(lclNum, compLocallocUsed, &baseReg, 0, /* isFloatUsage */ false);
#else
    bool EBPbased;
    offset  = lvaFrameAddress(lclNum, &EBPbased);
    baseReg = EBPbased ? REG_FPBASE : REG_SPBASE;
#endif

    printf("[%2s%1s0x%02X] ", getRegName(baseReg), (offset < 0 ? "-" : "+"), (offset < 0 ? -offset : offset));
}

/*****************************************************************************
 *
 *  dump a single lvaTable entry
 */

void Compiler::lvaDumpEntry(unsigned lclNum, FrameLayoutState curState, size_t refCntWtdWidth)
{
    LclVarDsc* varDsc = lvaGetDesc(lclNum);
    var_types  type   = varDsc->TypeGet();

    if (curState == INITIAL_FRAME_LAYOUT)
    {
        printf(";  ");
        gtDispLclVar(lclNum);

        printf(" %7s ", varTypeName(type));
        gtDispLclVarStructType(lclNum);
    }
    else
    {
        if (varDsc->lvRefCnt() == 0)
        {
            // Print this with a special indicator that the variable is unused. Even though the
            // variable itself is unused, it might be a struct that is promoted, so seeing it
            // can be useful when looking at the promoted struct fields. It's also weird to see
            // missing var numbers if these aren't printed.
            printf(";* ");
        }
#if FEATURE_FIXED_OUT_ARGS
        // Since lvaOutgoingArgSpaceSize is a PhasedVar we can't read it for Dumping until
        // after we set it to something.
        else if ((lclNum == lvaOutgoingArgSpaceVar) && lvaOutgoingArgSpaceSize.HasFinalValue() &&
                 (lvaOutgoingArgSpaceSize == 0))
        {
            // Similar to above; print this anyway.
            printf(";# ");
        }
#endif // FEATURE_FIXED_OUT_ARGS
        else
        {
            printf(";  ");
        }

        gtDispLclVar(lclNum);

        printf("[V%02u", lclNum);
        if (varDsc->lvTracked)
        {
            printf(",T%02u]", varDsc->lvVarIndex);
        }
        else
        {
            printf("    ]");
        }

        printf(" (%3u,%*s)", varDsc->lvRefCnt(lvaRefCountState), (int)refCntWtdWidth,
               refCntWtd2str(varDsc->lvRefCntWtd(lvaRefCountState), /* padForDecimalPlaces */ true));

        printf(" %7s ", varTypeName(type));
        if (genTypeSize(type) == 0)
        {
            printf("(%2d) ", lvaLclSize(lclNum));
        }
        else
        {
            printf(" ->  ");
        }

        // The register or stack location field is 11 characters wide.
        if ((varDsc->lvRefCnt(lvaRefCountState) == 0) && !varDsc->lvImplicitlyReferenced)
        {
            printf("zero-ref   ");
        }
        else if (varDsc->lvRegister != 0)
        {
            // It's always a register, and always in the same register.
            lvaDumpRegLocation(lclNum);
        }
        else if (varDsc->lvOnFrame == 0)
        {
            printf("registers  ");
        }
        else
        {
            // For RyuJIT backend, it might be in a register part of the time, but it will definitely have a stack home
            // location. Otherwise, it's always on the stack.
            if (lvaDoneFrameLayout != NO_FRAME_LAYOUT)
            {
                lvaDumpFrameLocation(lclNum);
            }
        }
    }

    if (varDsc->lvIsHfa())
    {
        printf(" HFA(%s) ", varTypeName(varDsc->GetHfaType()));
    }

    if (varDsc->lvDoNotEnregister)
    {
        printf(" do-not-enreg[");
        if (varDsc->IsAddressExposed())
        {
            printf("X");
        }
        if (varDsc->IsHiddenBufferStructArg())
        {
            printf("H");
        }
        if (varTypeIsStruct(varDsc))
        {
            printf("S");
        }
        if (varDsc->GetDoNotEnregReason() == DoNotEnregisterReason::VMNeedsStackAddr)
        {
            printf("V");
        }
        if (lvaEnregEHVars && varDsc->lvLiveInOutOfHndlr)
        {
            printf("%c", varDsc->lvSingleDefDisqualifyReason);
        }
        if (varDsc->GetDoNotEnregReason() == DoNotEnregisterReason::LocalField)
        {
            printf("F");
        }
        if (varDsc->GetDoNotEnregReason() == DoNotEnregisterReason::BlockOp)
        {
            printf("B");
        }
        if (varDsc->lvIsMultiRegArg)
        {
            printf("A");
        }
        if (varDsc->lvIsMultiRegRet)
        {
            printf("R");
        }
#ifdef JIT32_GCENCODER
        if (varDsc->lvPinned)
            printf("P");
#endif // JIT32_GCENCODER
        printf("]");
    }

    if (varDsc->lvIsMultiRegArg)
    {
        printf(" multireg-arg");
    }
    if (varDsc->lvIsMultiRegRet)
    {
        printf(" multireg-ret");
    }
    if (varDsc->lvMustInit)
    {
        printf(" must-init");
    }
    if (varDsc->IsAddressExposed())
    {
        printf(" addr-exposed");
    }
    if (varDsc->IsHiddenBufferStructArg())
    {
        printf(" hidden-struct-arg");
    }
    if (varDsc->lvHasLdAddrOp)
    {
        printf(" ld-addr-op");
    }
    if (lvaIsOriginalThisArg(lclNum))
    {
        printf(" this");
    }
    if (varDsc->lvPinned)
    {
        printf(" pinned");
    }
    if (varDsc->lvClassHnd != NO_CLASS_HANDLE)
    {
        printf(" class-hnd");
    }
    if (varDsc->lvClassIsExact)
    {
        printf(" exact");
    }
    if (varDsc->lvLiveInOutOfHndlr)
    {
        printf(" EH-live");
    }
    if (varDsc->lvSpillAtSingleDef)
    {
        printf(" spill-single-def");
    }
    else if (varDsc->lvSingleDefRegCandidate)
    {
        printf(" single-def");
    }
    if (lvaIsOSRLocal(lclNum) && varDsc->lvOnFrame)
    {
        printf(" tier0-frame");
    }
    if (varDsc->lvIsHoist)
    {
        printf(" hoist");
    }
    if (varDsc->lvIsMultiDefCSE)
    {
        printf(" multi-def");
    }

#ifndef TARGET_64BIT
    if (varDsc->lvStructDoubleAlign)
        printf(" double-align");
#endif // !TARGET_64BIT

    if (compGSReorderStackLayout && !varDsc->lvRegister)
    {
        if (varDsc->lvIsPtr)
        {
            printf(" ptr");
        }
        if (varDsc->lvIsUnsafeBuffer)
        {
            printf(" unsafe-buffer");
        }
    }

    if (varDsc->lvReason != nullptr)
    {
        printf(" \"%s\"", varDsc->lvReason);
    }

    if (varDsc->lvIsStructField)
    {
        LclVarDsc*       parentVarDsc  = lvaGetDesc(varDsc->lvParentLcl);
        lvaPromotionType promotionType = lvaGetPromotionType(parentVarDsc);
        switch (promotionType)
        {
            case PROMOTION_TYPE_NONE:
                printf(" P-NONE");
                break;
            case PROMOTION_TYPE_DEPENDENT:
                printf(" P-DEP");
                break;
            case PROMOTION_TYPE_INDEPENDENT:
                printf(" P-INDEP");
                break;
        }
    }

    if (varDsc->lvClassHnd != NO_CLASS_HANDLE)
    {
        printf(" <%s>", eeGetClassName(varDsc->lvClassHnd));
    }
    else if (varTypeIsStruct(varDsc->TypeGet()))
    {
        ClassLayout* layout = varDsc->GetLayout();
        if (layout != nullptr && !layout->IsBlockLayout())
        {
            printf(" <%s>", layout->GetClassName());
        }
    }

    printf("\n");
}

/*****************************************************************************
 *
 *  dump the lvaTable
 */

void Compiler::lvaTableDump(FrameLayoutState curState)
{
    if (curState == NO_FRAME_LAYOUT)
    {
        curState = lvaDoneFrameLayout;
        if (curState == NO_FRAME_LAYOUT)
        {
            // Still no layout? Could be a bug, but just display the initial layout
            curState = INITIAL_FRAME_LAYOUT;
        }
    }

    if (curState == INITIAL_FRAME_LAYOUT)
    {
        printf("; Initial");
    }
    else if (curState == PRE_REGALLOC_FRAME_LAYOUT)
    {
        printf("; Pre-RegAlloc");
    }
    else if (curState == REGALLOC_FRAME_LAYOUT)
    {
        printf("; RegAlloc");
    }
    else if (curState == TENTATIVE_FRAME_LAYOUT)
    {
        printf("; Tentative");
    }
    else if (curState == FINAL_FRAME_LAYOUT)
    {
        printf("; Final");
    }
    else
    {
        printf("UNKNOWN FrameLayoutState!");
        unreached();
    }

    printf(" local variable assignments\n");
    printf(";\n");

    unsigned   lclNum;
    LclVarDsc* varDsc;

    // Figure out some sizes, to help line things up

    size_t refCntWtdWidth = 6; // Use 6 as the minimum width

    if (curState != INITIAL_FRAME_LAYOUT) // don't need this info for INITIAL_FRAME_LAYOUT
    {
        for (lclNum = 0, varDsc = lvaTable; lclNum < lvaCount; lclNum++, varDsc++)
        {
            size_t width = strlen(refCntWtd2str(varDsc->lvRefCntWtd(lvaRefCountState), /* padForDecimalPlaces */ true));
            if (width > refCntWtdWidth)
            {
                refCntWtdWidth = width;
            }
        }
    }

    // Do the actual output

    for (lclNum = 0, varDsc = lvaTable; lclNum < lvaCount; lclNum++, varDsc++)
    {
        lvaDumpEntry(lclNum, curState, refCntWtdWidth);
    }

    //-------------------------------------------------------------------------
    // Display the code-gen temps

    assert(codeGen->regSet.tmpAllFree());
    for (TempDsc* temp = codeGen->regSet.tmpListBeg(); temp != nullptr; temp = codeGen->regSet.tmpListNxt(temp))
    {
        printf(";  TEMP_%02u %26s%*s%7s  -> ", -temp->tdTempNum(), " ", refCntWtdWidth, " ",
               varTypeName(temp->tdTempType()));
        int offset = temp->tdTempOffs();
        printf(" [%2s%1s0x%02X]\n", isFramePointerUsed() ? STR_FPBASE : STR_SPBASE, (offset < 0 ? "-" : "+"),
               (offset < 0 ? -offset : offset));
    }

    if (curState >= TENTATIVE_FRAME_LAYOUT)
    {
        printf(";\n");
        printf("; Lcl frame size = %d\n", compLclFrameSize);
    }
}
#endif // DEBUG

/*****************************************************************************
 *
 *  Conservatively estimate the layout of the stack frame.
 *
 *  This function is only used before final frame layout. It conservatively estimates the
 *  number of callee-saved registers that must be saved, then calls lvaAssignFrameOffsets().
 *  To do final frame layout, the callee-saved registers are known precisely, so
 *  lvaAssignFrameOffsets() is called directly.
 *
 *  Returns the (conservative, that is, overly large) estimated size of the frame,
 *  including the callee-saved registers. This is only used by the emitter during code
 *  generation when estimating the size of the offset of instructions accessing temps,
 *  and only if temps have a larger offset than variables.
 */

unsigned Compiler::lvaFrameSize(FrameLayoutState curState)
{
    assert(curState < FINAL_FRAME_LAYOUT);

    unsigned result;

    /* Layout the stack frame conservatively.
       Assume all callee-saved registers are spilled to stack */

    compCalleeRegsPushed = CNT_CALLEE_SAVED;

#if defined(TARGET_ARMARCH) || defined(TARGET_LOONGARCH64) || defined(TARGET_RISCV64)
    if (compFloatingPointUsed)
        compCalleeRegsPushed += CNT_CALLEE_SAVED_FLOAT;

    compCalleeRegsPushed++; // we always push LR or RA. See genPushCalleeSavedRegisters
#elif defined(TARGET_AMD64)
    if (compFloatingPointUsed)
    {
        compCalleeFPRegsSavedMask = RBM_FLT_CALLEE_SAVED;
    }
    else
    {
        compCalleeFPRegsSavedMask = RBM_NONE;
    }
#endif

#if DOUBLE_ALIGN
    if (genDoubleAlign())
    {
        // X86 only - account for extra 4-byte pad that may be created by "and  esp, -8"  instruction
        compCalleeRegsPushed++;
    }
#endif

#ifdef TARGET_XARCH
    // Since FP/EBP is included in the SAVED_REG_MAXSZ we need to
    // subtract 1 register if codeGen->isFramePointerUsed() is true.
    if (codeGen->isFramePointerUsed())
    {
        compCalleeRegsPushed--;
    }
#endif

    lvaAssignFrameOffsets(curState);

    unsigned calleeSavedRegMaxSz = CALLEE_SAVED_REG_MAXSZ;
#if defined(TARGET_ARMARCH) || defined(TARGET_LOONGARCH64) || defined(TARGET_RISCV64)
    if (compFloatingPointUsed)
    {
        calleeSavedRegMaxSz += CALLEE_SAVED_FLOAT_MAXSZ;
    }
    calleeSavedRegMaxSz += REGSIZE_BYTES; // we always push LR or RA. See genPushCalleeSavedRegisters
#endif

    result = compLclFrameSize + calleeSavedRegMaxSz;
    return result;
}

//------------------------------------------------------------------------
// lvaGetSPRelativeOffset: Given a variable, return the offset of that
// variable in the frame from the stack pointer. This number will be positive,
// since the stack pointer must be at a lower address than everything on the
// stack.
//
// This can't be called for localloc functions, since the stack pointer
// varies, and thus there is no fixed offset to a variable from the stack pointer.
//
// Arguments:
//    varNum - the variable number
//
// Return Value:
//    The offset.
//
int Compiler::lvaGetSPRelativeOffset(unsigned varNum)
{
    assert(!compLocallocUsed);
    assert(lvaDoneFrameLayout == FINAL_FRAME_LAYOUT);
    const LclVarDsc* varDsc = lvaGetDesc(varNum);
    assert(varDsc->lvOnFrame);
    int spRelativeOffset;

    if (varDsc->lvFramePointerBased)
    {
        // The stack offset is relative to the frame pointer, so convert it to be
        // relative to the stack pointer (which makes no sense for localloc functions).
        spRelativeOffset = varDsc->GetStackOffset() + codeGen->genSPtoFPdelta();
    }
    else
    {
        spRelativeOffset = varDsc->GetStackOffset();
    }

    assert(spRelativeOffset >= 0);
    return spRelativeOffset;
}

/*****************************************************************************
 *
 *  Return the caller-SP-relative stack offset of a local/parameter.
 *  Requires the local to be on the stack and frame layout to be complete.
 */

int Compiler::lvaGetCallerSPRelativeOffset(unsigned varNum)
{
    assert(lvaDoneFrameLayout == FINAL_FRAME_LAYOUT);
    const LclVarDsc* varDsc = lvaGetDesc(varNum);
    assert(varDsc->lvOnFrame);

    return lvaToCallerSPRelativeOffset(varDsc->GetStackOffset(), varDsc->lvFramePointerBased);
}

//-----------------------------------------------------------------------------
// lvaToCallerSPRelativeOffset: translate a frame offset into an offset from
//    the caller's stack pointer.
//
// Arguments:
//    offset - frame offset
//    isFpBase - if true, offset is from FP, otherwise offset is from SP
//    forRootFrame - if the current method is an OSR method, adjust the offset
//      to be relative to the SP for the root method, instead of being relative
//      to the SP for the OSR method.
//
// Returins:
//    suitable offset
//
int Compiler::lvaToCallerSPRelativeOffset(int offset, bool isFpBased, bool forRootFrame) const
{
    assert(lvaDoneFrameLayout == FINAL_FRAME_LAYOUT);

    if (isFpBased)
    {
        offset += codeGen->genCallerSPtoFPdelta();
    }
    else
    {
        offset += codeGen->genCallerSPtoInitialSPdelta();
    }

#if defined(TARGET_AMD64) || defined(TARGET_ARM64) || defined(TARGET_LOONGARCH64) || defined(TARGET_RISCV64)
    if (forRootFrame && opts.IsOSR())
    {
        const PatchpointInfo* const ppInfo = info.compPatchpointInfo;

#if defined(TARGET_AMD64)
        // The offset computed above already includes the OSR frame adjustment, plus the
        // pop of the "pseudo return address" from the OSR frame.
        //
        // To get to root method caller-SP, we need to subtract off the tier0 frame
        // size and the pushed return address and RBP for the tier0 frame (which we know is an
        // RPB frame).
        //
        // ppInfo's TotalFrameSize also accounts for the popped pseudo return address
        // between the tier0 method frame and the OSR frame. So the net adjustment
        // is simply TotalFrameSize plus one register.
        //
        const int adjustment = ppInfo->TotalFrameSize() + REGSIZE_BYTES;

#elif defined(TARGET_ARM64) || defined(TARGET_LOONGARCH64) || defined(TARGET_RISCV64)

        const int adjustment = ppInfo->TotalFrameSize();
#endif

        offset -= adjustment;
    }
#else
    // OSR NYI for other targets.
    assert(!opts.IsOSR());
#endif

    return offset;
}

/*****************************************************************************
 *
 *  Return the Initial-SP-relative stack offset of a local/parameter.
 *  Requires the local to be on the stack and frame layout to be complete.
 */

int Compiler::lvaGetInitialSPRelativeOffset(unsigned varNum)
{
    assert(lvaDoneFrameLayout == FINAL_FRAME_LAYOUT);
    const LclVarDsc* varDsc = lvaGetDesc(varNum);
    assert(varDsc->lvOnFrame);

    return lvaToInitialSPRelativeOffset(varDsc->GetStackOffset(), varDsc->lvFramePointerBased);
}

// Given a local variable offset, and whether that offset is frame-pointer based, return its offset from Initial-SP.
// This is used, for example, to figure out the offset of the frame pointer from Initial-SP.
int Compiler::lvaToInitialSPRelativeOffset(unsigned offset, bool isFpBased)
{
    assert(lvaDoneFrameLayout == FINAL_FRAME_LAYOUT);
#ifdef TARGET_AMD64
    if (isFpBased)
    {
        // Currently, the frame starts by pushing ebp, ebp points to the saved ebp
        // (so we have ebp pointer chaining). Add the fixed-size frame size plus the
        // size of the callee-saved regs (not including ebp itself) to find Initial-SP.

        assert(codeGen->isFramePointerUsed());
        offset += codeGen->genSPtoFPdelta();
    }
    else
    {
        // The offset is correct already!
    }
#else  // !TARGET_AMD64
    NYI("lvaToInitialSPRelativeOffset");
#endif // !TARGET_AMD64

    return offset;
}

/*****************************************************************************/

#ifdef DEBUG
//-----------------------------------------------------------------------------
// lvaStressLclFldPadding: Pick a padding size at "random".
//
// Returns:
//   Padding amoount in bytes
//
unsigned Compiler::lvaStressLclFldPadding(unsigned lclNum)
{
    // TODO: make this a bit more random, eg:
    // return (lclNum ^ info.compMethodHash() ^ getJitStressLevel()) % 8;

    // Convert every 2nd variable
    if (lclNum % 2)
    {
        return 0;
    }

    // Pick a padding size at "random"
    unsigned size = lclNum % 7;

    return size;
}

//-----------------------------------------------------------------------------
// lvaStressLclFldCB: Convert GT_LCL_VAR's to GT_LCL_FLD's
//
// Arguments:
//    pTree -- pointer to tree to possibly convert
//    data  -- walker data
//
// Notes:
//    The stress mode does 2 passes.
//
//    In the first pass we will mark the locals where we CAN't apply the stress mode.
//    In the second pass we will do the appropriate morphing wherever we've not determined we can't do it.
//
Compiler::fgWalkResult Compiler::lvaStressLclFldCB(GenTree** pTree, fgWalkData* data)
{
    GenTree* const       tree = *pTree;
    GenTreeLclVarCommon* lcl  = tree->OperIsAnyLocal() ? tree->AsLclVarCommon() : nullptr;

    if (lcl == nullptr)
    {
        return WALK_CONTINUE;
    }

    Compiler* const  pComp      = ((lvaStressLclFldArgs*)data->pCallbackData)->m_pCompiler;
    bool const       bFirstPass = ((lvaStressLclFldArgs*)data->pCallbackData)->m_bFirstPass;
    unsigned const   lclNum     = lcl->GetLclNum();
    LclVarDsc* const varDsc     = pComp->lvaGetDesc(lclNum);
    var_types const  lclType    = lcl->TypeGet();
    var_types const  varType    = varDsc->TypeGet();

    if (varDsc->lvNoLclFldStress)
    {
        // Already determined we can't do anything for this var
        return WALK_CONTINUE;
    }

    if (bFirstPass)
    {
        // Ignore locals that already have field appearances
        if (lcl->OperIs(GT_LCL_FLD, GT_STORE_LCL_FLD) ||
            (lcl->OperIs(GT_LCL_ADDR) && (lcl->AsLclFld()->GetLclOffs() != 0)))
        {
            varDsc->lvNoLclFldStress = true;
            return WALK_CONTINUE;
        }

        // Ignore locals used in runtime lookups
        if ((tree->gtFlags & GTF_VAR_CONTEXT) != 0)
        {
            assert(tree->OperIs(GT_LCL_VAR));
            varDsc->lvNoLclFldStress = true;
            return WALK_CONTINUE;
        }

        // Ignore arguments and temps
        if (varDsc->lvIsParam || lclNum >= pComp->info.compLocalsCount)
        {
            varDsc->lvNoLclFldStress = true;
            return WALK_CONTINUE;
        }

        // Ignore OSR locals; if in memory, they will live on the
        // Tier0 frame and so can't have their storage adjusted.
        //
        if (pComp->lvaIsOSRLocal(lclNum))
        {
            varDsc->lvNoLclFldStress = true;
            return WALK_CONTINUE;
        }

        // Likewise for Tier0 methods with patchpoints --
        // if we modify them we'll misreport their locations in the patchpoint info.
        //
        if (pComp->doesMethodHavePatchpoints() || pComp->doesMethodHavePartialCompilationPatchpoints())
        {
            varDsc->lvNoLclFldStress = true;
            return WALK_CONTINUE;
        }

        // Converting tail calls to loops may require insertion of explicit
        // zero initialization for IL locals. The JIT does not support this for
        // TYP_BLK locals.
        // TODO-Cleanup: Can probably be removed now since TYP_BLK does not
        // exist anymore.
        if (pComp->doesMethodHaveRecursiveTailcall())
        {
            varDsc->lvNoLclFldStress = true;
            return WALK_CONTINUE;
        }

        // Fix for lcl_fld stress mode
        if (varDsc->lvKeepType)
        {
            varDsc->lvNoLclFldStress = true;
            return WALK_CONTINUE;
        }

        // Can't have GC ptrs in block layouts.
        if (!varTypeIsArithmetic(lclType))
        {
            varDsc->lvNoLclFldStress = true;
            return WALK_CONTINUE;
        }

        // The noway_assert in the second pass below, requires that these types match
        //
        if (varType != lclType)
        {
            varDsc->lvNoLclFldStress = true;
            return WALK_CONTINUE;
        }

        // Weed out "small" types like TYP_BYTE as we don't mark the GT_LCL_VAR
        // node with the accurate small type. If we bash lvaTable[].lvType,
        // then there will be no indication that it was ever a small type.

        if (genTypeSize(varType) != genTypeSize(genActualType(varType)))
        {
            varDsc->lvNoLclFldStress = true;
            return WALK_CONTINUE;
        }

        // Offset some of the local variable by a "random" non-zero amount

        unsigned padding = pComp->lvaStressLclFldPadding(lclNum);
        if (padding == 0)
        {
            varDsc->lvNoLclFldStress = true;
            return WALK_CONTINUE;
        }
    }
    else
    {
        // Do the morphing
        noway_assert((varType == lclType) || ((varType == TYP_STRUCT) && varDsc->GetLayout()->IsBlockLayout()));

        // Calculate padding
        unsigned padding = pComp->lvaStressLclFldPadding(lclNum);

#if defined(TARGET_ARMARCH) || defined(TARGET_LOONGARCH64) || defined(TARGET_RISCV64)
        // We need to support alignment requirements to access memory.
        // Be conservative and use the maximally aligned type here.
        padding = roundUp(padding, genTypeSize(TYP_DOUBLE));
#endif // defined(TARGET_ARMARCH) || defined(TARGET_LOONGARCH64) || defined(TARGET_RISCV64)

        if (varType != TYP_STRUCT)
        {
            // Change the variable to a block struct
            ClassLayout* layout =
                pComp->typGetBlkLayout(roundUp(padding + pComp->lvaLclSize(lclNum), TARGET_POINTER_SIZE));
            varDsc->lvType = TYP_STRUCT;
            varDsc->SetLayout(layout);
            pComp->lvaSetVarAddrExposed(lclNum DEBUGARG(AddressExposedReason::STRESS_LCL_FLD));

            JITDUMP("Converting V%02u to %u sized block with LCL_FLD at offset (padding %u)\n", lclNum,
                    layout->GetSize(), padding);
        }

        tree->gtFlags |= GTF_GLOB_REF;

        // Update the trees
        if (tree->OperIs(GT_LCL_VAR))
        {
            tree->SetOper(GT_LCL_FLD);
        }
        else if (tree->OperIs(GT_STORE_LCL_VAR))
        {
            tree->SetOper(GT_STORE_LCL_FLD);
        }

        tree->AsLclFld()->SetLclOffs(padding);

        if (tree->OperIs(GT_STORE_LCL_FLD) && tree->IsPartialLclFld(pComp))
        {
            tree->gtFlags |= GTF_VAR_USEASG;
        }
    }

    return WALK_CONTINUE;
}

/*****************************************************************************/

void Compiler::lvaStressLclFld()
{
    if (!compStressCompile(STRESS_LCL_FLDS, 5))
    {
        return;
    }

    lvaStressLclFldArgs Args;
    Args.m_pCompiler  = this;
    Args.m_bFirstPass = true;

    // Do First pass
    fgWalkAllTreesPre(lvaStressLclFldCB, &Args);

    // Second pass
    Args.m_bFirstPass = false;
    fgWalkAllTreesPre(lvaStressLclFldCB, &Args);
}

#endif // DEBUG

/*****************************************************************************
 *
 *  A little routine that displays a local variable bitset.
 *  'set' is mask of variables that have to be displayed
 *  'allVars' is the complete set of interesting variables (blank space is
 *    inserted if its corresponding bit is not in 'set').
 */

#ifdef DEBUG
void Compiler::lvaDispVarSet(VARSET_VALARG_TP set)
{
    VARSET_TP allVars(VarSetOps::MakeEmpty(this));
    lvaDispVarSet(set, allVars);
}

void Compiler::lvaDispVarSet(VARSET_VALARG_TP set, VARSET_VALARG_TP allVars)
{
    printf("{");

    bool needSpace = false;

    for (unsigned index = 0; index < lvaTrackedCount; index++)
    {
        if (VarSetOps::IsMember(this, set, index))
        {
            unsigned   lclNum;
            LclVarDsc* varDsc;

            /* Look for the matching variable */

            for (lclNum = 0, varDsc = lvaTable; lclNum < lvaCount; lclNum++, varDsc++)
            {
                if ((varDsc->lvVarIndex == index) && varDsc->lvTracked)
                {
                    break;
                }
            }

            if (needSpace)
            {
                printf(" ");
            }
            else
            {
                needSpace = true;
            }

            printf("V%02u", lclNum);
        }
        else if (VarSetOps::IsMember(this, allVars, index))
        {
            if (needSpace)
            {
                printf(" ");
            }
            else
            {
                needSpace = true;
            }

            printf("   ");
        }
    }

    printf("}");
}

#endif // DEBUG<|MERGE_RESOLUTION|>--- conflicted
+++ resolved
@@ -33,70 +33,6 @@
 
 /*****************************************************************************/
 
-<<<<<<< HEAD
-void Compiler::lvaInit()
-{
-    /* We haven't allocated stack variables yet */
-    lvaRefCountState = RCS_INVALID;
-
-    lvaGenericsContextInUse = false;
-
-    lvaTrackedToVarNumSize = 0;
-    lvaTrackedToVarNum     = nullptr;
-
-    lvaTrackedFixed = false; // false: We can still add new tracked variables
-
-    lvaDoneFrameLayout = NO_FRAME_LAYOUT;
-#if !defined(FEATURE_EH_FUNCLETS)
-    lvaShadowSPslotsVar = BAD_VAR_NUM;
-#endif // !FEATURE_EH_FUNCLETS
-    lvaInlinedPInvokeFrameVar = BAD_VAR_NUM;
-    lvaReversePInvokeFrameVar = BAD_VAR_NUM;
-#if FEATURE_FIXED_OUT_ARGS
-    lvaOutgoingArgSpaceVar  = BAD_VAR_NUM;
-    lvaOutgoingArgSpaceSize = PhasedVar<unsigned>();
-#endif // FEATURE_FIXED_OUT_ARGS
-#ifdef JIT32_GCENCODER
-    lvaLocAllocSPvar = BAD_VAR_NUM;
-#endif // JIT32_GCENCODER
-    lvaNewObjArrayArgs  = BAD_VAR_NUM;
-    lvaGSSecurityCookie = BAD_VAR_NUM;
-#ifdef TARGET_X86
-    lvaVarargsBaseOfStkArgs = BAD_VAR_NUM;
-#endif // TARGET_X86
-    lvaVarargsHandleArg     = BAD_VAR_NUM;
-    lvaStubArgumentVar      = BAD_VAR_NUM;
-    lvaArg0Var              = BAD_VAR_NUM;
-    lvaMonAcquired          = BAD_VAR_NUM;
-    lvaRetAddrVar           = BAD_VAR_NUM;
-    lvaAsyncContinuationArg = BAD_VAR_NUM;
-
-    lvaInlineeReturnSpillTemp = BAD_VAR_NUM;
-
-    gsShadowVarInfo = nullptr;
-#if defined(FEATURE_EH_FUNCLETS)
-    lvaPSPSym = BAD_VAR_NUM;
-#endif
-#if FEATURE_SIMD
-    lvaSIMDInitTempVarNum = BAD_VAR_NUM;
-#endif // FEATURE_SIMD
-    lvaCurEpoch = 0;
-
-#if defined(DEBUG) && defined(TARGET_XARCH)
-    lvaReturnSpCheck = BAD_VAR_NUM;
-#endif
-
-#if defined(DEBUG) && defined(TARGET_X86)
-    lvaCallSpCheck = BAD_VAR_NUM;
-#endif
-
-    structPromotionHelper = new (this, CMK_Generic) StructPromotionHelper(this);
-}
-
-/*****************************************************************************/
-
-=======
->>>>>>> 87a35d6b
 void Compiler::lvaInitTypeRef()
 {
 
@@ -5976,264 +5912,6 @@
 //------------------------------------------------------------------------
 // lvaUpdateArgsWithInitialReg() : For each argument variable descriptor, update
 //     its current register with the initial register as assigned by LSRA.
-<<<<<<< HEAD
-//
-void Compiler::lvaUpdateArgsWithInitialReg()
-{
-    if (!compLSRADone)
-    {
-        return;
-    }
-
-    for (unsigned lclNum = 0; lclNum < info.compArgsCount; lclNum++)
-    {
-        LclVarDsc* varDsc = lvaGetDesc(lclNum);
-
-        if (varDsc->lvPromoted)
-        {
-            for (unsigned fieldVarNum = varDsc->lvFieldLclStart;
-                 fieldVarNum < varDsc->lvFieldLclStart + varDsc->lvFieldCnt; ++fieldVarNum)
-            {
-                LclVarDsc* fieldVarDsc = lvaGetDesc(fieldVarNum);
-                lvaUpdateArgWithInitialReg(fieldVarDsc);
-            }
-        }
-        else
-        {
-            lvaUpdateArgWithInitialReg(varDsc);
-        }
-    }
-}
-
-/*****************************************************************************
- *  lvaAssignVirtualFrameOffsetsToArgs() : Assign virtual stack offsets to the
- *  arguments, and implicit arguments (this ptr, return buffer, generics,
- *  and varargs).
- */
-void Compiler::lvaAssignVirtualFrameOffsetsToArgs()
-{
-    unsigned lclNum  = 0;
-    int      argOffs = 0;
-#ifdef UNIX_AMD64_ABI
-    int callerArgOffset = 0;
-#endif // UNIX_AMD64_ABI
-
-    /*
-        Assign stack offsets to arguments (in reverse order of passing).
-
-        This means that if we pass arguments left->right, we start at
-        the end of the list and work backwards, for right->left we start
-        with the first argument and move forward.
-
-        This is all relative to our Virtual '0'
-     */
-
-    if (info.compArgOrder == Target::ARG_ORDER_L2R)
-    {
-        argOffs = compArgSize;
-    }
-
-    /* Update the argOffs to reflect arguments that are passed in registers */
-
-    noway_assert(codeGen->intRegState.rsCalleeRegArgCount <= MAX_REG_ARG);
-    noway_assert(compMacOsArm64Abi() || compArgSize >= codeGen->intRegState.rsCalleeRegArgCount * REGSIZE_BYTES);
-
-    if (info.compArgOrder == Target::ARG_ORDER_L2R)
-    {
-        argOffs -= codeGen->intRegState.rsCalleeRegArgCount * REGSIZE_BYTES;
-    }
-
-    // Update the arg initial register locations.
-    lvaUpdateArgsWithInitialReg();
-
-    /* Is there a "this" argument? */
-
-    if (!info.compIsStatic)
-    {
-        noway_assert(lclNum == info.compThisArg);
-#ifndef TARGET_X86
-        argOffs =
-            lvaAssignVirtualFrameOffsetToArg(lclNum, REGSIZE_BYTES, argOffs UNIX_AMD64_ABI_ONLY_ARG(&callerArgOffset));
-#endif // TARGET_X86
-        lclNum++;
-    }
-
-    unsigned userArgsToSkip = 0;
-#if !defined(TARGET_ARM)
-    // In the native instance method calling convention on Windows,
-    // the this parameter comes before the hidden return buffer parameter.
-    // So, we want to process the native "this" parameter before we process
-    // the native return buffer parameter.
-    if (TargetOS::IsWindows && callConvIsInstanceMethodCallConv(info.compCallConv))
-    {
-#ifdef TARGET_X86
-        if (!lvaTable[lclNum].lvIsRegArg)
-        {
-            argOffs = lvaAssignVirtualFrameOffsetToArg(lclNum, REGSIZE_BYTES, argOffs);
-        }
-#elif !defined(UNIX_AMD64_ABI)
-        argOffs              = lvaAssignVirtualFrameOffsetToArg(lclNum, REGSIZE_BYTES, argOffs);
-#endif // TARGET_X86
-        lclNum++;
-        userArgsToSkip++;
-    }
-#endif
-
-    /* if we have a hidden buffer parameter, that comes here */
-
-    if (info.compRetBuffArg != BAD_VAR_NUM)
-    {
-        noway_assert(lclNum == info.compRetBuffArg);
-        argOffs =
-            lvaAssignVirtualFrameOffsetToArg(lclNum, REGSIZE_BYTES, argOffs UNIX_AMD64_ABI_ONLY_ARG(&callerArgOffset));
-        lclNum++;
-    }
-
-#if USER_ARGS_COME_LAST
-
-    //@GENERICS: extra argument for instantiation info
-    if (info.compMethodInfo->args.callConv & CORINFO_CALLCONV_PARAMTYPE)
-    {
-        noway_assert(lclNum == (unsigned)info.compTypeCtxtArg);
-        argOffs = lvaAssignVirtualFrameOffsetToArg(lclNum++, REGSIZE_BYTES,
-                                                   argOffs UNIX_AMD64_ABI_ONLY_ARG(&callerArgOffset));
-    }
-
-    if (compIsAsync2StateMachine())
-    {
-        noway_assert(lclNum == lvaAsyncContinuationArg);
-        argOffs = lvaAssignVirtualFrameOffsetToArg(lclNum++, REGSIZE_BYTES,
-                                                   argOffs UNIX_AMD64_ABI_ONLY_ARG(&callerArgOffset));
-    }
-
-    if (info.compIsVarArgs)
-    {
-        argOffs = lvaAssignVirtualFrameOffsetToArg(lclNum++, REGSIZE_BYTES,
-                                                   argOffs UNIX_AMD64_ABI_ONLY_ARG(&callerArgOffset));
-    }
-
-#endif // USER_ARGS_COME_LAST
-
-    CORINFO_ARG_LIST_HANDLE argLst    = info.compMethodInfo->args.args;
-    unsigned                argSigLen = info.compMethodInfo->args.numArgs;
-    // Skip any user args that we've already processed.
-    assert(userArgsToSkip <= argSigLen);
-    argSigLen -= userArgsToSkip;
-    for (unsigned i = 0; i < userArgsToSkip; i++, argLst = info.compCompHnd->getArgNext(argLst))
-    {
-        ;
-    }
-
-#ifdef TARGET_ARM
-    //
-    // struct_n { int; int; ... n times };
-    //
-    // Consider signature:
-    //
-    // Foo (float a,double b,float c,double d,float e,double f,float g,double h,
-    //      float i,double j,float k,double l,struct_3 m) { }
-    //
-    // Basically the signature is: (all float regs full, 1 double, struct_3);
-    //
-    // The double argument occurs before pre spill in the argument iteration and
-    // computes an argOffset of 0. struct_3 offset becomes 8. This is wrong.
-    // Because struct_3 is prespilled and double occurs after prespill.
-    // The correct offsets are double = 16 (aligned stk), struct_3 = 0..12,
-    // Offset 12 will be skipped for double alignment of double.
-    //
-    // Another example is (struct_2, all float regs full, double, struct_2);
-    // Here, notice the order is similarly messed up because of 2 pre-spilled
-    // struct_2.
-    //
-    // Succinctly,
-    // ARG_INDEX(i) > ARG_INDEX(j) DOES NOT IMPLY |ARG_OFFSET(i)| > |ARG_OFFSET(j)|
-    //
-    // Therefore, we'll do a two pass offset calculation, one that considers pre-spill
-    // and the next, stack args.
-    //
-
-    unsigned argLcls = 0;
-
-    // Take care of pre spill registers first.
-    regMaskTP preSpillMask = codeGen->regSet.rsMaskPreSpillRegs(false);
-    regMaskTP tempMask     = RBM_NONE;
-    for (unsigned i = 0, preSpillLclNum = lclNum; i < argSigLen; ++i, ++preSpillLclNum)
-    {
-        if (lvaIsPreSpilled(preSpillLclNum, preSpillMask))
-        {
-            unsigned argSize = eeGetArgSize(argLst, &info.compMethodInfo->args);
-            argOffs          = lvaAssignVirtualFrameOffsetToArg(preSpillLclNum, argSize, argOffs);
-            argLcls++;
-
-            // Early out if we can. If size is 8 and base reg is 2, then the mask is 0x1100
-            tempMask |= ((((1 << (roundUp(argSize, TARGET_POINTER_SIZE) / REGSIZE_BYTES))) - 1)
-                         << lvaTable[preSpillLclNum].GetArgReg());
-            if (tempMask == preSpillMask)
-            {
-                // We won't encounter more pre-spilled registers,
-                // so don't bother iterating further.
-                break;
-            }
-        }
-        argLst = info.compCompHnd->getArgNext(argLst);
-    }
-
-    // Take care of non pre-spilled stack arguments.
-    argLst = info.compMethodInfo->args.args;
-    for (unsigned i = 0, stkLclNum = lclNum; i < argSigLen; ++i, ++stkLclNum)
-    {
-        if (!lvaIsPreSpilled(stkLclNum, preSpillMask))
-        {
-            const unsigned argSize = eeGetArgSize(argLst, &info.compMethodInfo->args);
-            argOffs                = lvaAssignVirtualFrameOffsetToArg(stkLclNum, argSize, argOffs);
-            argLcls++;
-        }
-        argLst = info.compCompHnd->getArgNext(argLst);
-    }
-
-    lclNum += argLcls;
-#else  // !TARGET_ARM
-    for (unsigned i = 0; i < argSigLen; i++)
-    {
-        unsigned argumentSize = eeGetArgSize(argLst, &info.compMethodInfo->args);
-
-        assert(compMacOsArm64Abi() || argumentSize % TARGET_POINTER_SIZE == 0);
-
-        argOffs =
-            lvaAssignVirtualFrameOffsetToArg(lclNum++, argumentSize, argOffs UNIX_AMD64_ABI_ONLY_ARG(&callerArgOffset));
-        argLst = info.compCompHnd->getArgNext(argLst);
-    }
-#endif // !TARGET_ARM
-
-#if !USER_ARGS_COME_LAST
-
-    //@GENERICS: extra argument for instantiation info
-    if (info.compMethodInfo->args.callConv & CORINFO_CALLCONV_PARAMTYPE)
-    {
-        noway_assert(lclNum == (unsigned)info.compTypeCtxtArg);
-        argOffs = lvaAssignVirtualFrameOffsetToArg(lclNum++, REGSIZE_BYTES,
-                                                   argOffs UNIX_AMD64_ABI_ONLY_ARG(&callerArgOffset));
-    }
-
-    if (compIsAsync2StateMachine())
-    {
-        noway_assert(lclNum == lvaAsyncContinuationArg);
-        argOffs = lvaAssignVirtualFrameOffsetToArg(lclNum++, REGSIZE_BYTES,
-                                                   argOffs UNIX_AMD64_ABI_ONLY_ARG(&callerArgOffset));
-    }
-
-    if (info.compIsVarArgs)
-    {
-        argOffs = lvaAssignVirtualFrameOffsetToArg(lclNum++, REGSIZE_BYTES,
-                                                   argOffs UNIX_AMD64_ABI_ONLY_ARG(&callerArgOffset));
-    }
-
-#endif // USER_ARGS_COME_LAST
-}
-
-#ifdef UNIX_AMD64_ABI
-=======
->>>>>>> 87a35d6b
 //
 void Compiler::lvaUpdateArgsWithInitialReg()
 {
