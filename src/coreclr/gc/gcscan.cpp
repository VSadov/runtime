// Licensed to the .NET Foundation under one or more agreements.
// The .NET Foundation licenses this file to you under the MIT license.

/*
 * GCSCAN.CPP
 *
 * GC Root Scanning
 *

 *
 */

#include "common.h"

#include "gcenv.h"

#include "gcscan.h"
#include "gc.h"
#include "objecthandle.h"

VOLATILE(int32_t) GCScan::m_GcStructuresInvalidCnt = 1;

bool GCScan::GetGcRuntimeStructuresValid ()
{
    LIMITED_METHOD_CONTRACT;
    SUPPORTS_DAC;
    _ASSERTE ((int32_t)m_GcStructuresInvalidCnt >= 0);
    return (int32_t)m_GcStructuresInvalidCnt == 0;
}

#ifndef DACCESS_COMPILE

//
// Dependent handle promotion scan support
//

// This method is called first during the mark phase. It's job is to set up the context for further scanning
// (remembering the scan parameters the GC gives us and initializing some state variables we use to determine
// whether further scans will be required or not).
//
// This scan is not guaranteed to return complete results due to the GC context in which we are called. In
// particular it is possible, due to either a mark stack overflow or unsynchronized operation in server GC
// mode, that not all reachable objects will be reported as promoted yet. However, the operations we perform
// will still be correct and this scan allows us to spot a common optimization where no dependent handles are
// due for retirement in this particular GC. This is an important optimization to take advantage of since
// synchronizing the GC to calculate complete results is a costly operation.
void GCScan::GcDhInitialScan(promote_func* fn, int condemned, int max_gen, ScanContext* sc)
{
    // We allocate space for dependent handle scanning context during Ref_Initialize. Under server GC there
    // are actually as many contexts as heaps (and CPUs). Ref_GetDependentHandleContext() retrieves the
    // correct context for the current GC thread based on the ScanContext passed to us by the GC.
    DhContext *pDhContext = Ref_GetDependentHandleContext(sc);

    // Record GC callback parameters in the DH context so that the GC doesn't continually have to pass the
    // same data to each call.
    pDhContext->m_pfnPromoteFunction = fn;
    pDhContext->m_iCondemned = condemned;
    pDhContext->m_iMaxGen = max_gen;
    pDhContext->m_pScanContext = sc;

    // Look for dependent handle whose primary has been promoted but whose secondary has not. Promote the
    // secondary in those cases. Additionally this scan sets the m_fUnpromotedPrimaries and m_fPromoted state
    // flags in the DH context. The m_fUnpromotedPrimaries flag is the most interesting here: if this flag is
    // false after the scan then it doesn't matter how many object promotions might currently be missing since
    // there are no secondary objects that are currently unpromoted anyway. This is the (hopefully common)
    // circumstance under which we don't have to perform any costly additional re-scans.
    Ref_ScanDependentHandlesForPromotion(pDhContext);
}

// This method is called after GcDhInitialScan and before each subsequent scan (GcDhReScan below). It
// determines whether any handles are left that have unpromoted secondaries.
bool GCScan::GcDhUnpromotedHandlesExist(ScanContext* sc)
{
    WRAPPER_NO_CONTRACT;
    // Locate our dependent handle context based on the GC context.
    DhContext *pDhContext = Ref_GetDependentHandleContext(sc);

    return pDhContext->m_fUnpromotedPrimaries;
}

// Perform a re-scan of dependent handles, promoting secondaries associated with newly promoted primaries as
// above. We may still need to call this multiple times since promotion of a secondary late in the table could
// promote a primary earlier in the table. Also, GC graph promotions are not guaranteed to be complete by the
// time the promotion callback returns (the mark stack can overflow). As a result the GC might have to call
// this method in a loop. The scan records state that let's us know when to terminate (no further handles to
// be promoted or no promotions in the last scan). Returns true if at least one object was promoted as a
// result of the scan.
bool GCScan::GcDhReScan(ScanContext* sc)
{
    // Locate our dependent handle context based on the GC context.
    DhContext *pDhContext = Ref_GetDependentHandleContext(sc);

    return Ref_ScanDependentHandlesForPromotion(pDhContext);
}

/*
 * Scan for dead weak pointers
 */

void GCScan::GcWeakPtrScan(int condemned, int max_gen, ScanContext* sc)
{
    // Clear out weak pointers that are no longer live.
    Ref_CheckReachable(condemned, max_gen, sc);

    // Clear any secondary objects whose primary object is now definitely dead.
    Ref_ScanDependentHandlesForClearing(condemned, max_gen, sc);
}

static void CALLBACK CheckPromoted(_UNCHECKED_OBJECTREF *pObjRef, uintptr_t * /*pExtraInfo*/, uintptr_t /*lp1*/, uintptr_t /*lp2*/)
{
    LIMITED_METHOD_CONTRACT;

    LOG((LF_GC, LL_INFO100000, LOG_HANDLE_OBJECT_CLASS("Checking referent of Weak-", pObjRef, "to ", *pObjRef)));

    Object **pRef = (Object **)pObjRef;
    if (!g_theGCHeap->IsPromoted(*pRef))
    {
        LOG((LF_GC, LL_INFO100, LOG_HANDLE_OBJECT_CLASS("Severing Weak-", pObjRef, "to unreachable ", *pObjRef)));

        *pRef = NULL;
    }
    else
    {
        LOG((LF_GC, LL_INFO1000000, "reachable " LOG_OBJECT_CLASS(*pObjRef)));
    }
}

void GCScan::GcWeakPtrScanBySingleThread( int condemned, int max_gen, ScanContext* sc )
{
    UNREFERENCED_PARAMETER(condemned);
    UNREFERENCED_PARAMETER(max_gen);
    GCToEEInterface::SyncBlockCacheWeakPtrScan(&CheckPromoted, (uintptr_t)sc, 0);
}

#ifdef FEATURE_SIZED_REF_HANDLES
void GCScan::GcScanSizedRefs(promote_func* fn, int condemned, int max_gen, ScanContext* sc)
{
    Ref_ScanSizedRefHandles(condemned, max_gen, sc, fn);
}
#endif // FEATURE_SIZED_REF_HANDLES

void GCScan::GcShortWeakPtrScan(int condemned, int max_gen, ScanContext* sc)
{
    Ref_CheckAlive(condemned, max_gen, sc);
}

/*
 * Scan all stack roots in this 'namespace'
 */

void GCScan::GcScanRoots(promote_func* fn,  int condemned, int max_gen,
                             ScanContext* sc)
{
    GCToEEInterface::GcScanRoots(fn, condemned, max_gen, sc);
}

/*
 * Scan all handle roots in this 'namespace'
 */


void GCScan::GcScanHandles (promote_func* fn,  int condemned, int max_gen,
                                ScanContext* sc)
{
    STRESS_LOG1(LF_GC|LF_GCROOTS, LL_INFO10, "GcScanHandles (Promotion Phase = %d)\n", sc->promotion);
    if (sc->promotion)
    {
        Ref_TracePinningRoots(condemned, max_gen, sc, fn);
        Ref_TraceNormalRoots(condemned, max_gen, sc, fn);
    }
    else
    {
        Ref_UpdatePointers(condemned, max_gen, sc, fn);
        Ref_UpdatePinnedPointers(condemned, max_gen, sc, fn);
        Ref_ScanDependentHandlesForRelocation(condemned, max_gen, sc, fn);
        Ref_ScanWeakInteriorPointersForRelocation(condemned, max_gen, sc, fn);
    }
}

/*
 * Scan all handle roots in this 'namespace' for profiling
 */

void GCScan::GcScanHandlesForProfilerAndETW (int max_gen, ScanContext* sc, handle_scan_fn fn)
{
    LIMITED_METHOD_CONTRACT;

#if defined(GC_PROFILING) || defined(FEATURE_EVENT_TRACE)
    LOG((LF_GC|LF_GCROOTS, LL_INFO10, "Profiler Root Scan Phase, Handles\n"));
    Ref_ScanHandlesForProfilerAndETW(max_gen, (uintptr_t)sc, fn);
#endif // defined(GC_PROFILING) || defined(FEATURE_EVENT_TRACE)
}

/*
 * Scan dependent handles in this 'namespace' for profiling
 */
void GCScan::GcScanDependentHandlesForProfilerAndETW (int max_gen, ScanContext* sc, handle_scan_fn fn)
{
    LIMITED_METHOD_CONTRACT;

#if defined(GC_PROFILING) || defined(FEATURE_EVENT_TRACE)
    LOG((LF_GC|LF_GCROOTS, LL_INFO10, "Profiler Root Scan Phase, DependentHandles\n"));
    Ref_ScanDependentHandlesForProfilerAndETW(max_gen, sc, fn);
#endif // defined(GC_PROFILING) || defined(FEATURE_EVENT_TRACE)
}

void GCScan::GcRuntimeStructuresValid (BOOL bValid)
{
    WRAPPER_NO_CONTRACT;
    if (!bValid)
    {
        int32_t result;
        result = Interlocked::Increment (&m_GcStructuresInvalidCnt);
        _ASSERTE (result > 0);
    }
    else
    {
        int32_t result;
        result = Interlocked::Decrement (&m_GcStructuresInvalidCnt);
        _ASSERTE (result >= 0);
    }
}

void GCScan::GcDemote (int condemned, int max_gen, ScanContext* sc)
{
    Ref_RejuvenateHandles (condemned, max_gen, sc);
    if (!IsServerHeap() || sc->thread_number == 0)
    {
        GCToEEInterface::SyncBlockCacheDemote(max_gen);

        // TODO: we should partition tasklet lists by the core number on server GC
        //       and do this on multiple threads.
        //       then "sc" argument will be used.
        GCToEEInterface::TaskletDemote(condemned, max_gen, sc);
    }
}

void GCScan::GcPromotionsGranted (int condemned, int max_gen, ScanContext* sc)
{
    Ref_AgeHandles(condemned, max_gen, sc);
    if (!IsServerHeap() || sc->thread_number == 0)
    {
        GCToEEInterface::SyncBlockCachePromotionsGranted(max_gen);

<<<<<<< HEAD
        // TODO: we should partition tasklet lists by the core number on server GC
        //       and do this on multiple threads.
        //       then "sc" argument will be used.
        GCToEEInterface::TaskletPromotionsGranted(condemned, max_gen, sc);
    }
}

size_t GCScan::AskForMoreReservedMemory (size_t old_size, size_t need_size)
{
    LIMITED_METHOD_CONTRACT;

#if !defined(FEATURE_CORECLR) && !defined(FEATURE_NATIVEAOT)
    // call the host....

    IGCHostControl *pGCHostControl = CorHost::GetGCHostControl();

    if (pGCHostControl)
    {
        size_t new_max_limit_size = need_size;
        pGCHostControl->RequestVirtualMemLimit (old_size,
                                                (SIZE_T*)&new_max_limit_size);
        return new_max_limit_size;
    }
#endif

    return old_size + need_size;
}

=======
>>>>>>> 87a35d6b
void GCScan::VerifyHandleTable(int condemned, int max_gen, ScanContext* sc)
{
    LIMITED_METHOD_CONTRACT;
    Ref_VerifyHandleTable(condemned, max_gen, sc);
}

#endif // !DACCESS_COMPILE<|MERGE_RESOLUTION|>--- conflicted
+++ resolved
@@ -242,7 +242,6 @@
     {
         GCToEEInterface::SyncBlockCachePromotionsGranted(max_gen);
 
-<<<<<<< HEAD
         // TODO: we should partition tasklet lists by the core number on server GC
         //       and do this on multiple threads.
         //       then "sc" argument will be used.
@@ -250,29 +249,6 @@
     }
 }
 
-size_t GCScan::AskForMoreReservedMemory (size_t old_size, size_t need_size)
-{
-    LIMITED_METHOD_CONTRACT;
-
-#if !defined(FEATURE_CORECLR) && !defined(FEATURE_NATIVEAOT)
-    // call the host....
-
-    IGCHostControl *pGCHostControl = CorHost::GetGCHostControl();
-
-    if (pGCHostControl)
-    {
-        size_t new_max_limit_size = need_size;
-        pGCHostControl->RequestVirtualMemLimit (old_size,
-                                                (SIZE_T*)&new_max_limit_size);
-        return new_max_limit_size;
-    }
-#endif
-
-    return old_size + need_size;
-}
-
-=======
->>>>>>> 87a35d6b
 void GCScan::VerifyHandleTable(int condemned, int max_gen, ScanContext* sc)
 {
     LIMITED_METHOD_CONTRACT;
