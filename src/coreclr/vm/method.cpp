--- conflicted
+++ resolved
@@ -90,7 +90,6 @@
     METHOD_DESC_SIZES(sizeof(NonVtableSlot) + sizeof(NativeCodeSlot)),
     METHOD_DESC_SIZES(sizeof(MethodImpl) + sizeof(NativeCodeSlot)),
     METHOD_DESC_SIZES(sizeof(NonVtableSlot) + sizeof(MethodImpl) + sizeof(NativeCodeSlot)),
-<<<<<<< HEAD
 
     METHOD_DESC_SIZES(sizeof(AsyncMethodData)),
     METHOD_DESC_SIZES(sizeof(NonVtableSlot) + sizeof(AsyncMethodData)),
@@ -100,8 +99,6 @@
     METHOD_DESC_SIZES(sizeof(NonVtableSlot) + sizeof(NativeCodeSlot) + sizeof(AsyncMethodData)),
     METHOD_DESC_SIZES(sizeof(MethodImpl) + sizeof(NativeCodeSlot) + sizeof(AsyncMethodData)),
     METHOD_DESC_SIZES(sizeof(NonVtableSlot) + sizeof(MethodImpl) + sizeof(NativeCodeSlot) + sizeof(AsyncMethodData)),
-=======
->>>>>>> 87a35d6b
 };
 
 #ifndef FEATURE_COMINTEROP
@@ -133,18 +130,11 @@
     LIMITED_METHOD_DAC_CONTRACT;
 
     SIZE_T size = s_ClassificationSizeTable[m_wFlags &
-<<<<<<< HEAD
-        (mdcClassification
-        | mdcHasNonVtableSlot
-        | mdcMethodImpl
-        | mdcHasNativeCodeSlot
-        | mdcHasAsyncMethodData)];
-=======
         (mdfClassification
         | mdfHasNonVtableSlot
         | mdfMethodImpl
-        | mdfHasNativeCodeSlot)];
->>>>>>> 87a35d6b
+        | mdfHasNativeCodeSlot
+        | mdfHasAsyncMethodData)];
 
     return size;
 }
@@ -1910,11 +1900,7 @@
 
 //*******************************************************************************
 MethodDescChunk *MethodDescChunk::CreateChunk(LoaderHeap *pHeap, DWORD methodDescCount,
-<<<<<<< HEAD
-    DWORD classification, BOOL fNonVtableSlot, BOOL fNativeCodeSlot, BOOL fAsyncMethodData, MethodTable *pInitialMT, AllocMemTracker *pamTracker)
-=======
-    DWORD classification, BOOL fNonVtableSlot, BOOL fNativeCodeSlot, MethodTable *pInitialMT, AllocMemTracker *pamTracker, Module *pLoaderModule)
->>>>>>> 87a35d6b
+    DWORD classification, BOOL fNonVtableSlot, BOOL fNativeCodeSlot, BOOL fAsyncMethodData, MethodTable *pInitialMT, AllocMemTracker *pamTracker, Module *pLoaderModule)
 {
     CONTRACT(MethodDescChunk *)
     {
