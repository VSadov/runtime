--- conflicted
+++ resolved
@@ -729,11 +729,6 @@
 
         InitGSCookie();
 
-<<<<<<< HEAD
-        Frame::Init();
-
-=======
->>>>>>> f6948fca
 #ifdef LOGGING
         InitializeLogging();
 #endif
