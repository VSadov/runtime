// Licensed to the .NET Foundation under one or more agreements.
// The .NET Foundation licenses this file to you under the MIT license.
// THREADS.H -
//


//
//
// Currently represents a logical and physical CLR thread. Later, these concepts will be separated.
//

//
// #SuspendingTheRuntime
//
// One of the primary differences between runtime code (managed code), and traditional (unmanaged code) is
// the existence of the GC heap (see file:gc.cpp#Overview). For the GC to do its job, it must be able to
// traverse all references to the GC heap, including ones on the stack of every thread, as well as any in
// hardware registers. While it is simple to state this requirement, it has long reaching effects, because
// properly accounting for all GC heap references ALL the time turns out to be quite hard. When we make a
// bookkeeping mistake, a GC reference is not reported at GC time, which means it will not be updated when the
// GC happens. Since memory in the GC heap can move, this can cause the pointer to point at 'random' places
// in the GC heap, causing data corruption. This is a 'GC Hole', and is very bad. We have special modes (see
// code:EEConfig.GetGCStressLevel) called GCStress to help find such issues.
//
// In order to find all GC references on the stacks, we need to ensure that no thread is manipulating a GC
// reference at the time of the scan. This is the job of code:Thread.SuspendRuntime. Logically, it suspends
// every thread in the process. Unfortunately, it can not literally simply call the OS SuspendThread API on
// all threads. The reason is that the other threads MIGHT hold important locks (for example, there is a lock
// that is taken when unmanaged heap memory is requested, or when a DLL is loaded). In general, process
// global structures in the OS will be protected by locks, and if you suspend a thread it might hold that
// lock. If you happen to need that OS service (eg you might need to allocate unmanaged memory), then
// deadlock will occur (as you wait on the suspended thread, that never wakes up).
//
// Luckily, we don't need to actually suspend the threads, we just need to ensure that all GC references on
// the stack are stable. This is where the concept of cooperative mode and preemptive mode (a bad name) come
// from.
//
// #CooperativeMode
//
// The runtime keeps a table of all threads that have ever run managed code in the code:ThreadStore table.
// The ThreadStore table holds a list of Thread objects (see code:#ThreadClass). This object holds all
// information about managed threads. Cooperative mode is defined as the mode the thread is in when the field
// code:Thread.m_fPreemptiveGCDisabled is non-zero. When this field is zero, the thread is said to be in
// Preemptive mode (named because if you preempt the thread in this mode, it is guaranteed to be in a place
// where a GC can occur).
//
// When a thread is in cooperative mode, it is basically saying that it is potentially modifying GC
// references, and so the runtime must Cooperate with it to get to a 'GC Safe' location where the GC
// references can be enumerated. This is the mode that a thread is in MOST times when it is running managed
// code (in fact, if the EIP is in JIT compiled code, there is only one place where you are NOT in cooperative
// mode (Inlined PINVOKE transition code)). Conversely, any time non-runtime unmanaged code is running, the
// thread MUST NOT be in cooperative mode (you risk deadlock otherwise). Only code in mscorwks.dll might be
// running in either cooperative or preemptive mode.
//
// It is easier to describe the invariant associated with being in Preemptive mode. When the thread is in
// preemptive mode (when code:Thread.m_fPreemptiveGCDisabled is zero), the thread guarantees two things
//
//     * That it is not currently running code that manipulates GC references.
//     * That it has set the code:Thread.m_pFrame pointer in the code:Thread to be a subclass of the class
//         code:Frame which marks the location on the stack where the last managed method frame is. This
//         allows the GC to start crawling the stack from there (essentially skip over the unmanaged frames).
//     * That the thread will not reenter managed code if the global variable code:g_TrapReturningThreads is
//         set (it will call code:Thread.RareDisablePreemptiveGC first which will block if a suspension is
//         in progress)
//
// The basic idea is that the suspension logic in code:Thread.SuspendRuntime first sets the global variable
// code:g_TrapReturningThreads and then checks if each thread in the ThreadStore is in Cooperative mode. If a
// thread is NOT in cooperative mode, the logic simply skips the thread, because it knows that the thread
// will stop itself before reentering managed code (because code:g_TrapReturningThreads is set). This avoids
// the deadlock problem mentioned earlier, because threads that are running unmanaged code are allowed to
// run. Enumeration of GC references starts at the first managed frame (pointed at by code:Thread.m_pFrame).
//
// When a thread is in cooperative mode, it means that GC references might be in the process of being
// manipulated. There are two important possibilities
//
//     * The CPU is running JIT compiled code
//     * The CPU is running code elsewhere (which should only be in mscorwks.dll, because everywhere else a
//         transition to preemptive mode should have happened first)
//
// * #PartiallyInterruptibleCode
// * #FullyInterruptibleCode
//
// If the Instruction pointer (x86/x64: EIP, ARM: R15/PC) is in JIT compiled code, we can detect this because we have tables that
// map the ranges of every method back to their code:MethodDesc (this the code:ICodeManager interface). In
// addition to knowing the method, these tables also point at 'GCInfo' that tell for that method which stack
// locations and which registers hold GC references at any particular instruction pointer. If the method is
// what is called FullyInterruptible, then we have information for any possible instruction pointer in the
// method and we can simply stop the thread (however we have to do this carefully TODO explain).
//
// However for most methods, we only keep GC information for particular EIPs, in particular we keep track of
// GC reference liveness only at call sites. Thus, not every location is 'GC Safe' (that is, we can enumerate
// all references, but must be 'driven' to a GC safe location).
//
// We drive threads to GC safe locations by hijacking. This is a term for updating the return address on the
// stack so that we gain control when a method returns. If we find that we are in JITTed code but NOT at a GC
// safe location, then we find the return address for the method and modify it to cause the runtime to stop.
// We then let the method run. Hopefully the method quickly returns, and hits our hijack, and we are now at a
// GC-safe location (all call sites are GC-safe). If not, we repeat the procedure (possibly moving the
// hijack). At some point, a method returns, and we get control. For methods that have loops that don't make
// calls, we are forced to make the method FullyInterruptible, so we can be sure to stop the method.
//
// This leaves only the case where we are in cooperative modes, but not in JIT compiled code (we should be in
// clr.dll). In this case, we simply let the thread run. The idea is that code in clr.dll makes the
// promise that it will not do ANYTHING that will block (which includes taking a lock), while in cooperative
// mode, or do anything that might take a long time without polling to see if a GC is needed. Thus, this code
// 'cooperates' to ensure that GCs can happen in a timely fashion.
//
// If you need to switch the GC mode of the current thread, look for the GCX_COOP() and GCX_PREEMP() macros.
//

#ifndef __threads_h__
#define __threads_h__

#include "vars.hpp"
#include "util.hpp"
#include "eventstore.hpp"
#include "argslot.h"
#include "regdisp.h"
#include "mscoree.h"
#include "gcheaputilities.h"
#include "gchandleutilities.h"
#include "gcinfotypes.h"
#include <clrhost.h>
#include "cdacdata.h"

class     Thread;
class     ThreadStore;
class     MethodDesc;
struct    PendingSync;
class     AppDomain;
class     NDirect;
class     Frame;
class     ThreadBaseObject;
class     AppDomainStack;
class     DomainAssembly;
class     DeadlockAwareLock;
struct    HelperMethodFrameCallerList;
class     EECodeInfo;
class     DebuggerPatchSkip;
class     FaultingExceptionFrame;
enum      BinderMethodID : int;
class     PrepareCodeConfig;
class     NativeCodeVersion;

typedef void(*ADCallBackFcnType)(LPVOID);

#include "stackwalktypes.h"
#include "log.h"
#include "excep.h"
#include "synch.h"
#include "exstate.h"
#include "threaddebugblockinginfo.h"
#include "interoputil.h"
#include "eventtrace.h"

#ifdef FEATURE_PERFTRACING
#include "eventpipeadaptertypes.h"
#endif // FEATURE_PERFTRACING

#include "threadstatics.h"

class Module;

// TailCallArgBuffer states
#define TAILCALLARGBUFFER_ACTIVE       0
#define TAILCALLARGBUFFER_INSTARG_ONLY 1
#define TAILCALLARGBUFFER_ABANDONED    2

struct TailCallArgBuffer
{
    int State;
    int Size;
    void* GCDesc;
    BYTE Args[1];
};


#if (defined(TARGET_ARM) && defined(FEATURE_EMULATE_SINGLESTEP))
#include "armsinglestepper.h"
#endif
#if (defined(TARGET_ARM64) && defined(FEATURE_EMULATE_SINGLESTEP))
#include "arm64singlestepper.h"
#endif
#if (defined(TARGET_RISCV64) && defined(FEATURE_EMULATE_SINGLESTEP))
#include "riscv64singlestepper.h"
#endif
#if (defined(TARGET_LOONGARCH64) && defined(FEATURE_EMULATE_SINGLESTEP))
#include "loongarch64singlestepper.h"
#endif

#if !defined(PLATFORM_SUPPORTS_SAFE_THREADSUSPEND)
// DISABLE_THREADSUSPEND controls whether Thread::SuspendThread will be used at all.
//   This API is dangerous on non-Windows platforms, as it can lead to deadlocks,
//   due to low level OS resources that the PAL is not aware of, or due to the fact that
//   PAL-unaware code in the process may hold onto some OS resources.
#define DISABLE_THREADSUSPEND
#endif

#if defined(FEATURE_HIJACK) && (defined(TARGET_UNIX) || defined(FEATURE_SPECIAL_USER_MODE_APC))
#define FEATURE_THREAD_ACTIVATION
#endif

// NT thread priorities range from -15 to +15.
#define INVALID_THREAD_PRIORITY  ((DWORD)0x80000000)

// For a fiber which switched out, we set its OSID to a special number
// Note: there's a copy of this macro in strike.cpp
#define SWITCHED_OUT_FIBER_OSID 0xbaadf00d;

#ifdef _DEBUG
// A thread doesn't receive its id until fully constructed.
#define UNINITIALIZED_THREADID 0xbaadf00d
#endif //_DEBUG

// Capture all the synchronization requests, for debugging purposes
#if defined(_DEBUG) && defined(TRACK_SYNC)

// Each thread has a stack that tracks all enter and leave requests
struct Dbg_TrackSync
{
    virtual ~Dbg_TrackSync() = default;

    virtual void EnterSync    (UINT_PTR caller, void *pAwareLock) = 0;
    virtual void LeaveSync    (UINT_PTR caller, void *pAwareLock) = 0;
};

#endif  // TRACK_SYNC

//***************************************************************************
#ifdef FEATURE_HIJACK

// Used to capture information about the state of execution of a *SUSPENDED* thread.
struct ExecutionState;

#ifndef TARGET_UNIX
// This is the type of the start function of a redirected thread pulled from
// a HandledJITCase during runtime suspension
typedef void (__stdcall *PFN_REDIRECTTARGET)();

// Describes the weird argument sets during hijacking
struct HijackArgs;
#endif // !TARGET_UNIX

#endif // FEATURE_HIJACK

// manifest constant for waiting in the exposed classlibs
const INT32 INFINITE_TIMEOUT = -1;

/***************************************************************************/
#ifdef FEATURE_SPECIAL_USER_MODE_APC

// These declarations are for a new special user-mode APC feature introduced in Windows. These are not yet available in Windows
// SDK headers, so some names below are prefixed with "CLONE_" to avoid conflicts in the future. Once the prefixed declarations
// become available in the Windows SDK headers, the prefixed declarations below can be removed in favor of the SDK ones.

enum CLONE_QUEUE_USER_APC_FLAGS
{
    CLONE_QUEUE_USER_APC_FLAGS_NONE = 0x0,
    CLONE_QUEUE_USER_APC_FLAGS_SPECIAL_USER_APC = 0x1,

    CLONE_QUEUE_USER_APC_CALLBACK_DATA_CONTEXT = 0x10000
};

struct CLONE_APC_CALLBACK_DATA
{
    ULONG_PTR Parameter;
    PCONTEXT ContextRecord;
    ULONG_PTR Reserved0;
    ULONG_PTR Reserved1;
};
typedef CLONE_APC_CALLBACK_DATA *CLONE_PAPC_CALLBACK_DATA;

typedef BOOL (WINAPI *QueueUserAPC2Proc)(PAPCFUNC ApcRoutine, HANDLE Thread, ULONG_PTR Data, CLONE_QUEUE_USER_APC_FLAGS Flags);

const CLONE_QUEUE_USER_APC_FLAGS SpecialUserModeApcWithContextFlags =
    (CLONE_QUEUE_USER_APC_FLAGS)
    (
        CLONE_QUEUE_USER_APC_FLAGS_SPECIAL_USER_APC |   // this will be a special user-mode APC
        CLONE_QUEUE_USER_APC_CALLBACK_DATA_CONTEXT      // the callback's parameter will be a PAPC_CALLBACK_DATA
    );

#endif // FEATURE_SPECIAL_USER_MODE_APC

//***************************************************************************
// Public functions
//
//      Thread* GetThread()             - returns current Thread.
//      Thread* SetupThread()           - creates a new Thread.
//      Thread* SetupThreadNoThrow()    - creates a new Thread without throwing.
//      Thread* SetupUnstartedThread()  - creates new unstarted Thread which
//                                        (obviously) isn't in a TLS.
//      void    DestroyThread()         - the underlying logical thread is going
//                                        away.
//      void    DetachThread()          - the underlying logical thread is going
//                                        away but we don't want to destroy it yet.
//
// Public functions for one-time init/cleanup
//
//      void InitThreadManager()      - onetime init
//      void TerminateThreadManager() - onetime cleanup
//
// Public functions for taking control of a thread at a safe point
//
//      VOID OnHijackTripThread() - we've hijacked a JIT method
//      VOID OnHijackFPTripThread() - we've hijacked a JIT method,
//                                    and need to save the x87 FP stack.
//
//***************************************************************************


//***************************************************************************
// Public functions
//***************************************************************************

//---------------------------------------------------------------------------
//
//---------------------------------------------------------------------------
Thread* SetupThread();
Thread* SetupThreadNoThrow(HRESULT *phresult = NULL);

enum SetupUnstartedThreadFlags
{
    SUTF_None = 0,

    // The ThreadStoreLock is being held during Thread startup.
    SUTF_ThreadStoreLockAlreadyTaken = 1,

    // The default flags for the majority of threads.
    SUTF_Default = SUTF_None,
};
Thread* SetupUnstartedThread(SetupUnstartedThreadFlags flags = SUTF_Default);
void    DestroyThread(Thread *th);

DWORD GetRuntimeId();

#define CREATETHREAD_IF_NULL_FAILFAST(__thread, __msg)                  \
{                                                                       \
    HRESULT __ctinffhr;                                                 \
    __thread = SetupThreadNoThrow(&__ctinffhr);                         \
    if (__thread == NULL)                                               \
    {                                                                   \
        EEPOLICY_HANDLE_FATAL_ERROR_WITH_MESSAGE(__ctinffhr, __msg);    \
        UNREACHABLE();                                                  \
    }                                                                   \
}

//---------------------------------------------------------------------------
// One-time initialization. Called during Dll initialization.
//---------------------------------------------------------------------------
void InitThreadManager();


// When we want to take control of a thread at a safe point, the thread will
// eventually come back to us in one of the following trip functions:

#ifdef FEATURE_HIJACK

EXTERN_C void WINAPI OnHijackTripThread();
#ifdef TARGET_X86
EXTERN_C void WINAPI OnHijackFPTripThread();  // hijacked JIT code is returning an FP value
#endif // TARGET_X86

#endif // FEATURE_HIJACK

void CommonTripThread();

void SetupTLSForThread();

// When we resume a thread at a new location, to get an exception thrown, we have to
// pretend the exception originated elsewhere.
EXTERN_C void ThrowControlForThread(
#ifdef FEATURE_EH_FUNCLETS
        FaultingExceptionFrame *pfef
#endif // FEATURE_EH_FUNCLETS
#if defined(TARGET_AMD64) && defined(TARGET_WINDOWS)
        , TADDR ssp
#endif // TARGET_AMD64 && TARGET_WINDOWS
        );

#if defined(_DEBUG)
BOOL MatchThreadHandleToOsId ( HANDLE h, DWORD osId );
#endif

typedef DWORD (*AppropriateWaitFunc) (void *args, DWORD timeout, DWORD option);

// The Thread class represents a managed thread.  This thread could be internal
// or external (i.e. it wandered in from outside the runtime).  For internal
// threads, it could correspond to an exposed System.Thread object or it
// could correspond to an internal worker thread of the runtime.
//
// If there's a physical Win32 thread underneath this object (i.e. it isn't an
// unstarted System.Thread), then this instance can be found in the TLS
// of that physical thread.

// FEATURE_MULTIREG_RETURN is set for platforms where a struct return value
//                         can be returned in multiple registers
//                         ex: Windows/Unix ARM/ARM64, Unix-AMD64.
//
//
// UNIX_AMD64_ABI is a specific kind of FEATURE_MULTIREG_RETURN
//                         specified by SystemV ABI for AMD64
//

#ifdef FEATURE_HIJACK                                                    // Hijack function returning
EXTERN_C void STDCALL OnHijackWorker(HijackArgs * pArgs);
#endif // FEATURE_HIJACK

// This is the code we pass around for Thread.Interrupt, mainly for assertions
#define APC_Code    0xEECEECEE

#ifdef DACCESS_COMPILE
class BaseStackGuard;
#endif

struct PortableTailCallFrame
{
    void* TailCallAwareReturnAddress;
    void* NextCall;
};

class TailCallTls
{
    friend class CoreLibBinder;

    PortableTailCallFrame* m_frame;
    TailCallArgBuffer* m_argBuffer;

public:
    TailCallTls();
    TailCallArgBuffer* AllocArgBuffer(int size, void* gcDesc);
    void FreeArgBuffer() { delete[] (BYTE*)m_argBuffer; m_argBuffer = NULL; }
    TailCallArgBuffer* GetArgBuffer()
    {
        return m_argBuffer;
    }
    const PortableTailCallFrame* GetFrame() { return m_frame; }
};

// This struct contains data that lives as long as the current OS thread.
struct RuntimeThreadLocals
{
    // on MP systems, each thread has its own allocation chunk so we can avoid
    // lock prefixes and expensive MP cache snooping stuff
    ee_alloc_context alloc_context;
};

#ifdef _MSC_VER
// use selectany to avoid initialization de-optimization issues in the compiler
__declspec(selectany)
#else
extern
#endif
thread_local RuntimeThreadLocals t_runtime_thread_locals;

typedef DPTR(struct RuntimeThreadLocals) PTR_RuntimeThreadLocals;
typedef DPTR(struct gc_alloc_context) PTR_gc_alloc_context;

// #ThreadClass
//
// A code:Thread contains all the per-thread information needed by the runtime.  We can get this
// structure through the OS TLS slot see code:#RuntimeThreadLocals for more information.
class Thread
{
    friend class  ThreadStore;
    friend class  ThreadSuspend;
    friend class  SyncBlock;
    friend struct PendingSync;
#ifdef _DEBUG
    friend class  EEContract;
#endif
#ifdef DACCESS_COMPILE
    friend class ClrDataAccess;
    friend class ClrDataTask;
#endif

    friend BOOL NTGetThreadContext(Thread *pThread, T_CONTEXT *pContext);
    friend BOOL NTSetThreadContext(Thread *pThread, const T_CONTEXT *pContext);

#ifdef FEATURE_HIJACK
    // MapWin32FaultToCOMPlusException needs access to Thread::IsAddrOfRedirectFunc()
    friend DWORD MapWin32FaultToCOMPlusException(EXCEPTION_RECORD *pExceptionRecord);
    friend void STDCALL OnHijackWorker(HijackArgs * pArgs);
#ifdef FEATURE_THREAD_ACTIVATION
    friend void HandleSuspensionForInterruptedThread(CONTEXT *interruptedContext);
    friend BOOL CheckActivationSafePoint(SIZE_T ip);
#endif // FEATURE_THREAD_ACTIVATION

#endif // FEATURE_HIJACK

    friend void         InitThreadManager();

    // Debug and Profiler caches ThreadHandle.
    friend class Debugger;                  // void Debugger::ThreadStarted(Thread* pRuntimeThread, BOOL fAttaching);
#if defined(DACCESS_COMPILE)
    friend class DacDbiInterfaceImpl;       // DacDbiInterfaceImpl::GetThreadHandle(HANDLE * phThread);
#endif // DACCESS_COMPILE
    friend class ProfToEEInterfaceImpl;     // HRESULT ProfToEEInterfaceImpl::GetHandleFromThread(ThreadID threadId, HANDLE *phThread);

    friend class ExceptionTracker;
    friend class ThreadExceptionState;

    friend class StackFrameIterator;

public:
    enum SetThreadStackGuaranteeScope { STSGuarantee_Force, STSGuarantee_OnlyIfEnabled };
    static BOOL IsSetThreadStackGuaranteeInUse(SetThreadStackGuaranteeScope fScope = STSGuarantee_OnlyIfEnabled)
    {
        WRAPPER_NO_CONTRACT;

        if(STSGuarantee_Force == fScope)
            return TRUE;

#ifdef DEBUG
        // For debug, always enable setting thread stack guarantee so that we can print the stack trace
        return TRUE;
#else
        return FALSE;
#endif
    }

public:
    // If we are trying to suspend a thread, we set the appropriate pending bit to
    // indicate why we want to suspend it (TS_AbortRequested or TS_DebugSuspendPending).
    //
    // If instead the thread has blocked itself, via WaitSuspendEvent, we indicate
    // this with TS_SyncSuspended.  However, we need to know whether the synchronous
    // suspension is for a user request, or for an internal one (GC & Debug).  That's
    // because a user request is not allowed to resume a thread suspended for
    // debugging or GC.  -- That's not stricly true.  It is allowed to resume such a
    // thread so long as it was ALSO suspended by the user.  In other words, this
    // ensures that user resumptions aren't unbalanced from user suspensions.
    //
    enum ThreadState
    {
        TS_Unknown                = 0x00000000,    // threads are initialized this way

        TS_AbortRequested         = 0x00000001,    // Abort the thread

        // unused                 = 0x00000002,
        TS_GCSuspendRedirected    = 0x00000004,    // ThreadSuspend::SuspendRuntime has redirected the thread to suspention routine.

        TS_DebugSuspendPending    = 0x00000008,    // Is the debugger suspending threads?
        TS_GCOnTransitions        = 0x00000010,    // Force a GC on stub transitions (GCStress only)

        TS_LegalToJoin            = 0x00000020,    // Is it now legal to attempt a Join()

        TS_ExecutingOnAltStack    = 0x00000040,    // Runtime is executing on an alternate stack located anywhere in the memory

#ifdef FEATURE_HIJACK
        TS_Hijacked               = 0x00000080,    // Return address has been hijacked
#endif // FEATURE_HIJACK

        // unused                 = 0x00000100,
        TS_Background             = 0x00000200,    // Thread is a background thread
        TS_Unstarted              = 0x00000400,    // Thread has never been started
        TS_Dead                   = 0x00000800,    // Thread is dead

        TS_WeOwn                  = 0x00001000,    // Exposed object initiated this thread
#ifdef FEATURE_COMINTEROP_APARTMENT_SUPPORT
        TS_CoInitialized          = 0x00002000,    // CoInitialize has been called for this thread

        TS_InSTA                  = 0x00004000,    // Thread hosts an STA
        TS_InMTA                  = 0x00008000,    // Thread is part of the MTA
#endif // FEATURE_COMINTEROP_APARTMENT_SUPPORT

        // Some bits that only have meaning for reporting the state to clients.
        TS_ReportDead             = 0x00010000,    // in WaitForOtherThreads()
        TS_FullyInitialized       = 0x00020000,    // Thread is fully initialized and we are ready to broadcast its existence to external clients

        // unused                 = 0x00040000,

        TS_SyncSuspended          = 0x00080000,    // Suspended via WaitSuspendEvent
        TS_DebugWillSync          = 0x00100000,    // Debugger will wait for this thread to sync

        TS_StackCrawlNeeded       = 0x00200000,    // A stackcrawl is needed on this thread, such as for thread abort
                                                   // See comment for s_pWaitForStackCrawlEvent for reason.

        // unused                 = 0x00400000,

        // unused                 = 0x00800000,
        TS_TPWorkerThread         = 0x01000000,    // is this a threadpool worker thread?

        TS_Interruptible          = 0x02000000,    // sitting in a Sleep(), Wait(), Join()
        TS_Interrupted            = 0x04000000,    // was awakened by an interrupt APC. !!! This can be moved to TSNC

        // unused

        TS_AbortInitiated         = 0x10000000,    // set when abort is begun

        TS_Finalized              = 0x20000000,    // The associated managed Thread object has been finalized.
                                                   // We can clean up the unmanaged part now.

        TS_FailStarted            = 0x40000000,    // The thread fails during startup.
        TS_Detached               = 0x80000000,    // Thread was detached by DllMain

        // <TODO> @TODO: We need to reclaim the bits that have no concurrency issues (i.e. they are only
        //         manipulated by the owning thread) and move them off to a different DWORD.  Note if this
        //         enum is changed, we also need to update SOS to reflect this.</TODO>

        // We require (and assert) that the following bits are less than 0x100.
        TS_CatchAtSafePoint = (TS_AbortRequested | TS_DebugSuspendPending | TS_GCOnTransitions),
    };

    // Thread flags that aren't really states in themselves but rather things the thread
    // has to do.
    enum ThreadTasks
    {
        TT_CleanupSyncBlock       = 0x00000001, // The synch block needs to be cleaned up.
#ifdef FEATURE_COMINTEROP_APARTMENT_SUPPORT
        TT_CallCoInitialize       = 0x00000002, // CoInitialize needs to be called.
#endif // FEATURE_COMINTEROP_APARTMENT_SUPPORT
    };

    // Thread flags that have no concurrency issues (i.e., they are only manipulated by the owning thread). Use these
    // state flags when you have a new thread state that doesn't belong in the ThreadState enum above.
    //
    // <TODO>@TODO: its possible that the ThreadTasks from above and these flags should be merged.</TODO>
    enum ThreadStateNoConcurrency
    {
        TSNC_Unknown                    = 0x00000000, // threads are initialized this way

        TSNC_DebuggerUserSuspend        = 0x00000001, // marked "suspended" by the debugger
        // unused                       = 0x00000002,
        TSNC_DebuggerIsStepping         = 0x00000004, // debugger is stepping this thread
        TSNC_DebuggerIsManagedException = 0x00000008, // EH is re-raising a managed exception.
        // unused                       = 0x00000010,
        TSNC_BlockedForShutdown         = 0x00000020, // Thread is blocked in WaitForEndOfShutdown.  We should not hit WaitForEndOfShutdown again.
        // unused                       = 0x00000040,
        // unused                       = 0x00000080,
        TSNC_ExistInThreadStore         = 0x00000100, // For dtor to know if it needs to be removed from ThreadStore
        // unused                       = 0x00000200,
        TSNC_OwnsSpinLock               = 0x00000400, // The thread owns a spinlock.
        TSNC_PreparingAbort             = 0x00000800, // Preparing abort.  This avoids recursive HandleThreadAbort call.
        TSNC_OSAlertableWait            = 0x00001000, // Preparing abort.  This avoids recursive HandleThreadAbort call.
        // unused                       = 0x00002000,
        TSNC_CreatingTypeInitException  = 0x00004000, // Thread is trying to create a TypeInitException
        // unused                       = 0x00008000,
        // unused                       = 0x00010000,
        TSNC_InRestoringSyncBlock       = 0x00020000, // The thread is restoring its SyncBlock for Object.Wait.
                                                      // After the thread is interrupted once, we turn off interruption
                                                      // at the beginning of wait.
        // unused                       = 0x00040000,
        // unused                       = 0x00080000,
        // unused                       = 0x00100000,
        // unused                       = 0x00200000,
        // unused                       = 0x00400000,
        // unused                       = 0x00800000,
        TSNC_ProcessedUnhandledException = 0x01000000,// Set on a thread on which we have done unhandled exception processing so that
                                                      // we dont perform it again when OS invokes our UEF. Currently, applicable threads include:
                                                      // 1) entry point thread of a managed app
                                                      // 2) new managed thread created in default domain
                                                      //
                                                      // For such threads, we will return to the OS after our UE processing is done
                                                      // and the OS will start invoking the UEFs. If our UEF gets invoked, it will try to
                                                      // perform the UE processing again. We will use this flag to prevent the duplicated
                                                      // effort.
                                                      //
                                                      // Once we are completely independent of the OS UEF, we could remove this.
        // unused                       = 0x02000000,
        TSNC_DebuggerSleepWaitJoin      = 0x04000000, // Indicates to the debugger that this thread is in a sleep wait or join state
                                                      // This almost mirrors the TS_Interruptible state however that flag can change
                                                      // during GC-preemptive mode whereas this one cannot.
#ifdef FEATURE_COMINTEROP
        TSNC_WinRTInitialized           = 0x08000000, // the thread has initialized WinRT
#endif // FEATURE_COMINTEROP

        TSNC_TSLTakenForStartup         = 0x10000000, // The ThreadStoreLock (TSL) is held by another mechanism during
                                                      // thread startup so can be skipped.

        TSNC_CallingManagedCodeDisabled = 0x20000000, // Use by multicore JIT feature to asert on calling managed code/loading module in background thread
                                                      // Exception, system module is allowed, security demand is allowed

        TSNC_LoadsTypeViolation         = 0x40000000, // Use by type loader to break deadlocks caused by type load level ordering violations

        TSNC_EtwStackWalkInProgress     = 0x80000000, // Set on the thread so that ETW can know that stackwalking is in progress
                                                      // and does not proceed with a stackwalk on the same thread
                                                      // There are cases during managed debugging when we can run into this situation
    };

public:
    HRESULT DetachThread(BOOL inTerminationCallback);

    void SetThreadState(ThreadState ts)
    {
        LIMITED_METHOD_CONTRACT;
        InterlockedOr((LONG*)&m_State, ts);
    }

    void ResetThreadState(ThreadState ts)
    {
        LIMITED_METHOD_CONTRACT;
        InterlockedAnd((LONG*)&m_State, ~ts);
    }

    BOOL HasThreadState(ThreadState ts)
    {
        LIMITED_METHOD_CONTRACT;
        return ((DWORD)m_State & ts);
    }

    //
    // This is meant to be used for quick opportunistic checks for thread abort and similar conditions. This method
    // does not erect memory barrier and so it may return wrong result sometime that the caller has to handle.
    //
    BOOL HasThreadStateOpportunistic(ThreadState ts)
    {
        LIMITED_METHOD_CONTRACT;
        return m_State.LoadWithoutBarrier() & ts;
    }

    void SetThreadStateNC(ThreadStateNoConcurrency tsnc)
    {
        LIMITED_METHOD_CONTRACT;
        m_StateNC = (ThreadStateNoConcurrency)((DWORD)m_StateNC | tsnc);
    }

    void ResetThreadStateNC(ThreadStateNoConcurrency tsnc)
    {
        LIMITED_METHOD_CONTRACT;
        m_StateNC = (ThreadStateNoConcurrency)((DWORD)m_StateNC & ~tsnc);
    }

    BOOL HasThreadStateNC(ThreadStateNoConcurrency tsnc)
    {
        LIMITED_METHOD_DAC_CONTRACT;
        return ((DWORD)m_StateNC & tsnc);
    }

    void MarkEtwStackWalkInProgress()
    {
        WRAPPER_NO_CONTRACT;
        SetThreadStateNC(Thread::TSNC_EtwStackWalkInProgress);
    }

    void MarkEtwStackWalkCompleted()
    {
        WRAPPER_NO_CONTRACT;
        ResetThreadStateNC(Thread::TSNC_EtwStackWalkInProgress);
    }

    BOOL IsEtwStackWalkInProgress()
    {
        WRAPPER_NO_CONTRACT;
        return HasThreadStateNC(Thread::TSNC_EtwStackWalkInProgress);
    }

    DWORD RequireSyncBlockCleanup()
    {
        LIMITED_METHOD_CONTRACT;
        return (m_ThreadTasks & TT_CleanupSyncBlock);
    }

    void SetSyncBlockCleanup()
    {
        LIMITED_METHOD_CONTRACT;
        InterlockedOr((LONG*)&m_ThreadTasks, TT_CleanupSyncBlock);
    }

    void ResetSyncBlockCleanup()
    {
        LIMITED_METHOD_CONTRACT;
        InterlockedAnd((LONG*)&m_ThreadTasks, ~TT_CleanupSyncBlock);
    }

#ifdef FEATURE_COMINTEROP_APARTMENT_SUPPORT
    DWORD IsCoInitialized()
    {
        LIMITED_METHOD_CONTRACT;
        return (m_State & TS_CoInitialized);
    }

    void SetCoInitialized()
    {
        LIMITED_METHOD_CONTRACT;
        InterlockedOr((LONG*)&m_State, TS_CoInitialized);
        InterlockedAnd((LONG*)&m_ThreadTasks, ~TT_CallCoInitialize);
    }

    void ResetCoInitialized()
    {
        LIMITED_METHOD_CONTRACT;
        ResetThreadState(TS_CoInitialized);
    }

#ifdef FEATURE_COMINTEROP
    BOOL IsWinRTInitialized()
    {
        LIMITED_METHOD_CONTRACT;
        return HasThreadStateNC(TSNC_WinRTInitialized);
    }

    void ResetWinRTInitialized()
    {
        LIMITED_METHOD_CONTRACT;
        ResetThreadStateNC(TSNC_WinRTInitialized);
    }
#endif // FEATURE_COMINTEROP

    DWORD RequiresCoInitialize()
    {
        LIMITED_METHOD_CONTRACT;
        return (m_ThreadTasks & TT_CallCoInitialize);
    }

    void SetRequiresCoInitialize()
    {
        LIMITED_METHOD_CONTRACT;
        InterlockedOr((LONG*)&m_ThreadTasks, TT_CallCoInitialize);
    }

    void ResetRequiresCoInitialize()
    {
        LIMITED_METHOD_CONTRACT;
        InterlockedAnd((LONG*)&m_ThreadTasks,~TT_CallCoInitialize);
    }

    void CleanupCOMState();

#endif // FEATURE_COMINTEROP_APARTMENT_SUPPORT

    void PrepareApartmentAndContext();

#ifdef FEATURE_COMINTEROP
    bool IsDisableComObjectEagerCleanup()
    {
        LIMITED_METHOD_CONTRACT;
        return m_fDisableComObjectEagerCleanup;
    }
    void SetDisableComObjectEagerCleanup()
    {
        LIMITED_METHOD_CONTRACT;
        m_fDisableComObjectEagerCleanup = true;
    }
#endif //FEATURE_COMINTEROP

#ifndef DACCESS_COMPILE
    bool HasDeadThreadBeenConsideredForGCTrigger()
    {
        LIMITED_METHOD_CONTRACT;
        _ASSERTE(IsDead());

        return m_fHasDeadThreadBeenConsideredForGCTrigger;
    }

    void SetHasDeadThreadBeenConsideredForGCTrigger()
    {
        LIMITED_METHOD_CONTRACT;
        _ASSERTE(IsDead());

        m_fHasDeadThreadBeenConsideredForGCTrigger = true;
    }
#endif // !DACCESS_COMPILE

    // returns if there is some extra work for the finalizer thread.
    BOOL HaveExtraWorkForFinalizer();

    // do the extra finalizer work.
    void DoExtraWorkForFinalizer();

#ifndef DACCESS_COMPILE
    DWORD CatchAtSafePoint()
    {
        CONTRACTL
        {
            NOTHROW;
            GC_NOTRIGGER;
            MODE_COOPERATIVE;
        }
        CONTRACTL_END;

        return g_TrapReturningThreads & 1 ||
            HasThreadStateOpportunistic(TS_CatchAtSafePoint);
    }
#endif // DACCESS_COMPILE

    DWORD IsExecutingOnAltStack()
    {
        LIMITED_METHOD_CONTRACT;
        return (m_State & TS_ExecutingOnAltStack);
    }

    void SetExecutingOnAltStack()
    {
        LIMITED_METHOD_CONTRACT;
        SetThreadState(TS_ExecutingOnAltStack);
    }

    DWORD IsBackground()
    {
        LIMITED_METHOD_CONTRACT;
        return (m_State & TS_Background);
    }

    DWORD IsUnstarted()
    {
        LIMITED_METHOD_CONTRACT;
        SUPPORTS_DAC;
        return (m_State & TS_Unstarted);
    }

    DWORD IsDead()
    {
        LIMITED_METHOD_CONTRACT;
        return (m_State & TS_Dead);
    }

    DWORD DoWeOwn()
    {
        LIMITED_METHOD_CONTRACT;
        return (m_State & TS_WeOwn);
    }

    // For reporting purposes, grab a consistent snapshot of the thread's state
    ThreadState GetSnapshotState();

    // For delayed destruction of threads
    DWORD           IsDetached()
    {
        LIMITED_METHOD_CONTRACT;
        return (m_State & TS_Detached);
    }

    static LONG     m_DetachCount;
    static LONG     m_ActiveDetachCount;  // Count how many non-background detached

    // Offsets for the following variables need to fit in 1 byte, so keep near
    // the top of the object.  Also, we want cache line filling to work for us
    // so the critical stuff is ordered based on frequency of use.

    Volatile<ThreadState> m_State;   // Bits for the state of the thread

    // If TRUE, GC is scheduled cooperatively with this thread.
    // NOTE: This "byte" is actually a boolean - we don't allow
    // recursive disables.
    Volatile<ULONG>      m_fPreemptiveGCDisabled;

    PTR_Frame            m_pFrame;  // The Current Frame
    // Unique thread id used for thin locks - kept as small as possible, as we have limited space
    // in the object header to store it.
    DWORD                m_ThreadId;

#ifndef DACCESS_COMPILE
    Frame* NotifyFrameChainOfExceptionUnwind(Frame* pStartFrame, LPVOID pvLimitSP);
#endif // DACCESS_COMPILE

    // Lock thread is trying to acquire
    VolatilePtr<DeadlockAwareLock> m_pBlockingLock;

    // We store a pointer to the runtime thread locals here for easier introspection
    // from other threads and diagnostic tools
    PTR_RuntimeThreadLocals        m_pRuntimeThreadLocals;

public:
    inline void InitRuntimeThreadLocals() { LIMITED_METHOD_CONTRACT; m_pRuntimeThreadLocals = PTR_RuntimeThreadLocals(&t_runtime_thread_locals); }

    inline ee_alloc_context* GetEEAllocContext()
    {
        LIMITED_METHOD_CONTRACT;
        if (m_pRuntimeThreadLocals == nullptr)
        {
            return nullptr;
        }
        return &m_pRuntimeThreadLocals->alloc_context;
    }

    inline gc_alloc_context* GetAllocContext()
    {
        LIMITED_METHOD_CONTRACT;
        if (m_pRuntimeThreadLocals == nullptr)
        {
            return nullptr;
        }
        return &m_pRuntimeThreadLocals->alloc_context.m_GCAllocContext;
    }

    // This is the type handle of the first object in the alloc context at the time
    // we fire the AllocationTick event. It's only for tooling purpose.
    TypeHandle m_thAllocContextObj;

#ifndef TARGET_UNIX
private:
    _NT_TIB *m_pTEB;
public:
    _NT_TIB *GetTEB() {
        LIMITED_METHOD_CONTRACT;
        return m_pTEB;
    }
    PEXCEPTION_REGISTRATION_RECORD *GetExceptionListPtr() {
        WRAPPER_NO_CONTRACT;
        return &GetTEB()->ExceptionList;
    }
#endif // !TARGET_UNIX

    inline void SetTHAllocContextObj(TypeHandle th) {LIMITED_METHOD_CONTRACT; m_thAllocContextObj = th; }

    inline TypeHandle GetTHAllocContextObj() {LIMITED_METHOD_CONTRACT; return m_thAllocContextObj; }

    // Flags used to indicate tasks the thread has to do.
    ThreadTasks          m_ThreadTasks;

    // Flags for thread states that have no concurrency issues.
    ThreadStateNoConcurrency m_StateNC;

private:
#ifdef _DEBUG
    DWORD dbg_m_cSuspendedThreads;
    // Count of suspended threads that we know are not in native code (and therefore cannot hold OS lock which prevents us calling out to host)
    DWORD dbg_m_cSuspendedThreadsWithoutOSLock;
    EEThreadId m_Creator;
#endif

    // A thread may forbid its own suspension. For example when holding certain locks.
    // The state is a counter to allow nested forbids.
    // The state is only modified by the current thread.
    // Other threads may read this state, but must mind the races.
    // It must be assumed that a running thread (or one that may start running) may change this state at any time.
    // One exception: SuspendThread can read this "reliably" from other threads by temporarily suspending them, reading, and releasing if != 0.
    Volatile<LONG> m_dwForbidSuspendThread;

public:

    static void IncForbidSuspendThread()
    {
        CONTRACTL
        {
            NOTHROW;
            GC_NOTRIGGER;
            MODE_ANY;
            SUPPORTS_DAC;
        }
        CONTRACTL_END;
#ifndef DACCESS_COMPILE
        Thread * pThread = GetThreadNULLOk();
        if (pThread)
        {
            _ASSERTE (pThread->m_dwForbidSuspendThread != (LONG)MAXLONG);
#ifdef _DEBUG
            {
                //DEBUG_ONLY;
            STRESS_LOG2(LF_SYNC, LL_INFO100000, "Set forbid suspend [%d] for thread %p.\n", pThread->m_dwForbidSuspendThread.Load(), pThread);
            }
#endif
            // modified only by the current thread, so ++ is ok
            pThread->m_dwForbidSuspendThread.RawValue()++;
        }
#endif //!DACCESS_COMPILE
    }

    static void DecForbidSuspendThread()
    {
        CONTRACTL
        {
            NOTHROW;
            GC_NOTRIGGER;
            MODE_ANY;
            SUPPORTS_DAC;
        }
        CONTRACTL_END;
#ifndef DACCESS_COMPILE
        Thread * pThread = GetThreadNULLOk();
        if (pThread)
        {
            _ASSERTE (pThread->m_dwForbidSuspendThread >= (LONG)0);

            // modified only by the current thread, so -- is ok
            pThread->m_dwForbidSuspendThread.RawValue()--;
#ifdef _DEBUG
            {
                //DEBUG_ONLY;
            STRESS_LOG2(LF_SYNC, LL_INFO100000, "Reset forbid suspend [%d] for thread %p.\n", pThread->m_dwForbidSuspendThread.Load(), pThread);
            }
#endif
        }
#endif //!DACCESS_COMPILE
    }

    // Returns the state of m_dwForbidSuspendThread as it was at the time of the call.
    // It may asynchronously change if there are no additional guarantees (i.e. it is the current thread or the thread is suspended)
    bool IsInForbidSuspendRegion()
    {
        return m_dwForbidSuspendThread.LoadWithoutBarrier() != (LONG)0;
    }

    typedef StateHolder<Thread::IncForbidSuspendThread, Thread::DecForbidSuspendThread> ForbidSuspendThreadHolder;

private:
    // Per thread counter to dispense hash code - kept in the thread so we don't need a lock
    // or interlocked operations to get a new hash code;
    DWORD m_dwHashCodeSeed;

public:
    inline DWORD GetNewHashCode()
    {
        LIMITED_METHOD_CONTRACT;
        // Every thread has its own generator for hash codes so that we won't get into a situation
        // where two threads consistently give out the same hash codes.
        // Choice of multiplier guarantees period of 2**32 - see Knuth Vol 2 p16 (3.2.1.2 Theorem A).
        DWORD multiplier = GetThreadId()*4 + 5;
        m_dwHashCodeSeed = m_dwHashCodeSeed*multiplier + 1;
        return m_dwHashCodeSeed;
    }

#ifdef _DEBUG
    // If the current thread suspends other threads, we need to make sure that the thread
    // only allocates memory if the suspended threads do not have OS Heap lock.
    static BOOL Debug_AllowCallout()
    {
        LIMITED_METHOD_CONTRACT;
        Thread * pThread = GetThreadNULLOk();
        return ((pThread == NULL) || (pThread->dbg_m_cSuspendedThreads == pThread->dbg_m_cSuspendedThreadsWithoutOSLock));
    }

    // Returns number of threads that are currently suspended by the current thread and that can potentially hold OS lock
    BOOL Debug_GetUnsafeSuspendeeCount()
    {
        LIMITED_METHOD_CONTRACT;
        return (dbg_m_cSuspendedThreads - dbg_m_cSuspendedThreadsWithoutOSLock);
    }
#endif

public:
    //--------------------------------------------------------------
    // Constructor.
    //--------------------------------------------------------------
#ifndef DACCESS_COMPILE
    Thread();
#endif

    //--------------------------------------------------------------
    // Failable initialization occurs here.
    //--------------------------------------------------------------
    void InitThread();
    BOOL AllocHandles();

    //--------------------------------------------------------------
    // If the thread was setup through SetupUnstartedThread, rather
    // than SetupThread, complete the setup here when the thread is
    // actually running.
    //--------------------------------------------------------------
    BOOL HasStarted();

    // We don't want ::CreateThread() calls scattered throughout the source.
    // Create all new threads here.  The thread is created as suspended, so
    // you must ::ResumeThread to kick it off.  It is guaranteed to create the
    // thread, or throw.
    BOOL CreateNewThread(SIZE_T stackSize, LPTHREAD_START_ROUTINE start, void *args, LPCWSTR pName=NULL);

    // Functions used to perform initialization and cleanup on a managed thread
    // that would normally occur if the thread was stated when the runtime was
    // fully initialized and ready to run.
    // Examples where this applies are the Main and Finalizer threads.
    static void InitializationForManagedThreadInNative(_In_ Thread* pThread);
    static void CleanUpForManagedThreadInNative(_In_ Thread* pThread);

    enum StackSizeBucket
    {
        StackSize_Small,
        StackSize_Medium,
        StackSize_Large
    };

    //
    // Creates a raw OS thread; use this only for CLR-internal threads that never execute user code.
    // StackSizeBucket determines how large the stack should be.
    //
    static HANDLE CreateUtilityThread(StackSizeBucket stackSizeBucket, LPTHREAD_START_ROUTINE start, void *args, LPCWSTR pName, DWORD flags = 0, DWORD* pThreadId = NULL);

    //--------------------------------------------------------------
    // Destructor
    //--------------------------------------------------------------
#ifndef DACCESS_COMPILE
    ~Thread();
#else
    ~Thread() {}
#endif

#ifdef FEATURE_COMINTEROP_APARTMENT_SUPPORT
    void            CoUninitialize();
    void            BaseCoUninitialize();
    void            BaseWinRTUninitialize();
#endif // FEATURE_COMINTEROP_APARTMENT_SUPPORT

    void        CooperativeCleanup();

    void        OnThreadTerminate(BOOL holdingLock);

    static void CleanupDetachedThreads();
    //--------------------------------------------------------------
    // Returns innermost active Frame.
    //--------------------------------------------------------------
    PTR_Frame GetFrame()
    {
        SUPPORTS_DAC;

#ifdef _DEBUG_IMPL
        WRAPPER_NO_CONTRACT;
        if (this == GetThreadNULLOk())
        {
            void* curSP;
            curSP = (void *)GetCurrentSP();
            _ASSERTE(IsExecutingOnAltStack() || (curSP <= m_pFrame && m_pFrame < m_CacheStackBase) || m_pFrame == (Frame*) -1);
        }
#endif

        return m_pFrame;
    }

    //--------------------------------------------------------------
    // Returns innermost active GCFrame.
    //--------------------------------------------------------------
    PTR_GCFrame GetGCFrame()
    {
        SUPPORTS_DAC;

#ifdef _DEBUG_IMPL
        WRAPPER_NO_CONTRACT;
        if (this == GetThreadNULLOk())
        {
            void* curSP;
            curSP = (void *)GetCurrentSP();
            _ASSERTE((m_pGCFrame == NULL) || (curSP <= m_pGCFrame && m_pGCFrame < m_CacheStackBase));
        }
#endif

        return m_pGCFrame;
    }

    //--------------------------------------------------------------
    // Replaces innermost active Frames.
    //--------------------------------------------------------------
#ifndef DACCESS_COMPILE
    void  SetFrame(Frame *pFrame)
#ifdef _DEBUG
        ;
#else
    {
        LIMITED_METHOD_CONTRACT;
        m_pFrame = pFrame;
    }
#endif
    ;
#endif

    //--------------------------------------------------------------
    // Replaces innermost active GCFrame.
    //--------------------------------------------------------------
#ifndef DACCESS_COMPILE
    void  SetGCFrame(GCFrame *pFrame)
    {
        LIMITED_METHOD_CONTRACT;
        m_pGCFrame = pFrame;
    }
#endif

    inline Frame* FindFrame(SIZE_T StackPointer);

    bool DetectHandleILStubsForDebugger();

    //**************************************************************
    // GC interaction
    //**************************************************************

    //--------------------------------------------------------------
    // Enter cooperative GC mode. NOT NESTABLE.
    //--------------------------------------------------------------
    FORCEINLINE_NONDEBUG void DisablePreemptiveGC()
    {
#ifndef DACCESS_COMPILE
        WRAPPER_NO_CONTRACT;
        _ASSERTE(this == GetThread());
        _ASSERTE(!m_fPreemptiveGCDisabled);
        // holding a spin lock in preemp mode and transit to coop mode will cause other threads
        // spinning waiting for GC
        _ASSERTE ((m_StateNC & Thread::TSNC_OwnsSpinLock) == 0);

#ifdef ENABLE_CONTRACTS_IMPL
        TriggersGC(this);
#endif

        // Logically, we just want to check whether a GC is in progress and halt
        // at the boundary if it is -- before we disable preemptive GC.  However
        // this opens up a race condition where the GC starts after we make the
        // check.  SuspendRuntime will ignore such a thread because it saw it as
        // outside the EE.  So the thread would run wild during the GC.
        //
        // Instead, enter cooperative mode and then check if a GC is in progress.
        // If so, go back out and try again.  The reason we go back out before we
        // try again, is that SuspendRuntime might have seen us as being in
        // cooperative mode if it checks us between the next two statements.
        // In that case, it will be trying to move us to a safe spot.  If
        // we don't let it see us leave, it will keep waiting on us indefinitely.

        // ------------------------------------------------------------------------
        //   ** WARNING ** WARNING ** WARNING ** WARNING ** WARNING ** WARNING **  |
        // ------------------------------------------------------------------------
        //
        //   DO NOT CHANGE THIS METHOD WITHOUT VISITING ALL THE STUB GENERATORS
        //   THAT EFFECTIVELY INLINE IT INTO THEIR STUBS
        //
        // ------------------------------------------------------------------------
        //   ** WARNING ** WARNING ** WARNING ** WARNING ** WARNING ** WARNING **  |
        // ------------------------------------------------------------------------

        m_fPreemptiveGCDisabled.StoreWithoutBarrier(1);

        if (g_TrapReturningThreads)
        {
            RareDisablePreemptiveGC();
        }
#else
        LIMITED_METHOD_CONTRACT;
#endif
    }

    NOINLINE void RareDisablePreemptiveGC();

    void HandleThreadAbort();

    void PreWorkForThreadAbort();

private:
    void HandleThreadAbortTimeout();

public:
    //--------------------------------------------------------------
    // Leave cooperative GC mode. NOT NESTABLE.
    //--------------------------------------------------------------
    FORCEINLINE_NONDEBUG void EnablePreemptiveGC()
    {
        LIMITED_METHOD_CONTRACT;

#ifndef DACCESS_COMPILE
        _ASSERTE(this == GetThread());
        _ASSERTE(m_fPreemptiveGCDisabled);
        // holding a spin lock in coop mode and transit to preemp mode will cause deadlock on GC
        _ASSERTE ((m_StateNC & Thread::TSNC_OwnsSpinLock) == 0);

        // ------------------------------------------------------------------------
        //   ** WARNING ** WARNING ** WARNING ** WARNING ** WARNING ** WARNING **  |
        // ------------------------------------------------------------------------
        //
        //   DO NOT CHANGE THIS METHOD WITHOUT VISITING ALL THE STUB GENERATORS
        //   THAT EFFECTIVELY INLINE IT INTO THEIR STUBS
        //
        // ------------------------------------------------------------------------
        //   ** WARNING ** WARNING ** WARNING ** WARNING ** WARNING ** WARNING **  |
        // ------------------------------------------------------------------------

        m_fPreemptiveGCDisabled.StoreWithoutBarrier(0);
#endif
    }

#if defined(STRESS_HEAP) && defined(_DEBUG)
    void PerformPreemptiveGC();
#endif
    void PulseGCMode();

    //--------------------------------------------------------------
    // Query mode
    //--------------------------------------------------------------
    BOOL PreemptiveGCDisabled()
    {
        WRAPPER_NO_CONTRACT;
        _ASSERTE(this == GetThread());
        //
        // m_fPreemptiveGCDisabled is always modified by the thread itself, and so the thread itself
        // can read it without memory barrier.
        //
        return m_fPreemptiveGCDisabled.LoadWithoutBarrier();
    }

    BOOL PreemptiveGCDisabledOther()
    {
        LIMITED_METHOD_CONTRACT;
        return (m_fPreemptiveGCDisabled);
    }

#ifdef ENABLE_CONTRACTS_IMPL

    void BeginNoTriggerGC(const char *szFile, int lineNum)
    {
        WRAPPER_NO_CONTRACT;

        ClrDebugState* pClrDebugState = GetClrDebugState();
        pClrDebugState->IncrementGCNoTriggerCount();

        if (PreemptiveGCDisabled())
        {
            pClrDebugState->IncrementGCForbidCount();
        }
    }

    void EndNoTriggerGC()
    {
        WRAPPER_NO_CONTRACT;
        ClrDebugState* pClrDebugState = GetClrDebugState();

        _ASSERTE(pClrDebugState->GetGCNoTriggerCount() != 0 || (pClrDebugState->ViolationMask() & BadDebugState));
        pClrDebugState->DecrementGCNoTriggerCount();

        if (pClrDebugState->GetGCForbidCount())
        {
            pClrDebugState->DecrementGCForbidCount();
        }
    }

    void BeginForbidGC(const char *szFile, int lineNum)
    {
        WRAPPER_NO_CONTRACT;
#ifdef PROFILING_SUPPORTED
        _ASSERTE(PreemptiveGCDisabled()
                 || CORProfilerPresent() ||    // This added to allow profiler to use GetILToNativeMapping
                                            // while in preemptive GC mode
                 (g_fEEShutDown & (ShutDown_Finalize2 | ShutDown_Profiler)) == ShutDown_Finalize2);
#else // PROFILING_SUPPORTED
        _ASSERTE(PreemptiveGCDisabled());
#endif // PROFILING_SUPPORTED
        BeginNoTriggerGC(szFile, lineNum);
    }

    void EndForbidGC()
    {
        WRAPPER_NO_CONTRACT;
#ifdef PROFILING_SUPPORTED
        _ASSERTE(PreemptiveGCDisabled() ||
                 CORProfilerPresent() ||    // This added to allow profiler to use GetILToNativeMapping
                                            // while in preemptive GC mode
                 (g_fEEShutDown & (ShutDown_Finalize2 | ShutDown_Profiler)) == ShutDown_Finalize2);
#else // PROFILING_SUPPORTED
        _ASSERTE(PreemptiveGCDisabled());
#endif // PROFILING_SUPPORTED
        EndNoTriggerGC();
    }

    BOOL GCNoTrigger()
    {
        WRAPPER_NO_CONTRACT;
        ClrDebugState* pClrDebugState = GetClrDebugState();
        if ( (GCViolation|BadDebugState) & pClrDebugState->ViolationMask() )
        {
            return FALSE;
        }
        return pClrDebugState->GetGCNoTriggerCount();
    }

    BOOL GCForbidden()
    {
        WRAPPER_NO_CONTRACT;
        ClrDebugState* pClrDebugState = GetClrDebugState();
        if ( (GCViolation|BadDebugState) & pClrDebugState->ViolationMask())
        {
            return FALSE;
        }
        return pClrDebugState->GetGCForbidCount();
    }

    BOOL RawGCNoTrigger()
    {
        LIMITED_METHOD_CONTRACT;
        ClrDebugState* pClrDebugState = GetClrDebugState();
        if (pClrDebugState->ViolationMask() & BadDebugState)
        {
            return 0;
        }
        return pClrDebugState->GetGCNoTriggerCount();
    }

    BOOL RawGCForbidden()
    {
        LIMITED_METHOD_CONTRACT;
        ClrDebugState* pClrDebugState = GetClrDebugState();
        if (pClrDebugState->ViolationMask() & BadDebugState)
        {
            return 0;
        }
        return pClrDebugState->GetGCForbidCount();
    }
#endif // ENABLE_CONTRACTS_IMPL

    //---------------------------------------------------------------
    // Calculate thread static offset
    //---------------------------------------------------------------
    static size_t GetOffsetOfThreadStatic(void* pThreadStatic);

    //---------------------------------------------------------------
    // Expose key offsets and values for stub generation.
    //---------------------------------------------------------------
    static BYTE GetOffsetOfCurrentFrame()
    {
        LIMITED_METHOD_CONTRACT;
        size_t ofs = offsetof(class Thread, m_pFrame);
        _ASSERTE(FitsInI1(ofs));
        return (BYTE)ofs;
    }

    static BYTE GetOffsetOfState()
    {
        LIMITED_METHOD_CONTRACT;
        size_t ofs = offsetof(class Thread, m_State);
        _ASSERTE(FitsInI1(ofs));
        return (BYTE)ofs;
    }

    static BYTE GetOffsetOfGCFlag()
    {
        LIMITED_METHOD_CONTRACT;
        size_t ofs = offsetof(class Thread, m_fPreemptiveGCDisabled);
        _ASSERTE(FitsInI1(ofs));
        return (BYTE)ofs;
    }

    //---------------------------------------------------------------
    // Expose offset of the place for storing the filter context for the debugger.
    //---------------------------------------------------------------
    static SIZE_T GetOffsetOfDebuggerFilterContext()
    {
        LIMITED_METHOD_CONTRACT;
        return (SIZE_T)(offsetof(class Thread, m_debuggerFilterContext));
    }

    //---------------------------------------------------------------
    // Expose offset of m_StateNC
    //---------------------------------------------------------------
    static SIZE_T GetOffsetOfStateNC()
    {
        LIMITED_METHOD_CONTRACT;
        return (SIZE_T)(offsetof(class Thread, m_StateNC));
    }

    //---------------------------------------------------------------
    // Last exception to be thrown
    //---------------------------------------------------------------
    inline void SetThrowable(OBJECTREF pThrowable
                             DEBUG_ARG(ThreadExceptionState::SetThrowableErrorChecking stecFlags = ThreadExceptionState::STEC_All));

    OBJECTREF GetThrowable()
    {
        WRAPPER_NO_CONTRACT;

        return m_ExceptionState.GetThrowable();
    }

    // An unmnaged thread can check if a managed is processing an exception
    BOOL HasException()
    {
        LIMITED_METHOD_CONTRACT;
        OBJECTHANDLE pThrowable = m_ExceptionState.GetThrowableAsHandle();
        return pThrowable && *PTR_UNCHECKED_OBJECTREF(pThrowable);
    }

    OBJECTHANDLE GetThrowableAsHandle()
    {
        LIMITED_METHOD_CONTRACT;
        return m_ExceptionState.GetThrowableAsHandle();
    }

    // special null test (for use when we're in the wrong GC mode)
    BOOL IsThrowableNull()
    {
        WRAPPER_NO_CONTRACT;
        return IsHandleNullUnchecked(m_ExceptionState.GetThrowableAsHandle());
    }

    BOOL IsExceptionInProgress()
    {
        SUPPORTS_DAC;
        LIMITED_METHOD_CONTRACT;
        return m_ExceptionState.IsExceptionInProgress();
    }


    void SyncManagedExceptionState(bool fIsDebuggerThread);

    //---------------------------------------------------------------
    // Per-thread information used by handler
    //---------------------------------------------------------------
    // exception handling info stored in thread
    // can't allocate this as needed because can't make exception-handling depend upon memory allocation

    PTR_ThreadExceptionState GetExceptionState()
    {
        LIMITED_METHOD_CONTRACT;
        SUPPORTS_DAC;

        return PTR_ThreadExceptionState(PTR_HOST_MEMBER_TADDR(Thread, this, m_ExceptionState));
    }

private:
    // ClearContext are to be called only during shutdown
    void ClearContext();

public:

    //---------------------------------------------------------------
    // Track use of the thread block.  See the general comments on
    // thread destruction in threads.cpp, for details.
    //---------------------------------------------------------------
    int         IncExternalCount();
    int         DecExternalCount(BOOL holdingLock);


    //---------------------------------------------------------------
    // !!!! THESE ARE NOT SAFE FOR GENERAL USE  !!!!
    //      IncExternalCountDANGEROUSProfilerOnly()
    //      DecExternalCountDANGEROUSProfilerOnly()
    // Currently only the profiler API should be using these
    // functions, because the profiler is responsible for ensuring
    // that the thread exists, undestroyed, before operating on it.
    // All other clients should use IncExternalCount/DecExternalCount
    // instead
    //---------------------------------------------------------------
    int         IncExternalCountDANGEROUSProfilerOnly()
    {
        LIMITED_METHOD_CONTRACT;

#ifdef _DEBUG
        int cRefs =
#else   // _DEBUG
        return
#endif //_DEBUG
            InterlockedIncrement((LONG*)&m_ExternalRefCount);

#ifdef _DEBUG
        // This should never be called on a thread being destroyed
        _ASSERTE(cRefs != 1);
        return cRefs;
#endif //_DEBUG
    }

    int         DecExternalCountDANGEROUSProfilerOnly()
    {
        LIMITED_METHOD_CONTRACT;
#ifdef _DEBUG
        int cRefs =
#else   // _DEBUG
        return
#endif //_DEBUG

            InterlockedDecrement((LONG*)&m_ExternalRefCount);

#ifdef _DEBUG
        // This should never cause the last reference on the thread to be released
        _ASSERTE(cRefs != 0);
        return cRefs;
#endif //_DEBUG
    }

    // Get and Set the exposed System.Thread object which corresponds to
    // this thread.  Also the thread handle and Id.
    OBJECTREF   GetExposedObject();
    OBJECTREF   GetExposedObjectRaw();
    void        SetExposedObject(OBJECTREF exposed);
    OBJECTHANDLE GetExposedObjectHandleForDebugger()
    {
        LIMITED_METHOD_CONTRACT;
        return m_ExposedObject;
    }

    // Query whether the exposed object exists
    BOOL IsExposedObjectSet()
    {
        CONTRACTL
        {
            NOTHROW;
            GC_NOTRIGGER;
            MODE_COOPERATIVE;
        }
        CONTRACTL_END;
        return (ObjectFromHandle(m_ExposedObject) != NULL) ;
    }

    void GetSynchronizationContext(OBJECTREF *pSyncContextObj)
    {
        CONTRACTL
        {
            MODE_COOPERATIVE;
            GC_NOTRIGGER;
            NOTHROW;
            PRECONDITION(CheckPointer(pSyncContextObj));
        }
        CONTRACTL_END;

        *pSyncContextObj = NULL;

        THREADBASEREF ExposedThreadObj = (THREADBASEREF)GetExposedObjectRaw();
        if (ExposedThreadObj != NULL)
            *pSyncContextObj = ExposedThreadObj->GetSynchronizationContext();
    }


    // When we create a managed thread, the thread is suspended.  We call StartThread to get
    // the thread start.
    DWORD StartThread();

    // The result of attempting to OS-suspend an EE thread.
    enum SuspendThreadResult
    {
        // We successfully suspended the thread.  This is the only
        // case where the caller should subsequently call ResumeThread.
        STR_Success,

        // The underlying call to the operating system's SuspendThread
        // or GetThreadContext failed.  This is usually taken to mean
        // that the OS thread has exited.  (This can possibly also mean
        //
        // that the suspension count exceeded the allowed maximum, but
        // Thread::SuspendThread asserts that does not happen.)
        STR_Failure,

        // The thread handle is invalid.  This means that the thread
        // is dead (or dying), or that the object has been created for
        // an exposed System.Thread that has not been started yet.
        STR_UnstartedOrDead,

        // The fOneTryOnly flag was set, and we managed to OS suspend the
        // thread, but we found that it had its m_dwForbidSuspendThread
        // flag set.  If fOneTryOnly is not set, Thread::Suspend will
        // retry in this case.
        STR_Forbidden,

        // Stress logging is turned on, but no stress log had been created
        // for the thread yet, and we failed to create one.  This can mean
        // that either we are not allowed to call into the host, or we ran
        // out of memory.
        STR_NoStressLog,
    };

    void Hijack();

#ifdef FEATURE_THREAD_ACTIVATION
    enum class ActivationReason
    {
        SuspendForGC,
        SuspendForDebugger,
        ThreadAbort,
    };

    bool InjectActivation(ActivationReason reason);
#endif // FEATURE_THREAD_ACTIVATION

#ifndef DISABLE_THREADSUSPEND
    // SuspendThread
    //   Attempts to OS-suspend the thread, whichever GC mode it is in.
    // Arguments:
    //   fOneTryOnly - If TRUE, report failure if the thread has its
    //     m_dwForbidSuspendThread flag set.  If FALSE, retry.
    //   pdwSuspendCount - If non-NULL, will contain the return code
    //     of the underlying OS SuspendThread call on success,
    //     undefined on any kind of failure.
    // Return value:
    //   A SuspendThreadResult value indicating success or failure.
    SuspendThreadResult SuspendThread(BOOL fOneTryOnly = FALSE, DWORD *pdwSuspendCount = NULL);

    DWORD ResumeThread();

#endif  // DISABLE_THREADSUSPEND

    int GetThreadPriority();
    BOOL SetThreadPriority(
        int nPriority   // thread priority level
    );
    BOOL Alert ();
    DWORD Join(DWORD timeout, BOOL alertable);
    DWORD JoinEx(DWORD timeout, WaitMode mode);

    BOOL GetThreadContext(
        LPCONTEXT lpContext   // context structure
    )
    {
        WRAPPER_NO_CONTRACT;
         return ::GetThreadContext (GetThreadHandle(), lpContext);
    }

#ifndef DACCESS_COMPILE
    BOOL SetThreadContext(
        CONST CONTEXT *lpContext   // context structure
    )
    {
        WRAPPER_NO_CONTRACT;
         return ::SetThreadContext (GetThreadHandle(), lpContext);
    }
#endif

    BOOL HasValidThreadHandle ()
    {
        WRAPPER_NO_CONTRACT;
        return GetThreadHandle() != INVALID_HANDLE_VALUE;
    }

    DWORD       GetThreadId()
    {
        LIMITED_METHOD_DAC_CONTRACT;
        _ASSERTE(m_ThreadId != UNINITIALIZED_THREADID);
        return m_ThreadId;
    }

    // The actual OS thread ID may be 64 bit on some platforms but
    // the runtime has historically used 32 bit IDs. We continue to
    // downcast by default to limit the impact but GetOSThreadId64()
    // is available for code-paths which correctly handle it.
    DWORD       GetOSThreadId()
    {
        LIMITED_METHOD_CONTRACT;
        SUPPORTS_DAC;
#ifndef DACCESS_COMPILE
        _ASSERTE (m_OSThreadId != 0xbaadf00d);
#endif // !DACCESS_COMPILE
        return (DWORD)m_OSThreadId;
    }

    // Allows access to the full 64 bit id on platforms which use it
    SIZE_T      GetOSThreadId64()
    {
        LIMITED_METHOD_CONTRACT;
        SUPPORTS_DAC;
#ifndef DACCESS_COMPILE
        _ASSERTE(m_OSThreadId != 0xbaadf00d);
#endif // !DACCESS_COMPILE
        return m_OSThreadId;
    }

    // This API is to be used for Debugger only.
    // We need to be able to return the true value of m_OSThreadId.
    // On platforms with 64 bit thread IDs we downcast to 32 bit.
    //
    DWORD       GetOSThreadIdForDebugger()
    {
        SUPPORTS_DAC;
        LIMITED_METHOD_CONTRACT;
        return (DWORD) m_OSThreadId;
    }

    BOOL        IsThreadPoolThread()
    {
        LIMITED_METHOD_CONTRACT;
        return m_State & Thread::TS_TPWorkerThread;
    }

    void        SetIsThreadPoolThread()
    {
        LIMITED_METHOD_CONTRACT;
        SetThreadState(TS_TPWorkerThread);
    }

    // public suspend functions.  System ones are internal, like for GC.  User ones
    // correspond to suspend/resume calls on the exposed System.Thread object.
    static bool    SysStartSuspendForDebug(AppDomain *pAppDomain);
    static bool    SysSweepThreadsForDebug(bool forceSync);
    static void    SysResumeFromDebug(AppDomain *pAppDomain);

    void           UserSleep(INT32 time);

private:

    // Specifies type of thread abort.
    DWORD  m_AbortType;
    ULONGLONG  m_AbortEndTime;
    ULONGLONG  m_RudeAbortEndTime;
    BOOL   m_fRudeAbortInitiated;
    LONG   m_AbortController;

    static ULONGLONG s_NextSelfAbortEndTime;

    void SetRudeAbortEndTimeFromEEPolicy();

    // This is a spin lock to serialize setting/resetting of AbortType and AbortRequest.
    LONG  m_AbortRequestLock;

    static void  LockAbortRequest(Thread *pThread);
    static void  UnlockAbortRequest(Thread *pThread);

    typedef Holder<Thread*, Thread::LockAbortRequest, Thread::UnlockAbortRequest> AbortRequestLockHolder;

    static void AcquireAbortControl(Thread *pThread)
    {
        LIMITED_METHOD_CONTRACT;
        InterlockedIncrement (&pThread->m_AbortController);
    }

    static void ReleaseAbortControl(Thread *pThread)
    {
        LIMITED_METHOD_CONTRACT;
        _ASSERTE (pThread->m_AbortController > 0);
        InterlockedDecrement (&pThread->m_AbortController);
    }

    typedef Holder<Thread*, Thread::AcquireAbortControl, Thread::ReleaseAbortControl> AbortControlHolder;

public:
#ifdef _DEBUG
    BOOL           m_fRudeAborted;
    DWORD          m_dwAbortPoint;
#endif


public:
    HRESULT UserAbort(EEPolicy::ThreadAbortTypes abortType, DWORD timeout);

    BOOL    HandleJITCaseForAbort();
    void    ResetAbort();

private:
    void SetAbortEndTime(ULONGLONG endTime, BOOL fRudeAbort);

public:

    ULONGLONG      GetAbortEndTime()
    {
        WRAPPER_NO_CONTRACT;
        return IsRudeAbort()?m_RudeAbortEndTime:m_AbortEndTime;
    }

    // We distinguish interrupting a thread between Thread.Interrupt and other usage.
    // For Thread.Interrupt usage, we will interrupt an alertable wait using the same
    // rule as ReadyForAbort.  Wait in EH clause or CER region is not interrupted.
    // For other usage, we will try to Abort the thread.
    // If we can not do the operation, we will delay until next wait.
    enum ThreadInterruptMode
    {
        TI_Interrupt = 0x00000001,     // Requested by Thread.Interrupt
        TI_Abort     = 0x00000002,     // Requested by Thread.Abort or AppDomain.Unload
    };

private:
    BOOL           ReadyForAsyncException();

public:
    void           UserInterrupt(ThreadInterruptMode mode);

    BOOL           ReadyForAbort()
    {
        return ReadyForAsyncException();
    }

    BOOL           IsRudeAbort();

#if defined(TARGET_AMD64) && defined(FEATURE_HIJACK)
    BOOL           IsSafeToInjectThreadAbort(PTR_CONTEXT pContextToCheck);
#endif // defined(TARGET_AMD64) && defined(FEATURE_HIJACK)

    inline BOOL IsAbortRequested()
    {
        LIMITED_METHOD_CONTRACT;
        return (m_State & TS_AbortRequested);
    }

    inline BOOL IsAbortInitiated()
    {
        LIMITED_METHOD_CONTRACT;
        return (m_State & TS_AbortInitiated);
    }

    inline BOOL IsRudeAbortInitiated()
    {
        LIMITED_METHOD_CONTRACT;
        return IsAbortRequested() && m_fRudeAbortInitiated;
    }

    inline void SetAbortInitiated()
    {
        WRAPPER_NO_CONTRACT;
        if (IsRudeAbort()) {
            m_fRudeAbortInitiated = TRUE;
        }
        SetThreadState(TS_AbortInitiated);
        // The following should be factored better, but I'm looking for a minimal V1 change.
        ResetUserInterrupted();
    }

    inline void ResetAbortInitiated()
    {
        LIMITED_METHOD_CONTRACT;
        ResetThreadState(TS_AbortInitiated);
        m_fRudeAbortInitiated = FALSE;
    }

    inline void SetPreparingAbort()
    {
        WRAPPER_NO_CONTRACT;
        SetThreadStateNC(TSNC_PreparingAbort);
    }

    inline void ResetPreparingAbort()
    {
        WRAPPER_NO_CONTRACT;
        ResetThreadStateNC(TSNC_PreparingAbort);
    }

private:
    inline static void SetPreparingAbortForHolder()
    {
        GetThread()->SetPreparingAbort();
    }
    inline static void ResetPreparingAbortForHolder()
    {
        GetThread()->ResetPreparingAbort();
    }
    typedef StateHolder<Thread::SetPreparingAbortForHolder, Thread::ResetPreparingAbortForHolder> PreparingAbortHolder;

public:

    inline void SetIsCreatingTypeInitException()
    {
        WRAPPER_NO_CONTRACT;
        SetThreadStateNC(TSNC_CreatingTypeInitException);
    }

    inline void ResetIsCreatingTypeInitException()
    {
        WRAPPER_NO_CONTRACT;
        ResetThreadStateNC(TSNC_CreatingTypeInitException);
    }

    inline BOOL IsCreatingTypeInitException()
    {
        WRAPPER_NO_CONTRACT;
        return HasThreadStateNC(TSNC_CreatingTypeInitException);
    }

private:
    void SetAbortRequestBit();

    void RemoveAbortRequestBit();

public:
    void MarkThreadForAbort(EEPolicy::ThreadAbortTypes abortType);
    void UnmarkThreadForAbort(EEPolicy::ThreadAbortTypes abortType = EEPolicy::TA_Rude);

    static ULONGLONG GetNextSelfAbortEndTime()
    {
        LIMITED_METHOD_CONTRACT;
        return s_NextSelfAbortEndTime;
    }

#if defined(FEATURE_HIJACK) && !defined(TARGET_UNIX)
    // Tricks for resuming threads from fully interruptible code with a ThreadStop.
    BOOL           ResumeUnderControl(T_CONTEXT *pCtx);
#endif // FEATURE_HIJACK && !TARGET_UNIX

    enum InducedThrowReason {
        InducedThreadStop = 1,
        InducedThreadRedirect = 2,
        InducedThreadRedirectAtEndOfCatch = 3,
    };

    DWORD          m_ThrewControlForThread;     // flag that is set when the thread deliberately raises an exception for stop/abort

    inline DWORD ThrewControlForThread()
    {
        LIMITED_METHOD_CONTRACT;
        return m_ThrewControlForThread;
    }

    inline void SetThrowControlForThread(InducedThrowReason reason)
    {
        LIMITED_METHOD_CONTRACT;
        m_ThrewControlForThread = reason;
    }

    inline void ResetThrowControlForThread()
    {
        LIMITED_METHOD_CONTRACT;
        m_ThrewControlForThread = 0;
    }

    PTR_CONTEXT m_OSContext;    // ptr to a Context structure used to record the OS specific ThreadContext for a thread
                                // this is used for thread stop/abort and is initialized on demand

    PT_CONTEXT GetAbortContext ();

    // These will only ever be called from the debugger's helper
    // thread.
    //
    // When a thread is being created after a debug suspension has
    // started, we get the event on the debugger helper thread. It
    // will turn around and call this to set the debug suspend pending
    // flag on the newly created flag, since it was missed by
    // SysStartSuspendForGC as it didn't exist when that function was
    // run.
    void           MarkForDebugSuspend();

    // When the debugger uses the trace flag to single step a thread,
    // it also calls this function to mark this info in the thread's
    // state. The out-of-process portion of the debugger will read the
    // thread's state for a variety of reasons, including looking for
    // this flag.
    void           MarkDebuggerIsStepping(bool onOff)
    {
        WRAPPER_NO_CONTRACT;
        if (onOff)
            SetThreadStateNC(Thread::TSNC_DebuggerIsStepping);
        else
            ResetThreadStateNC(Thread::TSNC_DebuggerIsStepping);
    }

#ifdef FEATURE_EMULATE_SINGLESTEP
    // ARM doesn't currently support any reliable hardware mechanism for single-stepping.
    // ARM64 unix doesn't currently support any reliable hardware mechanism for single-stepping.
    // For each we emulate single step in software. This support is used only by the debugger.
private:
#if defined(TARGET_ARM)
    ArmSingleStepper m_singleStepper;
#elif defined(TARGET_RISCV64)
    RiscV64SingleStepper m_singleStepper;
#elif defined(TARGET_LOONGARCH64)
    LoongArch64SingleStepper m_singleStepper;
#else
    Arm64SingleStepper m_singleStepper;
#endif
public:
#ifndef DACCESS_COMPILE
    // Given the context with which this thread shall be resumed and the first WORD of the instruction that
    // should be executed next (this is not always the WORD under PC since the debugger uses this mechanism to
    // skip breakpoints written into the code), set the thread up to execute one instruction and then throw an
    // EXCEPTION_SINGLE_STEP. (In fact an EXCEPTION_BREAKPOINT will be thrown, but this is fixed up in our
    // first chance exception handler, see IsDebuggerFault in excep.cpp).
    void EnableSingleStep()
    {
        m_singleStepper.Enable();
    }

    void BypassWithSingleStep(const void* ip ARM_ARG(WORD opcode1) ARM_ARG(WORD opcode2) ARM64_ARG(uint32_t opcode) RISCV64_ARG(uint32_t opcode) LOONGARCH64_ARG(uint32_t opcode))
    {
#if defined(TARGET_ARM)
        m_singleStepper.Bypass((DWORD)ip, opcode1, opcode2);
#else
        m_singleStepper.Bypass((uint64_t)ip, opcode);
#endif
    }

    void DisableSingleStep()
    {
        m_singleStepper.Disable();
    }

    void ApplySingleStep(T_CONTEXT *pCtx)
    {
        m_singleStepper.Apply(pCtx);
    }

    bool IsSingleStepEnabled() const
    {
        return m_singleStepper.IsEnabled();
    }

    // Fixup code called by our vectored exception handler to complete the emulation of single stepping
    // initiated by EnableSingleStep above. Returns true if the exception was indeed encountered during
    // stepping.
    bool HandleSingleStep(T_CONTEXT *pCtx, DWORD dwExceptionCode)
    {
        return m_singleStepper.Fixup(pCtx, dwExceptionCode);
    }
#endif // !DACCESS_COMPILE
#endif // FEATURE_EMULATE_SINGLESTEP

    public:

    // Indicate whether this thread should run in the background.  Background threads
    // don't interfere with the EE shutting down.  Whereas a running non-background
    // thread prevents us from shutting down (except through System.Exit(), of course)
    void           SetBackground(BOOL isBack);

#ifdef FEATURE_COMINTEROP_APARTMENT_SUPPORT
    // Retrieve the apartment state of the current thread. There are three possible
    // states: thread hosts an STA, thread is part of the MTA or thread state is
    // undecided. The last state may indicate that the apartment has not been set at
    // all (nobody has called CoInitializeEx) or that the EE does not know the
    // current state (EE has not called CoInitializeEx).
    // Keep in sync with System.Threading.ApartmentState
    enum ApartmentState { AS_InSTA, AS_InMTA, AS_Unknown };

    ApartmentState GetApartment();
    ApartmentState GetApartmentFromOS();

    // Sets the apartment state if it has not already been set and
    // returns the state.
    ApartmentState GetFinalApartment();

    // Attempt to set current thread's apartment state. The actual apartment state
    // achieved is returned and may differ from the input state if someone managed to
    // call CoInitializeEx on this thread first (note that calls to SetApartment made
    // before the thread has started are guaranteed to succeed).
    ApartmentState SetApartment(ApartmentState state);

    // Get/set apartment of a thread that was not started yet
    ApartmentState GetApartmentOfUnstartedThread();
    void SetApartmentOfUnstartedThread(ApartmentState state);
#endif // FEATURE_COMINTEROP_APARTMENT_SUPPORT

    // Either perform WaitForSingleObject or MsgWaitForSingleObject as appropriate.
    DWORD          DoAppropriateWait(int countHandles, HANDLE *handles, BOOL waitAll,
                                     DWORD millis, WaitMode mode,
                                     PendingSync *syncInfo = 0);

    DWORD          DoAppropriateWait(AppropriateWaitFunc func, void *args, DWORD millis,
                                     WaitMode mode, PendingSync *syncInfo = 0);
    DWORD          DoSignalAndWait(HANDLE *handles, DWORD millis, BOOL alertable,
                                     PendingSync *syncState = 0);
private:
    void           DoAppropriateWaitWorkerAlertableHelper(WaitMode mode);
    DWORD          DoAppropriateWaitWorker(int countHandles, HANDLE *handles, BOOL waitAll,
                                           DWORD millis, WaitMode mode, void *associatedObjectForMonitorWait);
    DWORD          DoAppropriateWaitWorker(AppropriateWaitFunc func, void *args,
                                           DWORD millis, WaitMode mode);
    DWORD          DoSignalAndWaitWorker(HANDLE* pHandles, DWORD millis,BOOL alertable);
    DWORD          DoAppropriateAptStateWait(int numWaiters, HANDLE* pHandles, BOOL bWaitAll, DWORD timeout, WaitMode mode);
    DWORD          DoSyncContextWait(OBJECTREF *pSyncCtxObj, int countHandles, HANDLE *handles, BOOL waitAll, DWORD millis);
public:

    //************************************************************************
    // Enumerate all frames.
    //************************************************************************

    /* Flags used for StackWalkFramesEx */

    // FUNCTIONSONLY excludes all functionless frames and all funclets
    #define FUNCTIONSONLY                   0x0001

    // SKIPFUNCLETS includes functionless frames but excludes all funclets and everything between funclets and their parent methods
    #define SKIPFUNCLETS                    0x0002

    #define POPFRAMES                       0x0004

    #define QUICKUNWIND                     0x0008 // do not restore all registers during unwind

    #define HANDLESKIPPEDFRAMES             0x0010 // temporary to handle skipped frames for appdomain unload
                                                   // stack crawl. Eventually need to always do this but it
                                                   // breaks the debugger right now.

    #define LIGHTUNWIND                     0x0020 // Unwind PC+SP+FP only.
                                                   // - Implemented on x64 only.
                                                   // - Expects the initial context to be outside prolog/epilog.
                                                   // - Cannot unwind through methods with stackalloc

    #define NOTIFY_ON_U2M_TRANSITIONS       0x0040 // Provide a callback for native transitions.
                                                   // This is only useful to a debugger trying to find native code
                                                   // in the stack.

    #define DISABLE_MISSING_FRAME_DETECTION 0x0080 // disable detection of missing TransitionFrames

    // One thread may be walking the stack of another thread
    // If you need to use this, you may also need to put a call to CrawlFrame::CheckGSCookies
    // in your callback routine if it does any potentially time-consuming activity.
    #define ALLOW_ASYNC_STACK_WALK          0x0100

    #define THREAD_IS_SUSPENDED             0x0200 // Be careful not to cause deadlocks, this thread is suspended

    // Stackwalk tries to verify some objects, but it could be called in relocate phase of GC,
    // where objects could be in invalid state, this flag is to tell stackwalk to skip the validation
    #define ALLOW_INVALID_OBJECTS           0x0400

    // Caller has verified that the thread to be walked is in the middle of executing
    // JITd or NGENd code, according to the thread's current context (or seeded
    // context if one was provided).  The caller ensures this when the stackwalk
    // is initiated by a profiler.
    #define THREAD_EXECUTING_MANAGED_CODE   0x0800

    // This stackwalk is due to the DoStackSnapshot profiler API
    #define PROFILER_DO_STACK_SNAPSHOT   0x1000

    // When this flag is set, the stackwalker does not automatically advance to the
    // faulting managed stack frame when it encounters an ExInfo.  This should only be
    // necessary for native debuggers doing mixed-mode stackwalking.
    #define NOTIFY_ON_NO_FRAME_TRANSITIONS  0x2000

    // Normally, the stackwalker does not stop at the initial CONTEXT if the IP is in native code.
    // This flag changes the stackwalker behaviour.  Currently this is only used in the debugger stackwalking
    // API.
    #define NOTIFY_ON_INITIAL_NATIVE_CONTEXT 0x4000

    // Indicates that we are enumerating GC references and should follow appropriate
    // callback rules for parent methods vs funclets. Only supported on non-x86 platforms.
    //
    // Refer to StackFrameIterator::Filter for detailed comments on this flag.
    #define GC_FUNCLET_REFERENCE_REPORTING 0x8000

    // Stackwalking normally checks GS cookies on the fly, but there are cases in which the JIT reports
    // incorrect epilog information. This causes the debugger to request stack walks in the epilog, checking
    // an now invalid cookie. This flag allows the debugger stack walks to disable GS cookie checking.

    // This is a workaround for the debugger stackwalking. In general, the stackwalker and CrawlFrame
    // may still execute GS cookie tracking/checking code paths.
    #define SKIP_GSCOOKIE_CHECK 0x10000

    #define UNWIND_FLOATS 0x20000

    StackWalkAction StackWalkFramesEx(
                        PREGDISPLAY pRD,        // virtual register set at crawl start
                        PSTACKWALKFRAMESCALLBACK pCallback,
                        VOID *pData,
                        unsigned flags,
                        PTR_Frame pStartFrame = PTR_NULL);

private:
    // private helpers used by StackWalkFramesEx and StackFrameIterator
    StackWalkAction MakeStackwalkerCallback(CrawlFrame* pCF, PSTACKWALKFRAMESCALLBACK pCallback, VOID* pData DEBUG_ARG(UINT32 uLoopIteration));

#ifdef _DEBUG
    void            DebugLogStackWalkInfo(CrawlFrame* pCF, _In_z_ LPCSTR pszTag, UINT32 uLoopIteration);
#endif // _DEBUG

public:

    StackWalkAction StackWalkFrames(
                        PSTACKWALKFRAMESCALLBACK pCallback,
                        VOID *pData,
                        unsigned flags = 0,
                        PTR_Frame pStartFrame = PTR_NULL);

    bool InitRegDisplay(const PREGDISPLAY, const PT_CONTEXT, bool validContext);
    void FillRegDisplay(const PREGDISPLAY pRD, PT_CONTEXT pctx, bool fLightUnwind = false);

#ifdef FEATURE_EH_FUNCLETS
    static PCODE VirtualUnwindCallFrame(T_CONTEXT* pContext, T_KNONVOLATILE_CONTEXT_POINTERS* pContextPointers = NULL,
                                           EECodeInfo * pCodeInfo = NULL);
    static UINT_PTR VirtualUnwindCallFrame(PREGDISPLAY pRD, EECodeInfo * pCodeInfo = NULL);
#ifndef DACCESS_COMPILE
    static PCODE VirtualUnwindLeafCallFrame(T_CONTEXT* pContext);
    static UINT_PTR VirtualUnwindToFirstManagedCallFrame(T_CONTEXT* pContext);
#endif // DACCESS_COMPILE
#endif // FEATURE_EH_FUNCLETS

    // During a <clinit>, this thread must not be asynchronously
    // stopped or interrupted.  That would leave the class unavailable
    // and is therefore a security hole.
    static void        IncPreventAsync()
    {
        WRAPPER_NO_CONTRACT;
        Thread *pThread = GetThread();
        InterlockedIncrement((LONG*)&pThread->m_PreventAsync);
    }
    static void        DecPreventAsync()
    {
        WRAPPER_NO_CONTRACT;
        Thread *pThread = GetThread();
        InterlockedDecrement((LONG*)&pThread->m_PreventAsync);
    }

    bool IsAsyncPrevented()
    {
        return m_PreventAsync != 0;
    }

    typedef StateHolder<Thread::IncPreventAsync, Thread::DecPreventAsync> ThreadPreventAsyncHolder;

    // While executing the new exception handling managed code,
    // this thread must not be aborted.
    static void        IncPreventAbort()
    {
        WRAPPER_NO_CONTRACT;
        Thread *pThread = GetThread();
        InterlockedIncrement((LONG*)&pThread->m_PreventAbort);
    }
    static void        DecPreventAbort()
    {
        WRAPPER_NO_CONTRACT;
        Thread *pThread = GetThread();
#ifdef _DEBUG
        LONG c =
#endif // _DEBUG
        InterlockedDecrement((LONG*)&pThread->m_PreventAbort);
        _ASSERTE(c >= 0);
    }

    BOOL IsAbortPrevented()
    {
        return m_PreventAbort != 0;
    }
    // The ThreadStore manages a list of all the threads in the system.  I
    // can't figure out how to expand the ThreadList template type without
    // making m_Link public.
    SLink       m_Link;

    // Debugger per-thread flag for enabling notification on "manual"
    // method calls,  for stepping logic
    void IncrementTraceCallCount();
    void DecrementTraceCallCount();

    FORCEINLINE int IsTraceCall()
    {
        LIMITED_METHOD_CONTRACT;
        return m_TraceCallCount;
    }

    // Functions to get/set culture information for current thread.
    static OBJECTREF GetCulture(BOOL bUICulture);
    static void SetCulture(OBJECTREF *CultureObj, BOOL bUICulture);

private:
#if defined(FEATURE_HIJACK) && !defined(TARGET_UNIX)
    // Used in suspension code to redirect a thread at a HandledJITCase
    BOOL RedirectThreadAtHandledJITCase(PFN_REDIRECTTARGET pTgt);
    BOOL RedirectCurrentThreadAtHandledJITCase(PFN_REDIRECTTARGET pTgt, T_CONTEXT *pCurrentThreadCtx);

    // Will Redirect the thread using RedirectThreadAtHandledJITCase if necessary
    BOOL CheckForAndDoRedirect(PFN_REDIRECTTARGET pRedirectTarget);
    BOOL CheckForAndDoRedirectForDbg();
    BOOL CheckForAndDoRedirectForGC();
    BOOL CheckForAndDoRedirectForUserSuspend();

    // Exception handling must be very aware of redirection, so we provide a helper
    // to identifying redirection targets
    static BOOL IsAddrOfRedirectFunc(void * pFuncAddr);

#if defined(HAVE_GCCOVER) && defined(USE_REDIRECT_FOR_GCSTRESS)
public:
    BOOL CheckForAndDoRedirectForGCStress (T_CONTEXT *pCurrentThreadCtx);
#endif // HAVE_GCCOVER && USE_REDIRECT_FOR_GCSTRESS
#endif // FEATURE_HIJACK && !TARGET_UNIX

public:

#ifndef DACCESS_COMPILE
    // These re-calculate the proper value on each call for the currently executing thread. Use GetCachedStackLimit
    // and GetCachedStackBase for the cached values on this Thread.
    static void * GetStackLowerBound();
    static void * GetStackUpperBound();

    bool CheckCanUseStackAlloc()
    {
        int local;
        UINT_PTR current = reinterpret_cast<UINT_PTR>(&local);
        UINT_PTR limit = GetCachedStackStackAllocNonRiskyExecutionLimit();
        return (current > limit);
    }
#else // DACCESS_COMPILE
    bool CheckCanUseStackAlloc() { return true; }
#endif

    enum SetStackLimitScope { fAll, fAllowableOnly };
    BOOL SetStackLimits(SetStackLimitScope scope);

    // These access the stack base and limit values for this thread. (They are cached during InitThread.) The
    // "stack base" is the "upper bound", i.e., where the stack starts growing from. (Main's call frame is at the
    // upper bound.) The "stack limit" is the "lower bound", i.e., how far the stack can grow down to.
    // The "stack sufficient execution limit" is used by TryEnsureSufficientExecutionStack() to limit how much stack
    // should remain to execute the average Framework method.
    PTR_VOID GetCachedStackBase() {LIMITED_METHOD_DAC_CONTRACT;  return m_CacheStackBase; }
    PTR_VOID GetCachedStackLimit() {LIMITED_METHOD_DAC_CONTRACT;  return m_CacheStackLimit;}
    UINT_PTR GetCachedStackSufficientExecutionLimit() {LIMITED_METHOD_DAC_CONTRACT; return m_CacheStackSufficientExecutionLimit;}
    UINT_PTR GetCachedStackStackAllocNonRiskyExecutionLimit() {LIMITED_METHOD_DAC_CONTRACT; return m_CacheStackStackAllocNonRiskyExecutionLimit;}

private:
    // Access the base and limit of the stack. (I.e. the memory ranges that the thread has reserved for its stack).
    //
    // Note that the base is at a higher address than the limit, since the stack grows downwards.
    //
    // Note that we generally access the stack of the thread we are crawling, which is cached in the ScanContext.
    PTR_VOID    m_CacheStackBase;
    PTR_VOID    m_CacheStackLimit;
    UINT_PTR    m_CacheStackSufficientExecutionLimit;
    UINT_PTR    m_CacheStackStackAllocNonRiskyExecutionLimit;

#define HARD_GUARD_REGION_SIZE GetOsPageSize()

private:
    //
    static HRESULT CLRSetThreadStackGuarantee(SetThreadStackGuaranteeScope fScope = STSGuarantee_OnlyIfEnabled);

    // try to turn a page into a guard page
    static BOOL MarkPageAsGuard(UINT_PTR uGuardPageBase);

    // scan a region for a guard page
    static BOOL DoesRegionContainGuardPage(UINT_PTR uLowAddress, UINT_PTR uHighAddress);

    // Every stack has a single reserved page at its limit that we call the 'hard guard page'. This page is never
    // committed, and access to it after a stack overflow will terminate the thread.
#define HARD_GUARD_REGION_SIZE GetOsPageSize()
#define SIZEOF_DEFAULT_STACK_GUARANTEE 1 * GetOsPageSize()

public:
    // This will return the last stack address that one could write to before a stack overflow.
    static UINT_PTR GetLastNormalStackAddress(UINT_PTR stackBase);
    UINT_PTR GetLastNormalStackAddress();

    void ResetStackLimits()
    {
        CONTRACTL
        {
            NOTHROW;
            GC_NOTRIGGER;
            MODE_ANY;
        }
        CONTRACTL_END;
        if (!IsSetThreadStackGuaranteeInUse())
        {
            return;
        }
        SetStackLimits(fAllowableOnly);
    }

    INDEBUG(static void DebugLogStackMBIs());

#if defined(_DEBUG_IMPL) && !defined(DACCESS_COMPILE)
    // Verify that the cached stack base is for the current thread.
    BOOL HasRightCacheStackBase()
    {
        WRAPPER_NO_CONTRACT;
        return m_CacheStackBase == GetStackUpperBound();
    }
#endif

public:
    static BOOL UniqueStack(void* startLoc = 0);

    BOOL IsAddressInStack (PTR_VOID addr) const
    {
        LIMITED_METHOD_DAC_CONTRACT;
        _ASSERTE(m_CacheStackBase != NULL);
        _ASSERTE(m_CacheStackLimit != NULL);
        _ASSERTE(m_CacheStackLimit < m_CacheStackBase);
        return m_CacheStackLimit < addr && addr <= m_CacheStackBase;
    }

    static BOOL IsAddressInCurrentStack (PTR_VOID addr)
    {
        LIMITED_METHOD_DAC_CONTRACT;
        Thread* currentThread = GetThreadNULLOk();
        if (currentThread == NULL)
        {
            return FALSE;
        }

        PTR_VOID sp = dac_cast<PTR_VOID>(GetCurrentSP());
        _ASSERTE(currentThread->m_CacheStackBase != NULL);
        _ASSERTE(sp < currentThread->m_CacheStackBase);
        return sp < addr && addr <= currentThread->m_CacheStackBase;
    }

    // DetermineIfGuardPagePresent returns TRUE if the thread's stack contains a proper guard page. This function
    // makes a physical check of the stack, rather than relying on whether or not the CLR is currently processing a
    // stack overflow exception.
    BOOL DetermineIfGuardPagePresent();

    // Returns the amount of stack available after an SO but before the OS rips the process.
    static UINT_PTR GetStackGuarantee();

    // RestoreGuardPage will replace the guard page on this thread's stack. The assumption is that it was removed
    // by the OS due to a stack overflow exception. This function requires that you know that you have enough stack
    // space to restore the guard page, so make sure you know what you're doing when you decide to call this.
    VOID RestoreGuardPage();

#if defined(FEATURE_HIJACK) && !defined(TARGET_UNIX)
private:
    // Redirecting of threads in managed code at suspension

    enum RedirectReason {
        RedirectReason_GCSuspension,
        RedirectReason_DebugSuspension,
        RedirectReason_UserSuspension,
#if defined(HAVE_GCCOVER) && defined(USE_REDIRECT_FOR_GCSTRESS) // GCCOVER
        RedirectReason_GCStress,
#endif // HAVE_GCCOVER && USE_REDIRECT_FOR_GCSTRESS
    };
    static void __stdcall RedirectedHandledJITCase(RedirectReason reason);
    static void __stdcall RedirectedHandledJITCaseForDbgThreadControl();
    static void __stdcall RedirectedHandledJITCaseForGCThreadControl();
    static void __stdcall RedirectedHandledJITCaseForUserSuspend();
#if defined(HAVE_GCCOVER) && defined(USE_REDIRECT_FOR_GCSTRESS) // GCCOVER
    static void __stdcall RedirectedHandledJITCaseForGCStress();
#endif // defined(HAVE_GCCOVER) && USE_REDIRECT_FOR_GCSTRESS

#ifdef TARGET_X86
    // RtlRestoreContext is available on x86, but relatively recently.
    // RestoreContextSimulated uses SEH machinery for a similar result on legacy OS-es.
    // This function should not be used on new OS-es as the pattern is not
    // guaranteed to continue working in the future.
    static void RestoreContextSimulated(Thread* pThread, CONTEXT* pCtx, void* pFrame, DWORD dwLastError);
#endif

    friend void CPFH_AdjustContextForThreadSuspensionRace(T_CONTEXT *pContext, Thread *pThread);
#endif // FEATURE_HIJACK && !TARGET_UNIX

private:
    //-------------------------------------------------------------
    // Waiting & Synchronization
    //-------------------------------------------------------------

    // For suspends.  The thread waits on this event.  A client sets the event to cause
    // the thread to resume.
    void    WaitSuspendEvents();
    BOOL    WaitSuspendEventsHelper(void);

    // Helpers to ensure that the bits for suspension and the number of active
    // traps remain coordinated.
    void    MarkForSuspension(ULONG bit);
    void    UnmarkForSuspension(ULONG bit);

    void    SetupForSuspension(ULONG bit)
    {
        WRAPPER_NO_CONTRACT;

        if (bit & TS_DebugSuspendPending) {
            m_DebugSuspendEvent.Reset();
        }
    }

    void    ReleaseFromSuspension(ULONG bit)
    {
        WRAPPER_NO_CONTRACT;

        UnmarkForSuspension(~bit);

        //
        // If the thread is set free, mark it as not-suspended now
        //
        ThreadState oldState = m_State;


        while ((oldState & TS_DebugSuspendPending) == 0)
        {
            //
            // Construct the destination state we desire - all suspension bits turned off.
            //
            ThreadState newState = (ThreadState)(oldState & ~(TS_DebugSuspendPending | TS_SyncSuspended));

            if (InterlockedCompareExchange((LONG *)&m_State, newState, oldState) == (LONG)oldState)
            {
                break;
            }

            //
            // The state changed underneath us, refresh it and try again.
            //
            oldState = m_State;
        }

        if (bit & TS_DebugSuspendPending) {
            m_DebugSuspendEvent.Set();
        }

    }

public:
    FORCEINLINE void UnhijackThreadNoAlloc()
    {
#if defined(FEATURE_HIJACK) && !defined(DACCESS_COMPILE)
        if (m_State & TS_Hijacked)
        {
            *m_ppvHJRetAddrPtr = m_pvHJRetAddr;
            ResetThreadState(TS_Hijacked);
        }
#endif
    }

    void    UnhijackThread();

    // Flags that may be passed to GetSafelyRedirectableThreadContext, to customize
    // which checks it should perform.  This allows a subset of the context verification
    // logic used by HandledJITCase to be shared with other callers, such as profiler
    // stackwalking
    enum GetSafelyRedirectableThreadContextOptions
    {
        // Perform the default thread context checks
        kDefaultChecks              = 0x00000000,

        // Compares the thread context's IP against m_LastRedirectIP, and potentially
        // updates m_LastRedirectIP, when determining the safeness of the thread's
        // context.  HandledJITCase will always set this flag.
		// This flag is ignored on non-x86 platforms, and also on x86 if the OS supports
		// trap frame reporting.
        kPerfomLastRedirectIPCheck  = 0x00000001,

        // Use g_pDebugInterface->IsThreadContextInvalid() to see if breakpoints might
        // confuse the stack walker.  HandledJITCase will always set this flag.
        kCheckDebuggerBreakpoints   = 0x00000002,
    };

    // Helper used by HandledJITCase and others who need an absolutely reliable
    // register context.
    BOOL GetSafelyRedirectableThreadContext(DWORD dwOptions, T_CONTEXT * pCtx, REGDISPLAY * pRD);

private:
#ifdef FEATURE_HIJACK
<<<<<<< HEAD
    void    HijackThread(ReturnKind returnKind, bool hasAsyncRet, ExecutionState *esb);
=======
    void    HijackThread(ExecutionState *esb X86_ARG(ReturnKind returnKind));
>>>>>>> f6948fca

    VOID        *m_pvHJRetAddr;           // original return address (before hijack)
    VOID       **m_ppvHJRetAddrPtr;       // place we bashed a new return address
    MethodDesc  *m_HijackedFunction;      // remember what we hijacked

#ifndef TARGET_UNIX
    BOOL    HandledJITCase();

#ifdef TARGET_X86
    PCODE       m_LastRedirectIP;
    ULONG       m_SpinCount;
#endif // TARGET_X86

#endif // !TARGET_UNIX

#endif // FEATURE_HIJACK

    // Support for Wait/Notify
    BOOL        Block(INT32 timeOut, PendingSync *syncInfo);
    DWORD       Wait(HANDLE *objs, int cntObjs, INT32 timeOut, PendingSync *syncInfo);
    DWORD       Wait(CLREvent* pEvent, INT32 timeOut, PendingSync *syncInfo);

    // support for Thread.Interrupt() which breaks out of Waits, Sleeps, Joins
    LONG        m_UserInterrupt;
    DWORD       IsUserInterrupted()
    {
        LIMITED_METHOD_CONTRACT;
        return m_UserInterrupt;
    }
    void        ResetUserInterrupted()
    {
        LIMITED_METHOD_CONTRACT;
        InterlockedExchange(&m_UserInterrupt, 0);
    }

    void        HandleThreadInterrupt();

public:
    static void WINAPI UserInterruptAPC(ULONG_PTR ignore);

#if defined(_DEBUG) && defined(TRACK_SYNC)

// Each thread has a stack that tracks all enter and leave requests
public:
    Dbg_TrackSync   *m_pTrackSync;

#endif // TRACK_SYNC

    // Access to thread handle and ThreadId.
    HANDLE      GetThreadHandle()
    {
        LIMITED_METHOD_CONTRACT;
#if defined(_DEBUG) && !defined(DACCESS_COMPILE)
        {
            CounterHolder handleHolder(&m_dwThreadHandleBeingUsed);
            HANDLE handle = m_ThreadHandle;
            _ASSERTE ( handle == INVALID_HANDLE_VALUE
                || m_OSThreadId == 0
                || m_OSThreadId == 0xbaadf00d
                || ::MatchThreadHandleToOsId(handle, (DWORD)m_OSThreadId) );
        }
#endif
        DACCOP_IGNORE(FieldAccess, "Treated as raw address, no marshaling is necessary");
        return m_ThreadHandle;
    }

private:
    // For suspends:
    CLREvent        m_DebugSuspendEvent;

    // For Object::Wait, Notify and NotifyAll, we use an Event inside the
    // thread and we queue the threads onto the SyncBlock of the object they
    // are waiting for.
    CLREvent        m_EventWait;
    WaitEventLink   m_WaitEventLink;
    WaitEventLink* WaitEventLinkForSyncBlock (SyncBlock *psb)
    {
        LIMITED_METHOD_CONTRACT;
        WaitEventLink *walk = &m_WaitEventLink;
        while (walk->m_Next) {
            _ASSERTE (walk->m_Next->m_Thread == this);
            if ((SyncBlock*)(((DWORD_PTR)walk->m_Next->m_WaitSB) & ~1)== psb) {
                break;
            }
            walk = walk->m_Next;
        }
        return walk;
    }

    void        SetThreadHandle(HANDLE h)
    {
        LIMITED_METHOD_CONTRACT;
#if defined(_DEBUG)
        _ASSERTE ( h == INVALID_HANDLE_VALUE
            || m_OSThreadId == 0
            || m_OSThreadId == 0xbaadf00d
            || ::MatchThreadHandleToOsId(h, (DWORD)m_OSThreadId) );
#endif
        InterlockedExchangeT(&m_ThreadHandle, h);
    }

    // We maintain a correspondence between this object, the ThreadId and ThreadHandle
    // in Win32, and the exposed Thread object.
    HANDLE          m_ThreadHandle;

    // <TODO> It would be nice to remove m_ThreadHandleForClose to simplify Thread.Join,
    //   but at the moment that isn't possible without extensive work.
    //   This handle is used by SwitchOut to store the old handle which may need to be closed
    //   if we are the owner.  The handle can't be closed before checking the external count
    //   which we can't do in SwitchOut since that may require locking or switching threads.</TODO>
    HANDLE          m_ThreadHandleForClose;
    HANDLE          m_ThreadHandleForResume;
    BOOL            m_WeOwnThreadHandle;
    SIZE_T          m_OSThreadId;

    BOOL CreateNewOSThread(SIZE_T stackSize, LPTHREAD_START_ROUTINE start, void *args);

    OBJECTHANDLE    m_ExposedObject;
    OBJECTHANDLE    m_StrongHndToExposedObject;

    DWORD           m_Priority;     // initialized to INVALID_THREAD_PRIORITY, set to actual priority when a
                                    // thread does a busy wait for GC, reset to INVALID_THREAD_PRIORITY after wait is over

#ifdef HAVE_GCCOVER
    friend void DoGcStress (PT_CONTEXT regs, NativeCodeVersion nativeCodeVersion);  // Needs to call UnhijackThread
#endif // HAVE_GCCOVER

    ULONG           m_ExternalRefCount;

    LONG            m_TraceCallCount;

private:
    //-----------------------------------------------------------
    // Last exception to be thrown.
    //-----------------------------------------------------------
    friend class EEDbgInterfaceImpl;

private:
    // Stores the most recently thrown exception. We need to have a handle in case a GC occurs before
    // we catch so we don't lose the object. Having a static allows others to catch outside of CLR w/o leaking
    // a handler and allows rethrow outside of CLR too.
    // Differs from m_pThrowable in that it doesn't stack on nested exceptions.
    OBJECTHANDLE m_LastThrownObjectHandle;      // Unsafe to use directly.  Use accessors instead.

    // Indicates that the throwable in m_lastThrownObjectHandle should be treated as
    // unhandled. This occurs during fatal error and a few other early error conditions
    // before EH is fully set up.
    BOOL m_ltoIsUnhandled;

    friend void DECLSPEC_NORETURN EEPolicy::HandleFatalStackOverflow(EXCEPTION_POINTERS *pExceptionInfo, BOOL fSkipDebugger);

public:

    BOOL IsLastThrownObjectNull() { WRAPPER_NO_CONTRACT; return (m_LastThrownObjectHandle == (OBJECTHANDLE)0); }

    OBJECTREF LastThrownObject()
    {
        WRAPPER_NO_CONTRACT;

        if (m_LastThrownObjectHandle == (OBJECTHANDLE)0)
        {
            return NULL;
        }
        else
        {
            // We only have a handle if we have an object to keep in it.
            _ASSERTE(ObjectFromHandle(m_LastThrownObjectHandle) != NULL);
            return ObjectFromHandle(m_LastThrownObjectHandle);
        }
    }

    OBJECTHANDLE LastThrownObjectHandle()
    {
        LIMITED_METHOD_DAC_CONTRACT;

        return m_LastThrownObjectHandle;
    }

    void SetLastThrownObject(OBJECTREF throwable, BOOL isUnhandled = FALSE);
    void SetSOForLastThrownObject();
    OBJECTREF SafeSetLastThrownObject(OBJECTREF throwable);

    // Inidcates that the last thrown object is now treated as unhandled
    void MarkLastThrownObjectUnhandled()
    {
        LIMITED_METHOD_CONTRACT;
        m_ltoIsUnhandled = TRUE;
    }

    // TRUE if the throwable in LTO should be treated as unhandled
    BOOL IsLastThrownObjectUnhandled()
    {
        LIMITED_METHOD_DAC_CONTRACT;
        return m_ltoIsUnhandled;
    }

    void SafeUpdateLastThrownObject(void);
    OBJECTREF SafeSetThrowables(OBJECTREF pThrowable
                                DEBUG_ARG(ThreadExceptionState::SetThrowableErrorChecking stecFlags = ThreadExceptionState::STEC_All),
                                BOOL isUnhandled = FALSE);

    bool IsLastThrownObjectStackOverflowException()
    {
        LIMITED_METHOD_CONTRACT;
        CONSISTENCY_CHECK(NULL != g_pPreallocatedStackOverflowException);

        return (m_LastThrownObjectHandle == g_pPreallocatedStackOverflowException);
    }

    // get the current notification (if any) from this thread
    OBJECTHANDLE GetThreadCurrNotification();

    // set the current notification on this thread
    void SetThreadCurrNotification(OBJECTHANDLE handle);

    // clear the current notification (if any) from this thread
    void ClearThreadCurrNotification();

private:
    void SetLastThrownObjectHandle(OBJECTHANDLE h);

    ThreadExceptionState  m_ExceptionState;

private:
    //---------------------------------------------------------------
    // m_debuggerFilterContext holds the thread's "filter context" for the
    // debugger.  This filter context is used by the debugger to seed
    // stack walks on the thread.
    //---------------------------------------------------------------
    PTR_CONTEXT m_debuggerFilterContext;

    //---------------------------------------------------------------
    // m_profilerFilterContext holds an additional context for the
    // case when a (sampling) profiler wishes to hijack the thread
    // and do a stack walk on the same thread.
    //---------------------------------------------------------------
    T_CONTEXT *m_pProfilerFilterContext;

    //---------------------------------------------------------------
    // m_hijackLock holds a BOOL that is used for mutual exclusion
    // between profiler stack walks and thread hijacks (bashing
    // return addresses on the stack)
    //---------------------------------------------------------------
    Volatile<LONG> m_hijackLock;

    //---------------------------------------------------------------
    // The current custom notification data object (or NULL if none
    // pending)
    //---------------------------------------------------------------
    OBJECTHANDLE m_hCurrNotification;

    //---------------------------------------------------------------
    // For Interop-Debugging; track if a thread is hijacked.
    //---------------------------------------------------------------
    BOOL    m_fInteropDebuggingHijacked;

    //---------------------------------------------------------------
    // Bitmask to remember per-thread state useful for the profiler API.  See
    // COR_PRF_CALLBACKSTATE_* flags in clr\src\inc\ProfilePriv.h for bit values.
    //---------------------------------------------------------------
    DWORD m_profilerCallbackState;

#if defined(PROFILING_SUPPORTED) || defined(PROFILING_SUPPORTED_DATA)
    //---------------------------------------------------------------
    // m_dwProfilerEvacuationCounters keeps track of how many profiler
    // callback calls remain on the stack
    //---------------------------------------------------------------
    // Why volatile?
    // See code:ProfilingAPIUtility::InitializeProfiling#LoadUnloadCallbackSynchronization.
    Volatile<DWORD> m_dwProfilerEvacuationCounters[MAX_NOTIFICATION_PROFILERS + 1];
#endif // defined(PROFILING_SUPPORTED) || defined(PROFILING_SUPPORTED_DATA)

private:
    UINT32 m_monitorLockContentionCount;
    static UINT64 s_monitorLockContentionCountOverflow;

#ifndef DACCESS_COMPILE
private:
    static UINT32 *GetThreadLocalCountRef(Thread *pThread, SIZE_T threadLocalCountOffset)
    {
        WRAPPER_NO_CONTRACT;
        _ASSERTE(threadLocalCountOffset <= sizeof(Thread) - sizeof(UINT32));

        return (UINT32 *)((SIZE_T)pThread + threadLocalCountOffset);
    }

    static void IncrementCount(Thread *pThread, SIZE_T threadLocalCountOffset, UINT64 *overflowCount)
    {
        WRAPPER_NO_CONTRACT;
        _ASSERTE(overflowCount != nullptr);

        if (pThread != nullptr)
        {
            UINT32 *threadLocalCount = GetThreadLocalCountRef(pThread, threadLocalCountOffset);
            UINT32 newCount = *threadLocalCount + 1;
            if (newCount != 0)
            {
                VolatileStoreWithoutBarrier(threadLocalCount, newCount);
            }
            else
            {
                OnIncrementCountOverflow(threadLocalCount, overflowCount);
            }
        }
        else
        {
            InterlockedIncrement64((LONGLONG *)overflowCount);
        }
    }

    static void OnIncrementCountOverflow(UINT32 *threadLocalCount, UINT64 *overflowCount);

    static UINT64 GetOverflowCount(UINT64 *overflowCount)
    {
        WRAPPER_NO_CONTRACT;

        if (sizeof(void *) >= sizeof(*overflowCount))
        {
            return VolatileLoad(overflowCount);
        }
        return InterlockedCompareExchange64((LONGLONG *)overflowCount, 0, 0); // prevent tearing
    }

    static UINT64 GetTotalCount(SIZE_T threadLocalCountOffset, UINT64 *overflowCount);

public:
    static void IncrementMonitorLockContentionCount(Thread *pThread)
    {
        WRAPPER_NO_CONTRACT;
        IncrementCount(pThread, offsetof(Thread, m_monitorLockContentionCount), &s_monitorLockContentionCountOverflow);
    }

    static UINT64 GetMonitorLockContentionCountOverflow()
    {
        WRAPPER_NO_CONTRACT;
        return GetOverflowCount(&s_monitorLockContentionCountOverflow);
    }

    static UINT64 GetTotalMonitorLockContentionCount()
    {
        WRAPPER_NO_CONTRACT;
        return GetTotalCount(offsetof(Thread, m_monitorLockContentionCount), &s_monitorLockContentionCountOverflow);
    }
#endif // !DACCESS_COMPILE

public:

    void SetInteropDebuggingHijacked(BOOL f)
    {
        LIMITED_METHOD_CONTRACT;
        m_fInteropDebuggingHijacked = f;
    }
    BOOL GetInteropDebuggingHijacked()
    {
        LIMITED_METHOD_CONTRACT;
        return m_fInteropDebuggingHijacked;
    }

    void SetFilterContext(T_CONTEXT *pContext);
    T_CONTEXT *GetFilterContext(void);

    void SetProfilerFilterContext(T_CONTEXT *pContext)
    {
        LIMITED_METHOD_CONTRACT;

        m_pProfilerFilterContext = pContext;
    }

#ifdef PROFILING_SUPPORTED
    FORCEINLINE DWORD GetProfilerEvacuationCounter(size_t slot)
    {
        LIMITED_METHOD_CONTRACT;
        _ASSERTE(slot >= 0 && slot <= MAX_NOTIFICATION_PROFILERS);
        return m_dwProfilerEvacuationCounters[slot];
    }

    FORCEINLINE void IncProfilerEvacuationCounter(size_t slot)
    {
        LIMITED_METHOD_CONTRACT;
        _ASSERTE(slot >= 0 && slot <= MAX_NOTIFICATION_PROFILERS);
#ifdef _DEBUG
        DWORD newValue =
#endif // _DEBUG
        ++m_dwProfilerEvacuationCounters[slot];
        _ASSERTE(newValue != 0U);
    }

    FORCEINLINE void DecProfilerEvacuationCounter(size_t slot)
    {
        LIMITED_METHOD_CONTRACT;
        _ASSERTE(slot >= 0 && slot <= MAX_NOTIFICATION_PROFILERS);
#ifdef _DEBUG
        DWORD newValue =
#endif // _DEBUG
        --m_dwProfilerEvacuationCounters[slot];
        _ASSERTE(newValue != (DWORD)-1);
    }

#endif // PROFILING_SUPPORTED

    // Used by the profiler API to find which flags have been set on the Thread object,
    // in order to authorize a profiler's call into ICorProfilerInfo(2).
    DWORD GetProfilerCallbackFullState()
    {
        LIMITED_METHOD_CONTRACT;
        _ASSERTE(GetThread() == this);
        return m_profilerCallbackState;
    }

    // Used by profiler API to set at once all callback flag bits stored on the Thread object.
    // Used to reinstate the previous state that had been modified by a previous call to
    // SetProfilerCallbackStateFlags
    void SetProfilerCallbackFullState(DWORD dwFullState)
    {
        LIMITED_METHOD_CONTRACT;
        _ASSERTE(GetThread() == this);
        m_profilerCallbackState = dwFullState;
    }

    // Used by profiler API to set individual callback flags on the Thread object.
    // Returns the previous state of all flags.
    DWORD SetProfilerCallbackStateFlags(DWORD dwFlags)
    {
        LIMITED_METHOD_CONTRACT;
        _ASSERTE(GetThread() == this);

        DWORD dwRet = m_profilerCallbackState;
        m_profilerCallbackState |= dwFlags;
        return dwRet;
    }

    T_CONTEXT *GetProfilerFilterContext(void)
    {
        LIMITED_METHOD_CONTRACT;
        return m_pProfilerFilterContext;
    }

    //-------------------------------------------------------------------------
    // The hijack lock enforces that a thread on which a profiler is currently
    // performing a stack walk cannot be hijacked.
    //
    // Note that the hijack lock cannot be managed by the host (i.e., this
    // cannot be a Crst), because this could lead to a deadlock:  YieldTask,
    // which is called by the host, may need to hijack, for which it would
    // need to take this lock - but since the host needs not be reentrant,
    // taking the lock cannot cause a call back into the host.
    //-------------------------------------------------------------------------
    static BOOL EnterHijackLock(Thread *pThread)
    {
        LIMITED_METHOD_CONTRACT;

        return ::InterlockedCompareExchange(&(pThread->m_hijackLock), TRUE, FALSE) == FALSE;
    }

    static void LeaveHijackLock(Thread *pThread)
    {
        LIMITED_METHOD_CONTRACT;

        pThread->m_hijackLock = FALSE;
    }

    typedef ConditionalStateHolder<Thread *, Thread::EnterHijackLock, Thread::LeaveHijackLock> HijackLockHolder;
    //-------------------------------------------------------------------------

    void PrepareForEERestart(BOOL SuspendSucceeded)
    {
        WRAPPER_NO_CONTRACT;

#ifdef FEATURE_HIJACK
        // Only unhijack the thread if the suspend succeeded. If it failed,
        // the target thread may currently be using the original stack
        // location of the return address for something else.
        if (SuspendSucceeded)
            UnhijackThread();
#endif // FEATURE_HIJACK
    }

    static LPVOID GetStaticFieldAddress(FieldDesc *pFD);
    TADDR GetStaticFieldAddrNoCreate(FieldDesc *pFD);

private:
    // Don't allow a thread to be asynchronously stopped or interrupted (e.g. because
    // it is performing a <clinit>)
    int         m_PreventAsync;
    // Don't allow a thread to be aborted while running the new exception handling managed code
    int         m_PreventAbort;

    static LONG m_DebugWillSyncCount;

#define BEGIN_FORBID_TYPELOAD() _ASSERTE_IMPL((GetThreadNULLOk() == 0) || ++GetThreadNULLOk()->m_ulForbidTypeLoad)
#define END_FORBID_TYPELOAD()   _ASSERTE_IMPL((GetThreadNULLOk() == 0) || GetThreadNULLOk()->m_ulForbidTypeLoad--)
#define TRIGGERS_TYPELOAD()     _ASSERTE_IMPL((GetThreadNULLOk() == 0) || !GetThreadNULLOk()->m_ulForbidTypeLoad)

#ifdef _DEBUG
public:
        DWORD m_GCOnTransitionsOK;
    ULONG  m_ulForbidTypeLoad;


/****************************************************************************/
/* The code below an attempt to catch people who don't protect GC pointers that
   they should be protecting.  Basically, OBJECTREF's constructor, adds the slot
   to a table.   When we protect a slot, we remove it from the table.  When GC
   could happen, all entries in the table are marked as bad.  When access to
   an OBJECTREF happens (the -> operator) we assert the slot is not bad.  To make
   this fast, the table is not perfect (there can be collisions), but this should
   not cause false positives, but it may allow errors to go undetected  */

#ifdef HOST_64BIT
#define OBJREF_HASH_SHIFT_AMOUNT 3
#else // HOST_64BIT
#define OBJREF_HASH_SHIFT_AMOUNT 2
#endif // HOST_64BIT

        // For debugging, you may want to make this number very large, (8K)
        // should basically ensure that no collisions happen
#define OBJREF_TABSIZE              256
        DWORD_PTR dangerousObjRefs[OBJREF_TABSIZE];      // Really objectRefs with lower bit stolen
        // m_allObjRefEntriesBad is TRUE iff dangerousObjRefs are all marked as GC happened
        // It's purely a perf optimization for debug builds that'll help for the cases where we make 2 successive calls
        // to Thread::TriggersGC. In that case, the entire array doesn't need to be walked and marked, since we just did
        // that.
        BOOL m_allObjRefEntriesBad;

        static DWORD_PTR OBJREF_HASH;
        // Remembers that this object ref pointer is 'alive' and unprotected (Bad if GC happens)
        static void ObjectRefNew(const OBJECTREF* ref) {
            WRAPPER_NO_CONTRACT;
            Thread * curThread = GetThreadNULLOk();
            if (curThread == 0) return;

            curThread->dangerousObjRefs[((size_t)ref >> OBJREF_HASH_SHIFT_AMOUNT) % OBJREF_HASH] = (size_t)ref;
            curThread->m_allObjRefEntriesBad = FALSE;
        }

        static void ObjectRefAssign(const OBJECTREF* ref) {
            WRAPPER_NO_CONTRACT;
            Thread * curThread = GetThreadNULLOk();
            if (curThread == 0) return;

            curThread->m_allObjRefEntriesBad = FALSE;
            DWORD_PTR* slot = &curThread->dangerousObjRefs[((DWORD_PTR) ref >> OBJREF_HASH_SHIFT_AMOUNT) % OBJREF_HASH];
            if ((*slot & ~3) == (size_t) ref)
                *slot = *slot & ~1;                  // Don't care about GC's that have happened
        }

        // If an object is protected, it can be removed from the 'dangerous table'
        static void ObjectRefProtected(const OBJECTREF* ref) {
#ifdef USE_CHECKED_OBJECTREFS
            WRAPPER_NO_CONTRACT;
            _ASSERTE(IsObjRefValid(ref));
            Thread * curThread = GetThreadNULLOk();
            if (curThread == 0) return;

            curThread->m_allObjRefEntriesBad = FALSE;
            DWORD_PTR* slot = &curThread->dangerousObjRefs[((DWORD_PTR) ref >> OBJREF_HASH_SHIFT_AMOUNT) % OBJREF_HASH];
            if ((*slot & ~3) == (DWORD_PTR) ref)
                *slot = (size_t) ref | 2;                             // mark has being protected
#else
            LIMITED_METHOD_CONTRACT;
#endif
        }

        static bool IsObjRefValid(const OBJECTREF* ref) {
            WRAPPER_NO_CONTRACT;
            Thread * curThread = GetThreadNULLOk();
            if (curThread == 0) return(true);

            // If the object ref is NULL, we'll let it pass.
            if (*((DWORD_PTR*) ref) == 0)
                return(true);

            DWORD_PTR val = curThread->dangerousObjRefs[((DWORD_PTR) ref >> OBJREF_HASH_SHIFT_AMOUNT) % OBJREF_HASH];
            // if not in the table, or not the case that it was unprotected and GC happened, return true.
            if((val & ~3) != (size_t) ref || (val & 3) != 1)
                return(true);
            // If the pointer lives in the GC heap, than it is protected, and thus valid.
            if (dac_cast<TADDR>(g_lowest_address) <= val && val < dac_cast<TADDR>(g_highest_address))
                return(true);
            // Same for frozen segments
            if (GCHeapUtilities::GetGCHeap()->IsInFrozenSegment(*(Object**)ref))
                return(true);
            return(false);
        }

        // Clears the table.  Useful to do when crossing the managed-code - EE boundary
        // as you usually only care about OBJECTREFS that have been created after that
        static void STDCALL ObjectRefFlush(Thread* thread);


#ifdef ENABLE_CONTRACTS_IMPL
        // Marks all Objrefs in the table as bad (since they are unprotected)
        static void TriggersGC(Thread* thread) {
            WRAPPER_NO_CONTRACT;
            if ((GCViolation|BadDebugState) & (UINT_PTR)(GetViolationMask()))
            {
                return;
            }
            if (!thread->m_allObjRefEntriesBad)
            {
                thread->m_allObjRefEntriesBad = TRUE;
            for(unsigned i = 0; i < OBJREF_TABSIZE; i++)
                thread->dangerousObjRefs[i] |= 1;                       // mark all slots as GC happened
        }
        }
#endif // ENABLE_CONTRACTS_IMPL

#endif // _DEBUG

private:
    // context used during redirection of this thread
    // NOTE: there is only one. Since redirection cannot be nested
    //       if more than one are needed, something is wrong.
    PTR_CONTEXT m_pSavedRedirectContext;

    // in a case when we need the redirection context to include CONTEXT_XSTATE
    // this is the buffer that contains the context parts.
    // we need the buffer so we could deallocate the whole deal.
    BYTE* m_pOSContextBuffer;

#ifdef _DEBUG
    // validate that we use only one context per thread.
    bool m_RedirectContextInUse;
#endif

    BOOL IsContextSafeToRedirect(const T_CONTEXT* pContext);

public:
    PT_CONTEXT GetSavedRedirectContext()
    {
        LIMITED_METHOD_CONTRACT;
        return (m_pSavedRedirectContext);
    }

#ifndef DACCESS_COMPILE
    void MarkRedirectContextInUse(PTR_CONTEXT pCtx)
    {
        LIMITED_METHOD_CONTRACT;
#ifdef _DEBUG
        _ASSERTE(!m_RedirectContextInUse);
        _ASSERTE(pCtx == m_pSavedRedirectContext);
        m_RedirectContextInUse = true;
#endif
    }

    bool UnmarkRedirectContextInUse(PTR_CONTEXT pCtx)
    {
        LIMITED_METHOD_CONTRACT;
#ifdef _DEBUG
        _ASSERTE(!UseContextBasedThreadRedirection() || m_RedirectContextInUse);
        if (m_RedirectContextInUse)
        {
            _ASSERTE(pCtx == m_pSavedRedirectContext);
            m_RedirectContextInUse = false;
        }
#endif
        return (pCtx == m_pSavedRedirectContext);
    }
#endif //DACCESS_COMPILE

    PTR_ThreadLocalData m_ThreadLocalDataPtr;
    int32_t cLoaderHandles = 0;
    PTR_LOADERHANDLE pLoaderHandles = 0;
    SpinLock m_TlsSpinLock;
    PTR_ThreadLocalData GetThreadLocalDataPtr() { LIMITED_METHOD_DAC_CONTRACT; return m_ThreadLocalDataPtr; }

private:
    TailCallTls m_tailCallTls;

public:
    TailCallTls* GetTailCallTls() { return &m_tailCallTls; }
    void* GetReturnAddress(void** retAddrSlot)
    {
#ifdef FEATURE_HIJACK
        if ((m_State & TS_Hijacked) && (retAddrSlot == m_ppvHJRetAddrPtr))
        {
            return m_pvHJRetAddr;
        }
#endif

        return *retAddrSlot;
    }

#ifdef FEATURE_HIJACK
    void* GetHijackedReturnAddress()
    {
        return m_pvHJRetAddr;
    }
#endif

#ifdef _DEBUG
private:
    // When we create an object, or create an OBJECTREF, or create an Interior Pointer, or enter EE from managed
    // code, we will set this flag.
    // Inside GCHeapUtilities::StressHeap, we only do GC if this flag is TRUE.  Then we reset it to zero.
    BOOL m_fStressHeapCount;
public:
    void EnableStressHeap()
    {
        LIMITED_METHOD_CONTRACT;
        m_fStressHeapCount = TRUE;
    }
    void DisableStressHeap()
    {
        LIMITED_METHOD_CONTRACT;
        m_fStressHeapCount = FALSE;
    }
    BOOL StressHeapIsEnabled()
    {
        LIMITED_METHOD_CONTRACT;
        return m_fStressHeapCount;
    }

    size_t *m_pCleanedStackBase;
#endif

#ifdef DACCESS_COMPILE
public:
    void EnumMemoryRegions(CLRDataEnumMemoryFlags flags);
    void EnumMemoryRegionsWorker(CLRDataEnumMemoryFlags flags);
#endif

public:
    // Is the current thread currently executing within a constrained execution region?
    static BOOL IsExecutingWithinCer();

#ifdef _DEBUG
// when the thread is doing a stressing GC, some Crst violation could be ignored, by a non-elegant solution.
private:
    BOOL m_bGCStressing; // the flag to indicate if the thread is doing a stressing GC
    BOOL m_bUniqueStacking; // the flag to indicate if the thread is doing a UniqueStack
public:
    BOOL GetGCStressing ()
    {
        return m_bGCStressing;
    }
    BOOL GetUniqueStacking ()
    {
        return m_bUniqueStacking;
    }
#endif

private:
    //-----------------------------------------------------------------------------
    // AVInRuntimeImplOkay : its okay to have an AV in Runtime implementation while
    // this holder is in effect.
    //
    //  {
    //      AVInRuntimeImplOkayHolder foo();
    //  } // make AV's in the Runtime illegal on out of scope.
    //-----------------------------------------------------------------------------
    DWORD m_dwAVInRuntimeImplOkayCount;

    static void AVInRuntimeImplOkayAcquire(Thread * pThread)
    {
        LIMITED_METHOD_CONTRACT;

        if (pThread)
        {
            _ASSERTE(pThread->m_dwAVInRuntimeImplOkayCount != (DWORD)-1);
            pThread->m_dwAVInRuntimeImplOkayCount++;
        }
    }

    static void AVInRuntimeImplOkayRelease(Thread * pThread)
    {
        LIMITED_METHOD_CONTRACT;

        if (pThread)
        {
            _ASSERTE(pThread->m_dwAVInRuntimeImplOkayCount > 0);
            pThread->m_dwAVInRuntimeImplOkayCount--;
        }
    }

public:
    static BOOL AVInRuntimeImplOkay(void)
    {
        LIMITED_METHOD_CONTRACT;

        Thread * pThread = GetThreadNULLOk();

        if (pThread)
        {
            return (pThread->m_dwAVInRuntimeImplOkayCount > 0);
        }
        else
        {
            return FALSE;
        }
    }

    class AVInRuntimeImplOkayHolder
    {
        Thread * const m_pThread;
    public:
        AVInRuntimeImplOkayHolder() :
            m_pThread(GetThreadNULLOk())
        {
            LIMITED_METHOD_CONTRACT;
            AVInRuntimeImplOkayAcquire(m_pThread);
        }
        AVInRuntimeImplOkayHolder(Thread * pThread) :
            m_pThread(pThread)
        {
            LIMITED_METHOD_CONTRACT;
            AVInRuntimeImplOkayAcquire(m_pThread);
        }
        ~AVInRuntimeImplOkayHolder()
        {
            LIMITED_METHOD_CONTRACT;
            AVInRuntimeImplOkayRelease(m_pThread);
        }
    };

#ifdef _DEBUG
private:
    DWORD m_dwUnbreakableLockCount;
public:
    void IncUnbreakableLockCount()
    {
        LIMITED_METHOD_CONTRACT;
        _ASSERTE (m_dwUnbreakableLockCount != (DWORD)-1);
        m_dwUnbreakableLockCount ++;
    }
    void DecUnbreakableLockCount()
    {
        LIMITED_METHOD_CONTRACT;
        _ASSERTE (m_dwUnbreakableLockCount > 0);
        m_dwUnbreakableLockCount --;
    }
    BOOL HasUnbreakableLock() const
    {
        LIMITED_METHOD_CONTRACT;
        return m_dwUnbreakableLockCount != 0;
    }
    DWORD GetUnbreakableLockCount() const
    {
        LIMITED_METHOD_CONTRACT;
        return m_dwUnbreakableLockCount;
    }
#endif // _DEBUG

#ifdef _DEBUG
private:
    friend class FCallTransitionState;
    friend class PermitHelperMethodFrameState;
    friend class CompletedFCallTransitionState;
    HelperMethodFrameCallerList *m_pHelperMethodFrameCallerList;
#endif // _DEBUG

private:
    // If HasStarted fails, we cache the exception here, and rethrow on the thread which
    // calls Thread.Start.
    Exception* m_pExceptionDuringStartup;

public:
    void HandleThreadStartupFailure();

#ifdef HAVE_GCCOVER
private:
    BYTE* m_pbDestCode;
    BYTE* m_pbSrcCode;
#if defined(GCCOVER_TOLERATE_SPURIOUS_AV)
    LPVOID m_pLastAVAddress;
#endif // defined(GCCOVER_TOLERATE_SPURIOUS_AV)

public:
    void CommitGCStressInstructionUpdate();
    void PostGCStressInstructionUpdate(BYTE* pbDestCode, BYTE* pbSrcCode)
    {
        LIMITED_METHOD_CONTRACT;
        PRECONDITION(!HasPendingGCStressInstructionUpdate());

        VolatileStoreWithoutBarrier<BYTE*>(&m_pbSrcCode, pbSrcCode);
        VolatileStore<BYTE*>(&m_pbDestCode, pbDestCode);
    }
    bool HasPendingGCStressInstructionUpdate()
    {
        LIMITED_METHOD_CONTRACT;
        BYTE* dest = VolatileLoad(&m_pbDestCode);
        return dest != NULL;
    }
    bool TryClearGCStressInstructionUpdate(BYTE** ppbDestCode, BYTE** ppbSrcCode)
    {
        LIMITED_METHOD_CONTRACT;
        bool result = false;

        if(HasPendingGCStressInstructionUpdate())
        {
            *ppbDestCode = InterlockedExchangeT(&m_pbDestCode, NULL);

            if(*ppbDestCode != NULL)
            {
                result = true;
                *ppbSrcCode = InterlockedExchangeT(&m_pbSrcCode, NULL);

                CONSISTENCY_CHECK(*ppbSrcCode != NULL);
            }
        }
        return result;
    }
#if defined(GCCOVER_TOLERATE_SPURIOUS_AV)
    void SetLastAVAddress(LPVOID address)
    {
        LIMITED_METHOD_CONTRACT;
        m_pLastAVAddress = address;
    }
    LPVOID GetLastAVAddress()
    {
        LIMITED_METHOD_CONTRACT;
        return m_pLastAVAddress;
    }
#endif // defined(GCCOVER_TOLERATE_SPURIOUS_AV)
#endif // HAVE_GCCOVER

private:

    // Although this is a pointer, it is used as a flag to indicate the current context is unsafe
    // to inspect. When NULL the context is safe to use, otherwise it points to the active patch skipper
    // and the context is unsafe to use. When running a patch skipper we could be in one of two
    // debug-only situations that the context inspecting/modifying code isn't generally prepared
    // to deal with.
    // a) We have set the IP to point somewhere in the patch skip table but have not yet run the
    // instruction
    // b) We executed the instruction in the patch skip table and now the IP could be anywhere
    // The debugger may need to fix up the IP to compensate for the instruction being run
    // from a different address.
    VolatilePtr<DebuggerPatchSkip> m_debuggerActivePatchSkipper;

public:
    VOID BeginDebuggerPatchSkip(DebuggerPatchSkip* patchSkipper)
    {
        LIMITED_METHOD_CONTRACT;
        _ASSERTE(!m_debuggerActivePatchSkipper.Load());
        InterlockedExchangeT(m_debuggerActivePatchSkipper.GetPointer(), patchSkipper);
        _ASSERTE(m_debuggerActivePatchSkipper.Load());
    }

    VOID EndDebuggerPatchSkip()
    {
        LIMITED_METHOD_CONTRACT;
        _ASSERTE(m_debuggerActivePatchSkipper.Load());
        InterlockedExchangeT(m_debuggerActivePatchSkipper.GetPointer(), NULL);
        _ASSERTE(!m_debuggerActivePatchSkipper.Load());
    }

private:

    static BOOL EnterWorkingOnThreadContext(Thread *pThread)
    {
        LIMITED_METHOD_CONTRACT;

        if(pThread->m_debuggerActivePatchSkipper.Load() != NULL)
        {
            return FALSE;
        }
        return TRUE;
    }

    static void LeaveWorkingOnThreadContext(Thread *pThread)
    {
        LIMITED_METHOD_CONTRACT;
    }

    typedef ConditionalStateHolder<Thread *, Thread::EnterWorkingOnThreadContext, Thread::LeaveWorkingOnThreadContext> WorkingOnThreadContextHolder;

private:
    BOOL m_fAllowProfilerCallbacks;

public:
    //
    // These two methods are for profiler support.  The profiler clears the allowed
    // value once it has delivered a ThreadDestroyed callback, so that it does not
    // deliver any notifications to the profiler afterwards which reference this
    // thread.  Callbacks on this thread which do not reference this thread are
    // allowable.
    //
    BOOL ProfilerCallbacksAllowed(void)
    {
        return m_fAllowProfilerCallbacks;
    }

    void SetProfilerCallbacksAllowed(BOOL fValue)
    {
        m_fAllowProfilerCallbacks = fValue;
    }

private:
    // Inside a host, we don't own a thread handle, and we avoid DuplicateHandle call.
    // If a thread is dying after we obtain the thread handle, our SuspendThread may fail
    // because the handle may be closed and reused for a completely different type of handle.
    // To solve this problem, we have a counter m_dwThreadHandleBeingUsed.  Before we grab
    // the thread handle, we increment the counter.  Before we return a thread back to SQL
    // in Reset and ExitTask, we wait until the counter drops to 0.
    Volatile<LONG> m_dwThreadHandleBeingUsed;


private:
    static BOOL s_fCleanFinalizedThread;

public:
#ifndef DACCESS_COMPILE
    static void SetCleanupNeededForFinalizedThread()
    {
        LIMITED_METHOD_CONTRACT;
        _ASSERTE (IsFinalizerThread());
        s_fCleanFinalizedThread = TRUE;
    }
#endif //!DACCESS_COMPILE

    static BOOL CleanupNeededForFinalizedThread()
    {
        LIMITED_METHOD_CONTRACT;
        return s_fCleanFinalizedThread;
    }

private:
    // When we create throwable for an exception, we need to run managed code.
    // If the same type of exception is thrown while creating managed object, like InvalidProgramException,
    // we may be in an infinite recursive case.
    Exception *m_pCreatingThrowableForException;
    friend OBJECTREF CLRException::GetThrowable();

private:
    // At the end of a catch, we may raise ThreadAbortException.  If catch clause set IP to resume in the
    // corresponding try block, our exception system will execute the same catch clause again and again.
    // So we save reference to the clause post which TA was reraised, which is used in ExceptionTracker::ProcessManagedCallFrame
    // to make ThreadAbort proceed ahead instead of going in a loop.
    // This problem only happens on Win64 due to JIT64.  The common scenario is VB's "On error resume next"
#ifdef FEATURE_EH_FUNCLETS
    DWORD       m_dwIndexClauseForCatch;
    StackFrame  m_sfEstablisherOfActualHandlerFrame;
#endif // FEATURE_EH_FUNCLETS

public:
    // Holds per-thread information the debugger uses to expose locking information
    // See ThreadDebugBlockingInfo.h for more details
    ThreadDebugBlockingInfo DebugBlockingInfo;

private:

    // Disables pumping and thread join in RCW creation
    bool m_fDisableComObjectEagerCleanup;

    // See ThreadStore::TriggerGCForDeadThreadsIfNecessary()
    bool m_fHasDeadThreadBeenConsideredForGCTrigger;

#ifdef FEATURE_COMINTEROP
private:
    // Cookie returned from CoRegisterInitializeSpy
    ULARGE_INTEGER m_uliInitializeSpyCookie;

    // True if m_uliInitializeSpyCookie is valid
    bool m_fInitializeSpyRegistered;

    // The last STA COM context we saw - used to speed up RCW creation
    LPVOID m_pLastSTACtxCookie;

public:
    inline void RevokeApartmentSpy();
    inline LPVOID GetLastSTACtxCookie(BOOL *pfNAContext);
    inline void SetLastSTACtxCookie(LPVOID pCtxCookie, BOOL fNAContext);
#endif // FEATURE_COMINTEROP

private:
    // This duplicates the ThreadType_GC bit stored in TLS (t_ThreadType). It exists
    // so that any thread can query whether any other thread is a "GC Special" thread.
    // (In contrast, ::IsGCSpecialThread() only gives this info about the currently
    // executing thread.) The Profiling API uses this to determine whether it should
    // "hide" the thread from profilers. GC Special threads (in particular the bgc
    // thread) need to be hidden from profilers because the bgc thread creation path
    // occurs while the EE is suspended, and while the thread that's suspending the
    // runtime is waiting for the bgc thread to signal an event. The bgc thread cannot
    // switch to preemptive mode and call into a profiler at this time, or else a
    // deadlock will result when toggling back to cooperative mode (bgc thread toggling
    // to coop will block due to the suspension, and the thread suspending the runtime
    // continues to block waiting for the bgc thread to signal its creation events).
    // Furthermore, profilers have no need to be aware of GC special threads anyway,
    // since managed code never runs on them.
    bool m_fGCSpecial;

public:
    // Profiling API uses this to determine whether it should hide this thread from the
    // profiler.
    bool IsGCSpecial();

    // GC calls this when creating special threads that also happen to have an EE Thread
    // object associated with them (e.g., the bgc thread).
    void SetGCSpecial();

private:

    PTR_GCFrame m_pGCFrame; // The topmost GC Frame

#ifndef TARGET_UNIX
    WORD m_wCPUGroup;
    DWORD_PTR m_pAffinityMask;
#endif // !TARGET_UNIX
public:
    void ChooseThreadCPUGroupAffinity();
    void ClearThreadCPUGroupAffinity();

private:
    // Per thread table used to implement allocation sampling.
	AllLoggedTypes * m_pAllLoggedTypes;

public:
    AllLoggedTypes * GetAllocationSamplingTable()
    {
        LIMITED_METHOD_CONTRACT;

        return m_pAllLoggedTypes;
    }

    void SetAllocationSamplingTable(AllLoggedTypes * pAllLoggedTypes)
    {
        LIMITED_METHOD_CONTRACT;

        // Assert if we try to set the m_pAllLoggedTypes to a non NULL value if it is already non-NULL.
        // This implies a memory leak.
        _ASSERTE(pAllLoggedTypes != NULL ? m_pAllLoggedTypes == NULL : TRUE);
        m_pAllLoggedTypes = pAllLoggedTypes;
    }

#ifdef FEATURE_PERFTRACING
private:

    // SampleProfiler thread state.  This is set on suspension and cleared before restart.
    // True if the thread was in cooperative mode.  False if it was in preemptive when the suspension started.
    Volatile<ULONG> m_gcModeOnSuspension;

    // The activity ID for the current thread.
    // An activity ID of zero means the thread is not executing in the context of an activity.
    GUID m_activityId;

public:
    bool GetGCModeOnSuspension()
    {
        LIMITED_METHOD_CONTRACT;
        return m_gcModeOnSuspension != 0U;
    }

    void SaveGCModeOnSuspension()
    {
        LIMITED_METHOD_CONTRACT;
        m_gcModeOnSuspension = m_fPreemptiveGCDisabled;
    }

    void ClearGCModeOnSuspension()
    {
        m_gcModeOnSuspension = 0;
    }

    LPCGUID GetActivityId() const
    {
        LIMITED_METHOD_CONTRACT;
        return &m_activityId;
    }

    void SetActivityId(LPCGUID pActivityId)
    {
        LIMITED_METHOD_CONTRACT;
        _ASSERTE(pActivityId != NULL);

        m_activityId = *pActivityId;
    }
#endif // FEATURE_PERFTRACING

#ifdef FEATURE_HIJACK

#ifdef TARGET_X86
private:
    // By the time a frame is scanned by the runtime, m_pHijackReturnKind always
    // identifies the gc-ness of the return register(s)
    ReturnKind m_HijackReturnKind;
    bool m_HijackHasAsyncRet;

public:
<<<<<<< HEAD

    ReturnKind GetHijackReturnKind(bool* hasAsyncRet)
=======
    ReturnKind GetHijackReturnKind()
>>>>>>> f6948fca
    {
        LIMITED_METHOD_CONTRACT;

        *hasAsyncRet = m_HijackHasAsyncRet;
        return m_HijackReturnKind;
    }

    void SetHijackReturnKind(ReturnKind returnKind, bool hasAsyncRet)
    {
        LIMITED_METHOD_CONTRACT;

        m_HijackReturnKind = returnKind;
        m_HijackHasAsyncRet = hasAsyncRet;
    }
#endif
#endif // FEATURE_HIJACK

public:
    static uint64_t dead_threads_non_alloc_bytes;

#ifndef DACCESS_COMPILE
public:
    class CurrentPrepareCodeConfigHolder
    {
    private:
        Thread *const m_thread;
#ifdef _DEBUG
        PrepareCodeConfig *const m_config;
#endif

    public:
        CurrentPrepareCodeConfigHolder(Thread *thread, PrepareCodeConfig *config);
        ~CurrentPrepareCodeConfigHolder();
    };

public:
    PrepareCodeConfig *GetCurrentPrepareCodeConfig() const
    {
        LIMITED_METHOD_CONTRACT;
        return m_currentPrepareCodeConfig;
    }
#endif // !DACCESS_COMPILE

private:
    PrepareCodeConfig *m_currentPrepareCodeConfig;

#ifndef DACCESS_COMPILE
public:
    bool IsInForbidSuspendForDebuggerRegion() const
    {
        LIMITED_METHOD_CONTRACT;
        return m_isInForbidSuspendForDebuggerRegion;
    }

    void EnterForbidSuspendForDebuggerRegion();
    void ExitForbidSuspendForDebuggerRegion();
#endif

private:
    bool m_isInForbidSuspendForDebuggerRegion;

#ifndef DACCESS_COMPILE
public:
    static void StaticInitialize();

#if defined(TARGET_WINDOWS)
    static bool AreShadowStacksEnabled()
    {
        LIMITED_METHOD_CONTRACT;

#if defined(TARGET_AMD64)
        // The SSP is null when CET shadow stacks are not enabled. On processors that don't support shadow stacks, this is a
        // no-op and the intrinsic returns 0. CET shadow stacks are enabled or disabled for all threads, so the result is the
        // same from any thread.
        return _rdsspq() != 0;
#else
        // When implementing AreShadowStacksEnabled() on other architectures, review all the places where this is used.
        return false;
#endif
    }
#endif

#ifdef FEATURE_SPECIAL_USER_MODE_APC
private:
    static void InitializeSpecialUserModeApc();
    static void ApcActivationCallback(ULONG_PTR Parameter);
#endif

public:
    static bool UseSpecialUserModeApc()
    {
        LIMITED_METHOD_CONTRACT;

    #ifdef FEATURE_SPECIAL_USER_MODE_APC
        return s_pfnQueueUserAPC2Proc != nullptr;
    #else
        return false;
    #endif
    }

    static bool UseContextBasedThreadRedirection()
    {
        LIMITED_METHOD_CONTRACT;

    #ifndef DISABLE_THREADSUSPEND
        return !UseSpecialUserModeApc();
    #else
        return false;
    #endif
    }

    static bool UseRedirectForGcStress()
    {
        LIMITED_METHOD_CONTRACT;

#ifdef USE_REDIRECT_FOR_GCSTRESS
        return UseContextBasedThreadRedirection();
#else
        return false;
#endif
    }

#ifdef FEATURE_SPECIAL_USER_MODE_APC
private:
    static QueueUserAPC2Proc s_pfnQueueUserAPC2Proc;
#endif
#endif // !DACCESS_COMPILE

private:
    bool m_hasPendingActivation;

    friend struct ::cdac_data<Thread>;
};

template<>
struct cdac_data<Thread>
{
    static constexpr size_t Id = offsetof(Thread, m_ThreadId);
    static constexpr size_t OSId = offsetof(Thread, m_OSThreadId);
    static constexpr size_t State = offsetof(Thread, m_State);
    static constexpr size_t PreemptiveGCDisabled = offsetof(Thread, m_fPreemptiveGCDisabled);
    static constexpr size_t RuntimeThreadLocals = offsetof(Thread, m_pRuntimeThreadLocals);
    static constexpr size_t Frame = offsetof(Thread, m_pFrame);
    static constexpr size_t ExposedObject = offsetof(Thread, m_ExposedObject);
    static constexpr size_t LastThrownObject = offsetof(Thread, m_LastThrownObjectHandle);
    static constexpr size_t Link = offsetof(Thread, m_Link);

    static_assert(std::is_same<decltype(std::declval<Thread>().m_ExceptionState), ThreadExceptionState>::value,
        "Thread::m_ExceptionState is of type ThreadExceptionState");
    #ifdef FEATURE_EH_FUNCLETS
    static constexpr size_t ExceptionTracker = offsetof(Thread, m_ExceptionState) + offsetof(ThreadExceptionState, m_pCurrentTracker);
    #else
    static constexpr size_t ExceptionTracker = offsetof(Thread, m_ExceptionState) + offsetof(ThreadExceptionState, m_currentExInfo);
    #endif

    #ifndef TARGET_UNIX
    static constexpr size_t TEB = offsetof(Thread, m_pTEB);
    #endif
};

// End of class Thread

typedef Thread::ForbidSuspendThreadHolder ForbidSuspendThreadHolder;
typedef Thread::ThreadPreventAsyncHolder ThreadPreventAsyncHolder;
typedef Thread::AVInRuntimeImplOkayHolder AVInRuntimeImplOkayHolder;

BOOL RevertIfImpersonated(BOOL *bReverted, HANDLE *phToken);
void UndoRevert(BOOL bReverted, HANDLE hToken);

// ---------------------------------------------------------------------------
//
//      The ThreadStore manages all the threads in the system.
//
// There is one ThreadStore in the system, available through
// ThreadStore::m_pThreadStore.
// ---------------------------------------------------------------------------

typedef SList<Thread, false, PTR_Thread> ThreadList;


// The ThreadStore is a singleton class
#define CHECK_ONE_STORE()       _ASSERTE(this == ThreadStore::s_pThreadStore);

typedef DPTR(class ThreadStore) PTR_ThreadStore;
typedef DPTR(class ExceptionTracker) PTR_ExceptionTracker;

class ThreadStore
{
    friend class Thread;
    friend class ThreadSuspend;
    friend class AppDomain;
#ifdef DACCESS_COMPILE
    friend class ClrDataAccess;
    friend Thread* __stdcall DacGetThread(ULONG32 osThreadID);
#endif

public:

    ThreadStore();

    static void InitThreadStore();
    static void LockThreadStore();
    static void UnlockThreadStore();

    // Add a Thread to the ThreadStore
    static void AddThread(Thread *newThread);

    // RemoveThread finds the thread in the ThreadStore and discards it.
    static BOOL RemoveThread(Thread *target);

    static BOOL CanAcquireLock();

    // Transfer a thread from the unstarted to the started list.
    static void TransferStartedThread(Thread *target);

    // Before using the thread list, be sure to take the critical section.  Otherwise
    // it can change underneath you, perhaps leading to an exception after Remove.
    // Prev==NULL to get the first entry in the list.
    static Thread *GetAllThreadList(Thread *Prev, ULONG mask, ULONG bits);
    static Thread *GetThreadList(Thread *Prev);

    // We shut down the EE when the last non-background thread terminates.  This event
    // is used to signal the main thread when this condition occurs.
    void            WaitForOtherThreads();
    static void     CheckForEEShutdown();
    CLREvent        m_TerminationEvent;

    // Have all the foreground threads completed?  In other words, can we release
    // the main thread?
    BOOL        OtherThreadsComplete()
    {
        LIMITED_METHOD_CONTRACT;
        _ASSERTE(m_ThreadCount - m_UnstartedThreadCount - m_DeadThreadCount - Thread::m_ActiveDetachCount + m_PendingThreadCount >= m_BackgroundThreadCount);

        return (m_ThreadCount - m_UnstartedThreadCount - m_DeadThreadCount
                - Thread::m_ActiveDetachCount + m_PendingThreadCount
                == m_BackgroundThreadCount);
    }

    // If you want to trap threads re-entering the EE (for debugging,
    // or Thread.Suspend() or whatever, you need to IncrementTrapReturningThreads().  When
    // you are finished snagging threads, call DecrementTrapReturningThreads().  This
    // counts internally.
    //
    // Of course, you must also fix RareDisablePreemptiveGC to do the right thing
    // when the trap occurs.
    static void IncrementTrapReturningThreads();
    static void DecrementTrapReturningThreads();

    static void SetThreadTrapForSuspension();
    static void UnsetThreadTrapForSuspension();
    static bool IsTrappingThreadsForSuspension();

private:

    // Enter and leave the critical section around the thread store.  Clients should
    // use LockThreadStore and UnlockThreadStore.
    void Enter();
    void Leave();

    // Critical section for adding and removing threads to the store
    Crst        m_Crst;

    // List of all the threads known to the ThreadStore (started & unstarted).
    ThreadList  m_ThreadList;

    // m_ThreadCount is the count of all threads in m_ThreadList.  This includes
    // background threads / unstarted threads / whatever.
    //
    // m_UnstartedThreadCount is the subset of m_ThreadCount that have not yet been
    // started.
    //
    // m_BackgroundThreadCount is the subset of m_ThreadCount that have been started
    // but which are running in the background.  So this is a misnomer in the sense
    // that unstarted background threads are not reflected in this count.
    //
    // m_PendingThreadCount is used to solve a race condition.  The main thread could
    // start another thread running and then exit.  The main thread might then start
    // tearing down the EE before the new thread moves itself out of m_UnstartedThread-
    // Count in TransferStartedThread.  This count is atomically bumped in
    // CreateNewThread, and atomically reduced within a locked thread store.
    //
    // m_DeadThreadCount is the subset of m_ThreadCount which have died.  The Win32
    // thread has disappeared, but something (like the exposed object) has kept the
    // refcount non-zero so we can't destruct yet.

protected:
    LONG        m_ThreadCount;
public:
    LONG        ThreadCountInEE ()
    {
        LIMITED_METHOD_CONTRACT;
        return m_ThreadCount;
    }
private:
    LONG        m_UnstartedThreadCount;
    LONG        m_BackgroundThreadCount;
    LONG        m_PendingThreadCount;
public:
    LONG        GetPendingThreadCount ()
    {
        LIMITED_METHOD_CONTRACT;
        return m_PendingThreadCount;
    }
private:

    LONG        m_DeadThreadCount;
    LONG        m_DeadThreadCountForGCTrigger;
    bool        m_TriggerGCForDeadThreads;

private:
    // Even in the release product, we need to know what thread holds the lock on
    // the ThreadStore.  This is so we never deadlock when the GC thread halts a
    // thread that holds this lock.
    Thread     *m_HoldingThread;
    EEThreadId  m_holderthreadid;   // current holder (or NULL)

private:
    static LONG s_DeadThreadCountThresholdForGCTrigger;
    static DWORD s_DeadThreadGCTriggerPeriodMilliseconds;
    static SIZE_T *s_DeadThreadGenerationCounts;

public:

    static BOOL HoldingThreadStore()
    {
        WRAPPER_NO_CONTRACT;
        // Note that GetThread() may be 0 if it is the debugger thread
        // or perhaps a concurrent GC thread.
        return HoldingThreadStore(GetThreadNULLOk());
    }

    static BOOL HoldingThreadStore(Thread *pThread);

#ifdef DACCESS_COMPILE
    static void EnumMemoryRegions(CLRDataEnumMemoryFlags flags);
#endif

    SPTR_DECL(ThreadStore, s_pThreadStore);

#ifdef _DEBUG
public:
    BOOL        DbgFindThread(Thread *target);
    LONG        DbgBackgroundThreadCount()
    {
        LIMITED_METHOD_CONTRACT;
        return m_BackgroundThreadCount;
    }

    BOOL IsCrstForThreadStore (const CrstBase* const pCrstBase)
    {
        LIMITED_METHOD_CONTRACT;
        return (void *)pCrstBase == (void*)&m_Crst;
    }

#endif
private:
    static BYTE* s_pOSContextBuffer;
    static CONTEXT *s_pOSContext;
public:
    // Pre-allocate an OS context for possible use by a redirected thread and keep in a static variable.
    //
    // There are two reasons for this pattern:
    // - We can not do any memory allocation after we suspend a thread in order to avoid deadlock situation.
    //   So, when anticipating a need, we must pre-allocate.
    //
    // - Even though we know the thread we are suspending, we do not want to put the context directly on the
    //   thread because the thread only _may_ need the context. Often it does not end up needing it,
    //   then we will keep the context for the next time like this.
    static void AllocateOSContext();
    // Retrieves and detaches the pre-alocated context + optional containing buffer (when CONTEXT_XSTATE is used)
    static CONTEXT *GrabOSContext(BYTE** contextBuffer);

private:
    // Thread abort needs to walk stack to decide if thread abort can proceed.
    // It is unsafe to crawl a stack of thread if the thread is OS-suspended which we do during
    // thread abort.  For example, Thread T1 aborts thread T2.  T2 is suspended by T1. Inside SQL
    // this means that no thread sharing the same scheduler with T2 can run.  If T1 needs a lock which
    // is owned by one thread on the scheduler, T1 will wait forever.
    // Our solution is to move T2 to a safe point, resume it, and then do stack crawl.
    static CLREvent *s_pWaitForStackCrawlEvent;
public:
    static void WaitForStackCrawlEvent()
    {
        CONTRACTL
        {
            NOTHROW;
            GC_NOTRIGGER;
            MODE_ANY;
            CAN_TAKE_LOCK;
        }
        CONTRACTL_END;
        s_pWaitForStackCrawlEvent->Wait(INFINITE,FALSE);
    }
    static void SetStackCrawlEvent()
    {
        LIMITED_METHOD_CONTRACT;
        s_pWaitForStackCrawlEvent->Set();
    }
    static void ResetStackCrawlEvent()
    {
        LIMITED_METHOD_CONTRACT;
        s_pWaitForStackCrawlEvent->Reset();
    }

private:
    void IncrementDeadThreadCountForGCTrigger();
    void DecrementDeadThreadCountForGCTrigger();
public:
    void OnMaxGenerationGCStarted();
    bool ShouldTriggerGCForDeadThreads();
    void TriggerGCForDeadThreadsIfNecessary();

    friend struct ::cdac_data<ThreadStore>;
};

template<>
struct cdac_data<ThreadStore>
{
    static constexpr size_t FirstThreadLink = offsetof(ThreadStore, m_ThreadList) + offsetof(ThreadList, m_link);
    static constexpr size_t ThreadCount = offsetof(ThreadStore, m_ThreadCount);
    static constexpr size_t UnstartedCount = offsetof(ThreadStore, m_UnstartedThreadCount);
    static constexpr size_t BackgroundCount = offsetof(ThreadStore, m_BackgroundThreadCount);
    static constexpr size_t PendingCount = offsetof(ThreadStore, m_PendingThreadCount);
    static constexpr size_t DeadCount = offsetof(ThreadStore, m_DeadThreadCount);
};

typedef StateHolder<ThreadStore::LockThreadStore,ThreadStore::UnlockThreadStore> ThreadStoreLockHolder;


// This class dispenses small thread ids for the thin lock mechanism.
// Recently we started using this class to dispense domain neutral module IDs as well.
class IdDispenser
{
private:
    DWORD       m_highestId;          // highest id given out so far
    SIZE_T      m_recycleBin;         // link list to chain all ids returning to us
    Crst        m_Crst;               // lock to protect our data structures
    DPTR(PTR_Thread)    m_idToThread;         // map thread ids to threads
    DWORD       m_idToThreadCapacity; // capacity of the map

#ifndef DACCESS_COMPILE
    void GrowIdToThread()
    {
        CONTRACTL
        {
            THROWS;
            GC_NOTRIGGER;
            MODE_ANY;
        }
        CONTRACTL_END;

        DWORD newCapacity = m_idToThreadCapacity == 0 ? 16 : m_idToThreadCapacity*2;
        Thread **newIdToThread = new Thread*[newCapacity];

        newIdToThread[0] = NULL;

        for (DWORD i = 1; i < m_idToThreadCapacity; i++)
        {
            newIdToThread[i] = m_idToThread[i];
        }
        for (DWORD j = m_idToThreadCapacity; j < newCapacity; j++)
        {
            newIdToThread[j] = NULL;
        }
        delete[] m_idToThread;
        m_idToThread = newIdToThread;
        m_idToThreadCapacity = newCapacity;
    }
#endif // !DACCESS_COMPILE

public:
    IdDispenser() :
        // NOTE: CRST_UNSAFE_ANYMODE prevents a GC mode switch when entering this crst.
        // If you remove this flag, we will switch to preemptive mode when entering
        // m_Crst, which means all functions that enter it will become
        // GC_TRIGGERS.  (This includes all uses of CrstHolder.)  So be sure
        // to update the contracts if you remove this flag.
        m_Crst(CrstThreadIdDispenser, CRST_UNSAFE_ANYMODE)
    {
        WRAPPER_NO_CONTRACT;
        m_highestId = 0;
        m_recycleBin = 0;
        m_idToThreadCapacity = 0;
        m_idToThread = NULL;
    }

    ~IdDispenser()
    {
        LIMITED_METHOD_CONTRACT;
        delete[] m_idToThread;
    }

    bool IsValidId(DWORD id)
    {
        LIMITED_METHOD_CONTRACT;
        return (id > 0) && (id <= m_highestId);
    }

#ifndef DACCESS_COMPILE
    void NewId(Thread *pThread, DWORD & newId)
    {
        WRAPPER_NO_CONTRACT;
        DWORD result;
        CrstHolder ch(&m_Crst);

        if (m_recycleBin != 0)
        {
            _ASSERTE(FitsIn<DWORD>(m_recycleBin));
            result = static_cast<DWORD>(m_recycleBin);
            m_recycleBin = reinterpret_cast<SIZE_T>(m_idToThread[m_recycleBin]);
        }
        else
        {
            // we make sure ids don't wrap around - before they do, we always return the highest possible
            // one and rely on our caller to detect this situation
            if (m_highestId + 1 > m_highestId)
                m_highestId = m_highestId + 1;
            result = m_highestId;
            if (result >= m_idToThreadCapacity)
                GrowIdToThread();
        }

        _ASSERTE(result < m_idToThreadCapacity);
        newId = result;
        if (result < m_idToThreadCapacity)
            m_idToThread[result] = pThread;
    }
#endif // !DACCESS_COMPILE

#ifndef DACCESS_COMPILE
    void DisposeId(DWORD id)
    {
        CONTRACTL
        {
            NOTHROW;
            GC_NOTRIGGER;
            MODE_ANY;
            CAN_TAKE_LOCK;
        }
        CONTRACTL_END;
        CrstHolder ch(&m_Crst);

        _ASSERTE(IsValidId(id));
        if (id == m_highestId)
        {
            m_highestId--;
        }
        else
        {
            m_idToThread[id] = reinterpret_cast<PTR_Thread>(m_recycleBin);
            m_recycleBin = id;
#ifdef _DEBUG
            size_t index = (size_t)m_idToThread[id];
            while (index != 0)
            {
                _ASSERTE(index != id);
                index = (size_t)m_idToThread[index];
            }
#endif
        }
    }
#endif // !DACCESS_COMPILE

    Thread *IdToThread(DWORD id)
    {
        LIMITED_METHOD_CONTRACT;
        CrstHolder ch(&m_Crst);

        Thread *result = NULL;
        if (id <= m_highestId)
            result = m_idToThread[id];
        // m_idToThread may have Thread*, or the next free slot
        _ASSERTE ((size_t)result > m_idToThreadCapacity);

        return result;
    }

    PTR_Thread IdToThreadWithValidation(DWORD id)
    {
        WRAPPER_NO_CONTRACT;

        CrstHolder ch(&m_Crst);

        PTR_Thread result = NULL;
        if (id <= m_highestId)
            result = m_idToThread[id];
        // m_idToThread may have Thread*, or the next free slot
        if (dac_cast<size_t>(result) <= m_idToThreadCapacity)
            result = NULL;
        _ASSERTE(result == NULL || (dac_cast<size_t>(result) & 0x3) == 0 || ((Thread*)result)->GetThreadId() == id);
        return result;
    }
};
typedef DPTR(IdDispenser) PTR_IdDispenser;


// Dispenser of small thread ids for thin lock mechanism
GPTR_DECL(IdDispenser,g_pThinLockThreadIdDispenser);

// forward declaration
DWORD MsgWaitHelper(int numWaiters, HANDLE* phEvent, BOOL bWaitAll, DWORD millis, BOOL alertable = FALSE);

// When a thread is being created after a debug suspension has started, it sends an event up to the
// debugger. Afterwards, with the Debugger Lock still held, it will check to see if we had already asked to suspend the
// Runtime. If we have, then it will turn around and call this to set the debug suspend pending flag on the newly
// created thread, since it was missed by SysStartSuspendForDebug as it didn't exist when that function was run.
//
inline void Thread::MarkForDebugSuspend(void)
{
    WRAPPER_NO_CONTRACT;
    if (!HasThreadState(TS_DebugSuspendPending))
    {
        SetThreadState(TS_DebugSuspendPending);
        ThreadStore::IncrementTrapReturningThreads();
    }
}

// Debugger per-thread flag for enabling notification on "manual"
// method calls, for stepping logic.

inline void Thread::IncrementTraceCallCount()
{
    WRAPPER_NO_CONTRACT;
    InterlockedIncrement(&m_TraceCallCount);
    ThreadStore::IncrementTrapReturningThreads();
}

inline void Thread::DecrementTraceCallCount()
{
    WRAPPER_NO_CONTRACT;
    ThreadStore::DecrementTrapReturningThreads();
    InterlockedDecrement(&m_TraceCallCount);
}

// When we enter an Object.Wait() we are logically inside the synchronized
// region of that object.  Of course, we've actually completely left the region,
// or else nobody could Notify us.  But if we throw ThreadInterruptedException to
// break out of the Wait, all the catchers are going to expect the synchronized
// state to be correct.  So we carry it around in case we need to restore it.
struct PendingSync
{
    void*           m_Object;
    LONG            m_EnterCount;
    WaitEventLink  *m_WaitEventLink;
#ifdef _DEBUG
    Thread         *m_OwnerThread;
#endif

    PendingSync(WaitEventLink *s) : m_WaitEventLink(s)
    {
        WRAPPER_NO_CONTRACT;
#ifdef _DEBUG
        m_OwnerThread = GetThread();
#endif
    }
    void Restore(BOOL bRemoveFromSB);
};

// --------------------------------------------------------------------------------
// GCHolder is used to implement the normal GCX_ macros.
//
// GCHolder is normally used indirectly through GCX_ convenience macros, but can be used
// directly if needed (e.g. due to multiple holders in one scope, or to use
// in class definitions).
//
// GCHolder (or derived types) should only be instantiated as automatic variables
// --------------------------------------------------------------------------------

#ifdef ENABLE_CONTRACTS_IMPL
#define GCHOLDER_CONTRACT_ARGS_NoDtor   , false, szConstruct, szFunction, szFile, lineNum
#define GCHOLDER_CONTRACT_ARGS_HasDtor  , true,  szConstruct, szFunction, szFile, lineNum
#define GCHOLDER_DECLARE_CONTRACT_ARGS_BARE \
          const char * szConstruct = "Unknown" \
        , const char * szFunction = "Unknown" \
        , const char * szFile = "Unknown" \
        , int lineNum = 0
#define GCHOLDER_DECLARE_CONTRACT_ARGS , GCHOLDER_DECLARE_CONTRACT_ARGS_BARE
#define GCHOLDER_DECLARE_CONTRACT_ARGS_INTERNAL , bool fPushStackRecord = true, GCHOLDER_DECLARE_CONTRACT_ARGS_BARE

#define GCHOLDER_SETUP_CONTRACT_STACK_RECORD(mode)                                  \
        m_fPushedRecord = false;                                                    \
                                                                                    \
        if (fPushStackRecord && conditional)                                        \
        {                                                                           \
            m_pClrDebugState = GetClrDebugState();                                  \
            m_oldClrDebugState = *m_pClrDebugState;                                 \
                                                                                    \
            m_pClrDebugState->ViolationMaskReset( ModeViolation );                  \
                                                                                    \
            m_ContractStackRecord.m_szFunction = szFunction;                        \
            m_ContractStackRecord.m_szFile     = szFile;                            \
            m_ContractStackRecord.m_lineNum    = lineNum;                           \
            m_ContractStackRecord.m_testmask   =                                    \
                  (Contract::ALL_Disabled & ~((UINT)(Contract::MODE_Mask)))         \
                | (mode);                                                           \
            m_ContractStackRecord.m_construct  = szConstruct;                       \
            m_pClrDebugState->LinkContractStackTrace( &m_ContractStackRecord );     \
            m_fPushedRecord = true;                                                 \
        }
#define GCHOLDER_CHECK_FOR_PREEMP_IN_NOTRIGGER(pThread)                                         \
            if (pThread->GCNoTrigger())                                                         \
            {                                                                                   \
                CONTRACT_ASSERT("Coop->preemp->coop switch attempted in a GC_NOTRIGGER scope",  \
                                Contract::GC_NoTrigger,                                         \
                                Contract::GC_Mask,                                              \
                                szFunction,                                                     \
                                szFile,                                                         \
                                lineNum                                                         \
                                );                                                              \
            }
#else
#define GCHOLDER_CONTRACT_ARGS_NoDtor
#define GCHOLDER_CONTRACT_ARGS_HasDtor
#define GCHOLDER_DECLARE_CONTRACT_ARGS_BARE
#define GCHOLDER_DECLARE_CONTRACT_ARGS
#define GCHOLDER_DECLARE_CONTRACT_ARGS_INTERNAL
#define GCHOLDER_SETUP_CONTRACT_STACK_RECORD(mode)
#define GCHOLDER_CHECK_FOR_PREEMP_IN_NOTRIGGER(pThread)
#endif // ENABLE_CONTRACTS_IMPL

#ifndef DACCESS_COMPILE
class GCHolderBase
{
protected:
    // NOTE: This method is FORCEINLINE'ed into its callers, but the callers are just the
    // corresponding methods in the derived types, not all sites that use GC holders.  This
    // is done so that the #pragma optimize will take affect since the optimize settings
    // are taken from the template instantiation site, not the template definition site.
    template <BOOL THREAD_EXISTS>
    FORCEINLINE_NONDEBUG
    void PopInternal()
    {
        SCAN_SCOPE_END;
        WRAPPER_NO_CONTRACT;

#ifdef ENABLE_CONTRACTS_IMPL
        if (m_fPushedRecord)
        {
            *m_pClrDebugState = m_oldClrDebugState;
        }
        // Make sure that we're using the version of this template that matches the
        // invariant setup in EnterInternal{Coop|Preemp}{_HackNoThread}
        _ASSERTE(!!THREAD_EXISTS == m_fThreadMustExist);
#endif

        if (m_WasCoop)
        {
            // m_WasCoop is only TRUE if we've already verified there's an EE thread.
            _ASSERTE(m_Thread != NULL);  // Cannot switch to cooperative with no thread
            if (!m_Thread->PreemptiveGCDisabled())
                m_Thread->DisablePreemptiveGC();
        }
        else
        {
            // Either we initialized m_Thread explicitly with GetThread() in the
            // constructor, or our caller (instantiator of GCHolder) called our constructor
            // with GetThread() (which we already asserted in the constructor)
            // (i.e., m_Thread == GetThread()).  Also, note that if THREAD_EXISTS,
            // then m_Thread must be non-null (as it's == GetThread()).  So the
            // "if" below looks a little hokey since we're checking for either condition.
            // But the template param THREAD_EXISTS allows us to statically early-out
            // when it's TRUE, so we check it for perf.
            if (THREAD_EXISTS || m_Thread != NULL)
            {
                if (m_Thread->PreemptiveGCDisabled())
                    m_Thread->EnablePreemptiveGC();
            }
        }

        // If we have a thread then we assert that we ended up in the same state
        // which we started in.
        if (THREAD_EXISTS || m_Thread != NULL)
        {
            _ASSERTE(!!m_WasCoop == !!(m_Thread->PreemptiveGCDisabled()));
        }
    }

    // NOTE: The rest of these methods are all FORCEINLINE so that the uses where 'conditional==true'
    // can have the if-checks removed by the compiler.  The callers are just the corresponding methods
    // in the derived types, not all sites that use GC holders.


    // This is broken - there is a potential race with the GC thread.  It is currently
    // used for a few cases where (a) we potentially haven't started up the EE yet, or
    // (b) we are on a "special thread".  We need a real solution here though.
    FORCEINLINE_NONDEBUG
    void EnterInternalCoop_HackNoThread(bool conditional GCHOLDER_DECLARE_CONTRACT_ARGS_INTERNAL)
    {
        GCHOLDER_SETUP_CONTRACT_STACK_RECORD(Contract::MODE_Coop);

        m_Thread = GetThreadNULLOk();

#ifdef ENABLE_CONTRACTS_IMPL
        m_fThreadMustExist = false;
#endif // ENABLE_CONTRACTS_IMPL

        if (m_Thread != NULL)
        {
            m_WasCoop = m_Thread->PreemptiveGCDisabled();

            if (conditional && !m_WasCoop)
            {
                m_Thread->DisablePreemptiveGC();
                _ASSERTE(m_Thread->PreemptiveGCDisabled());
            }
        }
        else
        {
            m_WasCoop = FALSE;
        }
    }

    FORCEINLINE_NONDEBUG
    void EnterInternalPreemp(bool conditional GCHOLDER_DECLARE_CONTRACT_ARGS_INTERNAL)
    {
        GCHOLDER_SETUP_CONTRACT_STACK_RECORD(Contract::MODE_Preempt);

        m_Thread = GetThreadNULLOk();

#ifdef ENABLE_CONTRACTS_IMPL
        m_fThreadMustExist = false;
        if (m_Thread != NULL && conditional)
        {
            GCHOLDER_CHECK_FOR_PREEMP_IN_NOTRIGGER(m_Thread);
        }
#endif  // ENABLE_CONTRACTS_IMPL

        if (m_Thread != NULL)
        {
            m_WasCoop = m_Thread->PreemptiveGCDisabled();

            if (conditional && m_WasCoop)
            {
                m_Thread->EnablePreemptiveGC();
                _ASSERTE(!m_Thread->PreemptiveGCDisabled());
            }
        }
        else
        {
            m_WasCoop = FALSE;
        }
    }

    FORCEINLINE_NONDEBUG
    void EnterInternalCoop(Thread *pThread, bool conditional GCHOLDER_DECLARE_CONTRACT_ARGS_INTERNAL)
    {
        // This is the perf version. So we deliberately restrict the calls
        // to already setup threads to avoid the null checks and GetThread call
        _ASSERTE(pThread == GetThread());
#ifdef ENABLE_CONTRACTS_IMPL
        m_fThreadMustExist = true;
#endif // ENABLE_CONTRACTS_IMPL

        GCHOLDER_SETUP_CONTRACT_STACK_RECORD(Contract::MODE_Coop);

        m_Thread = pThread;
        m_WasCoop = m_Thread->PreemptiveGCDisabled();
        if (conditional && !m_WasCoop)
        {
            m_Thread->DisablePreemptiveGC();
            _ASSERTE(m_Thread->PreemptiveGCDisabled());
        }
    }

    template <BOOL THREAD_EXISTS>
    FORCEINLINE_NONDEBUG
    void EnterInternalPreemp(Thread *pThread, bool conditional GCHOLDER_DECLARE_CONTRACT_ARGS_INTERNAL)
    {
        // This is the perf version. So we deliberately restrict the calls
        // to already setup threads to avoid the null checks and GetThread call
        _ASSERTE(!THREAD_EXISTS || (pThread == GetThread()));
#ifdef ENABLE_CONTRACTS_IMPL
        m_fThreadMustExist = !!THREAD_EXISTS;
#endif // ENABLE_CONTRACTS_IMPL

        GCHOLDER_SETUP_CONTRACT_STACK_RECORD(Contract::MODE_Preempt);

        m_Thread = pThread;

        if (THREAD_EXISTS || (m_Thread != NULL))
        {
            GCHOLDER_CHECK_FOR_PREEMP_IN_NOTRIGGER(m_Thread);
            m_WasCoop = m_Thread->PreemptiveGCDisabled();
            if (conditional && m_WasCoop)
            {
                m_Thread->EnablePreemptiveGC();
                _ASSERTE(!m_Thread->PreemptiveGCDisabled());
            }
        }
        else
        {
            m_WasCoop = FALSE;
        }
    }

private:
    Thread * m_Thread;
    BOOL     m_WasCoop;         // This is BOOL and not 'bool' because PreemptiveGCDisabled returns BOOL,
                                // so the codegen is better if we don't have to convert to 'bool'.
#ifdef ENABLE_CONTRACTS_IMPL
    bool                m_fThreadMustExist;     // used to validate that the proper Pop<THREAD_EXISTS> method is used
    bool                m_fPushedRecord;
    ClrDebugState       m_oldClrDebugState;
    ClrDebugState      *m_pClrDebugState;
    ContractStackRecord m_ContractStackRecord;
#endif
};

class GCCoopNoDtor : public GCHolderBase
{
public:
    DEBUG_NOINLINE
    void Enter(bool conditional GCHOLDER_DECLARE_CONTRACT_ARGS)
    {
        WRAPPER_NO_CONTRACT;
        SCAN_SCOPE_BEGIN;
        if (conditional)
        {
            STATIC_CONTRACT_MODE_COOPERATIVE;
        }
        // The thread must be non-null to enter MODE_COOP
        this->EnterInternalCoop(GetThread(), conditional GCHOLDER_CONTRACT_ARGS_NoDtor);
    }

    DEBUG_NOINLINE
    void Leave()
    {
        WRAPPER_NO_CONTRACT;
        SCAN_SCOPE_BEGIN;
        this->PopInternal<TRUE>();  // Thread must be non-NULL
    }
};

class GCPreempNoDtor : public GCHolderBase
{
public:
    DEBUG_NOINLINE
    void Enter(bool conditional GCHOLDER_DECLARE_CONTRACT_ARGS)
    {
        SCAN_SCOPE_BEGIN;
        if (conditional)
        {
            STATIC_CONTRACT_MODE_PREEMPTIVE;
        }

        this->EnterInternalPreemp(conditional GCHOLDER_CONTRACT_ARGS_NoDtor);
    }

    DEBUG_NOINLINE
    void Enter(Thread * pThreadNullOk, bool conditional GCHOLDER_DECLARE_CONTRACT_ARGS)
    {
        SCAN_SCOPE_BEGIN;
        if (conditional)
        {
            STATIC_CONTRACT_MODE_PREEMPTIVE;
        }

        this->EnterInternalPreemp<FALSE>( // Thread may be NULL
            pThreadNullOk, conditional GCHOLDER_CONTRACT_ARGS_NoDtor);
    }

    DEBUG_NOINLINE
    void Leave()
    {
        SCAN_SCOPE_END;
        this->PopInternal<FALSE>(); // Thread may be NULL
    }
};

class GCCoop : public GCHolderBase
{
public:
    DEBUG_NOINLINE
    GCCoop(GCHOLDER_DECLARE_CONTRACT_ARGS_BARE)
    {
        SCAN_SCOPE_BEGIN;
        STATIC_CONTRACT_MODE_COOPERATIVE;

        // The thread must be non-null to enter MODE_COOP
        this->EnterInternalCoop(GetThread(), true GCHOLDER_CONTRACT_ARGS_HasDtor);
    }

    DEBUG_NOINLINE
    GCCoop(bool conditional GCHOLDER_DECLARE_CONTRACT_ARGS)
    {
        SCAN_SCOPE_BEGIN;
        if (conditional)
        {
            STATIC_CONTRACT_MODE_COOPERATIVE;
        }

        // The thread must be non-null to enter MODE_COOP
        this->EnterInternalCoop(GetThread(), conditional GCHOLDER_CONTRACT_ARGS_HasDtor);
    }

    DEBUG_NOINLINE
    ~GCCoop()
    {
        SCAN_SCOPE_END;
        this->PopInternal<TRUE>();  // Thread must be non-NULL
    }
};

// This is broken - there is a potential race with the GC thread.  It is currently
// used for a few cases where (a) we potentially haven't started up the EE yet, or
// (b) we are on a "special thread".  We need a real solution here though.
class GCCoopHackNoThread : public GCHolderBase
{
public:
    DEBUG_NOINLINE
    GCCoopHackNoThread(GCHOLDER_DECLARE_CONTRACT_ARGS_BARE)
    {
        SCAN_SCOPE_BEGIN;
        STATIC_CONTRACT_MODE_COOPERATIVE;

        this->EnterInternalCoop_HackNoThread(true GCHOLDER_CONTRACT_ARGS_HasDtor);
    }

    DEBUG_NOINLINE
    GCCoopHackNoThread(bool conditional GCHOLDER_DECLARE_CONTRACT_ARGS)
    {
        SCAN_SCOPE_BEGIN;
        if (conditional)
        {
            STATIC_CONTRACT_MODE_COOPERATIVE;
        }

        this->EnterInternalCoop_HackNoThread(conditional GCHOLDER_CONTRACT_ARGS_HasDtor);
    }

    DEBUG_NOINLINE
    ~GCCoopHackNoThread()
    {
        SCAN_SCOPE_END;
        this->PopInternal<FALSE>();  // Thread might be NULL
    }
};

class GCCoopThreadExists : public GCHolderBase
{
public:
    DEBUG_NOINLINE
    GCCoopThreadExists(Thread * pThread GCHOLDER_DECLARE_CONTRACT_ARGS)
    {
        SCAN_SCOPE_BEGIN;
        STATIC_CONTRACT_MODE_COOPERATIVE;

        this->EnterInternalCoop(pThread, true GCHOLDER_CONTRACT_ARGS_HasDtor);
    }

    DEBUG_NOINLINE
    GCCoopThreadExists(Thread * pThread, bool conditional GCHOLDER_DECLARE_CONTRACT_ARGS)
    {
        SCAN_SCOPE_BEGIN;
        if (conditional)
        {
            STATIC_CONTRACT_MODE_COOPERATIVE;
        }

        this->EnterInternalCoop(pThread, conditional GCHOLDER_CONTRACT_ARGS_HasDtor);
    }

    DEBUG_NOINLINE
    ~GCCoopThreadExists()
    {
        SCAN_SCOPE_END;
        this->PopInternal<TRUE>();  // Thread must be non-NULL
    }
};

class GCPreemp : public GCHolderBase
{
public:
    DEBUG_NOINLINE
    GCPreemp(GCHOLDER_DECLARE_CONTRACT_ARGS_BARE)
    {
        SCAN_SCOPE_BEGIN;
        STATIC_CONTRACT_MODE_PREEMPTIVE;

        this->EnterInternalPreemp(true GCHOLDER_CONTRACT_ARGS_HasDtor);
    }

    DEBUG_NOINLINE
    GCPreemp(bool conditional GCHOLDER_DECLARE_CONTRACT_ARGS)
    {
        SCAN_SCOPE_BEGIN;
        if (conditional)
        {
            STATIC_CONTRACT_MODE_PREEMPTIVE;
        }

        this->EnterInternalPreemp(conditional GCHOLDER_CONTRACT_ARGS_HasDtor);
    }

    DEBUG_NOINLINE
    ~GCPreemp()
    {
        SCAN_SCOPE_END;
        this->PopInternal<FALSE>(); // Thread may be NULL
    }
};

class GCPreempThreadExists : public GCHolderBase
{
public:
    DEBUG_NOINLINE
    GCPreempThreadExists(Thread * pThread GCHOLDER_DECLARE_CONTRACT_ARGS)
    {
        SCAN_SCOPE_BEGIN;
        STATIC_CONTRACT_MODE_PREEMPTIVE;

        this->EnterInternalPreemp<TRUE>(    // Thread must be non-NULL
                pThread, true GCHOLDER_CONTRACT_ARGS_HasDtor);
    }

    DEBUG_NOINLINE
    GCPreempThreadExists(Thread * pThread, bool conditional GCHOLDER_DECLARE_CONTRACT_ARGS)
    {
        SCAN_SCOPE_BEGIN;
        if (conditional)
        {
            STATIC_CONTRACT_MODE_PREEMPTIVE;
        }

        this->EnterInternalPreemp<TRUE>(    // Thread must be non-NULL
                pThread, conditional GCHOLDER_CONTRACT_ARGS_HasDtor);
    }

    DEBUG_NOINLINE
    ~GCPreempThreadExists()
    {
        SCAN_SCOPE_END;
        this->PopInternal<TRUE>();  // Thread must be non-NULL
    }
};
#endif // DACCESS_COMPILE


// --------------------------------------------------------------------------------
// GCAssert is used to implement the assert GCX_ macros. Usage is similar to GCHolder.
//
// GCAsserting for preemptive mode automatically passes on unmanaged threads.
//
// Note that the assert is "2 sided"; it happens on entering and on leaving scope, to
// help ensure mode integrity.
//
// GCAssert is a noop in a free build
// --------------------------------------------------------------------------------

template<BOOL COOPERATIVE>
class GCAssert
{
    public:
    DEBUG_NOINLINE void BeginGCAssert();
    DEBUG_NOINLINE void EndGCAssert()
    {
        SCAN_SCOPE_END;
    }
};

template<BOOL COOPERATIVE>
class AutoCleanupGCAssert
{
#ifdef _DEBUG_IMPL
public:
    DEBUG_NOINLINE AutoCleanupGCAssert();

    DEBUG_NOINLINE ~AutoCleanupGCAssert()
    {
        SCAN_SCOPE_END;
        WRAPPER_NO_CONTRACT;
        // This is currently disabled; we currently have a lot of code which doesn't
        // back out the GC mode properly (instead relying on the EX_TRY macros.)
        //
        // @todo enable this when we remove raw GC mode switching.
#if 0
        DoCheck();
#endif
    }

    private:
    FORCEINLINE void DoCheck()
    {
        WRAPPER_NO_CONTRACT;
        Thread *pThread = GetThreadNULLOk();
        if (COOPERATIVE)
        {
            _ASSERTE(pThread != NULL);
            _ASSERTE(pThread->PreemptiveGCDisabled());
        }
        else
        {
            _ASSERTE(pThread == NULL || !(pThread->PreemptiveGCDisabled()));
        }
    }
#endif
};


// --------------------------------------------------------------------------------
// GCForbid is used to add ForbidGC semantics to the current GC mode.  Note that
// it requires the thread to be in cooperative mode already.
//
// GCForbid is a noop in a free build
// --------------------------------------------------------------------------------
#ifndef DACCESS_COMPILE
class GCForbid : AutoCleanupGCAssert<TRUE>
{
#ifdef ENABLE_CONTRACTS_IMPL
 public:
    DEBUG_NOINLINE GCForbid(BOOL fConditional, const char *szFunction, const char *szFile, int lineNum)
    {
        SCAN_SCOPE_BEGIN;
        if (fConditional)
        {
            STATIC_CONTRACT_MODE_COOPERATIVE;
            STATIC_CONTRACT_GC_NOTRIGGER;
        }

        m_fConditional = fConditional;
        if (m_fConditional)
        {
            m_pClrDebugState = ::GetClrDebugState();
            m_oldClrDebugState = *m_pClrDebugState;

            m_pClrDebugState->ViolationMaskReset( GCViolation );

            GetThread()->BeginForbidGC(szFile, lineNum);

            m_ContractStackRecord.m_szFunction = szFunction;
            m_ContractStackRecord.m_szFile     = (char*)szFile;
            m_ContractStackRecord.m_lineNum    = lineNum;
            m_ContractStackRecord.m_testmask   = (Contract::ALL_Disabled & ~((UINT)(Contract::GC_Mask))) | Contract::GC_NoTrigger;
            m_ContractStackRecord.m_construct  = "GCX_FORBID";
            m_pClrDebugState->LinkContractStackTrace( &m_ContractStackRecord );
        }
    }

    DEBUG_NOINLINE GCForbid(const char *szFunction, const char *szFile, int lineNum)
    {
        SCAN_SCOPE_BEGIN;
        STATIC_CONTRACT_MODE_COOPERATIVE;
        STATIC_CONTRACT_GC_NOTRIGGER;

        m_fConditional = TRUE;

        m_pClrDebugState = ::GetClrDebugState();
        m_oldClrDebugState = *m_pClrDebugState;

        m_pClrDebugState->ViolationMaskReset( GCViolation );

        GetThread()->BeginForbidGC(szFile, lineNum);

        m_ContractStackRecord.m_szFunction = szFunction;
        m_ContractStackRecord.m_szFile     = (char*)szFile;
        m_ContractStackRecord.m_lineNum    = lineNum;
        m_ContractStackRecord.m_testmask   = (Contract::ALL_Disabled & ~((UINT)(Contract::GC_Mask))) | Contract::GC_NoTrigger;
        m_ContractStackRecord.m_construct  = "GCX_FORBID";
        m_pClrDebugState->LinkContractStackTrace( &m_ContractStackRecord );
    }

    DEBUG_NOINLINE ~GCForbid()
    {
        SCAN_SCOPE_END;

        if (m_fConditional)
        {
            GetThread()->EndForbidGC();
            *m_pClrDebugState = m_oldClrDebugState;
        }
    }

  private:
    BOOL                m_fConditional;
    ClrDebugState      *m_pClrDebugState;
    ClrDebugState       m_oldClrDebugState;
    ContractStackRecord m_ContractStackRecord;
#endif  // _DEBUG_IMPL
};
#endif // !DACCESS_COMPILE

// --------------------------------------------------------------------------------
// GCNoTrigger is used to add NoTriggerGC semantics to the current GC mode.  Unlike
// GCForbid, it does not require a thread to be in cooperative mode.
//
// GCNoTrigger is a noop in a free build
// --------------------------------------------------------------------------------
#ifndef DACCESS_COMPILE
class GCNoTrigger
{
#ifdef ENABLE_CONTRACTS_IMPL
 public:
    DEBUG_NOINLINE GCNoTrigger(BOOL fConditional, const char *szFunction, const char *szFile, int lineNum)
    {
        SCAN_SCOPE_BEGIN;
        if (fConditional)
        {
            STATIC_CONTRACT_GC_NOTRIGGER;
        }

        m_fConditional = fConditional;

        if (m_fConditional)
        {
            Thread * pThread = GetThreadNULLOk();
            m_pClrDebugState = ::GetClrDebugState();
            m_oldClrDebugState = *m_pClrDebugState;

            m_pClrDebugState->ViolationMaskReset( GCViolation );

            if (pThread != NULL)
            {
                pThread->BeginNoTriggerGC(szFile, lineNum);
            }

            m_ContractStackRecord.m_szFunction = szFunction;
            m_ContractStackRecord.m_szFile     = (char*)szFile;
            m_ContractStackRecord.m_lineNum    = lineNum;
            m_ContractStackRecord.m_testmask   = (Contract::ALL_Disabled & ~((UINT)(Contract::GC_Mask))) | Contract::GC_NoTrigger;
            m_ContractStackRecord.m_construct  = "GCX_NOTRIGGER";
            m_pClrDebugState->LinkContractStackTrace( &m_ContractStackRecord );
        }
    }

    DEBUG_NOINLINE GCNoTrigger(const char *szFunction, const char *szFile, int lineNum)
    {
        SCAN_SCOPE_BEGIN;
        STATIC_CONTRACT_GC_NOTRIGGER;

        m_fConditional = TRUE;

        Thread * pThread = GetThreadNULLOk();
        m_pClrDebugState = ::GetClrDebugState();
        m_oldClrDebugState = *m_pClrDebugState;

        m_pClrDebugState->ViolationMaskReset( GCViolation );

        if (pThread != NULL)
        {
            pThread->BeginNoTriggerGC(szFile, lineNum);
        }

        m_ContractStackRecord.m_szFunction = szFunction;
        m_ContractStackRecord.m_szFile     = (char*)szFile;
        m_ContractStackRecord.m_lineNum    = lineNum;
        m_ContractStackRecord.m_testmask   = (Contract::ALL_Disabled & ~((UINT)(Contract::GC_Mask))) | Contract::GC_NoTrigger;
        m_ContractStackRecord.m_construct  = "GCX_NOTRIGGER";
        m_pClrDebugState->LinkContractStackTrace( &m_ContractStackRecord );
    }

    DEBUG_NOINLINE ~GCNoTrigger()
    {
        SCAN_SCOPE_END;

        if (m_fConditional)
        {
            Thread * pThread = GetThreadNULLOk();
            if (pThread)
            {
               pThread->EndNoTriggerGC();
            }
            *m_pClrDebugState = m_oldClrDebugState;
        }
    }

 private:
    BOOL m_fConditional;
    ClrDebugState      *m_pClrDebugState;
    ClrDebugState       m_oldClrDebugState;
    ContractStackRecord m_ContractStackRecord;
#endif  // _DEBUG_IMPL
};
#endif //!DACCESS_COMPILE

class CoopTransitionHolder
{
    Frame * m_pFrame;

public:
    CoopTransitionHolder(Thread * pThread)
        : m_pFrame(pThread->m_pFrame)
    {
        LIMITED_METHOD_CONTRACT;
    }

    ~CoopTransitionHolder()
    {
        WRAPPER_NO_CONTRACT;
        if (m_pFrame != NULL)
            COMPlusCooperativeTransitionHandler(m_pFrame);
    }

    void SuppressRelease()
    {
        LIMITED_METHOD_CONTRACT;
        // FRAME_TOP and NULL must be distinct values.
        // static_assert_no_msg(FRAME_TOP_VALUE != NULL);
        m_pFrame = NULL;
    }
};

// --------------------------------------------------------------------------------
// GCX macros - see util.hpp
// --------------------------------------------------------------------------------

#ifdef _DEBUG_IMPL

// Normally, any thread we operate on has a Thread block in its TLS.  But there are
// a few special threads we don't normally execute managed code on.
BOOL dbgOnly_IsSpecialEEThread();
void dbgOnly_IdentifySpecialEEThread();

#ifdef USE_CHECKED_OBJECTREFS
#define ASSERT_PROTECTED(objRef)        Thread::ObjectRefProtected(objRef)
#else
#define ASSERT_PROTECTED(objRef)
#endif

#else

#define ASSERT_PROTECTED(objRef)

#endif


#ifdef ENABLE_CONTRACTS_IMPL

#define BEGINFORBIDGC() {if (GetThreadNULLOk() != NULL) GetThreadNULLOk()->BeginForbidGC(__FILE__, __LINE__);}
#define ENDFORBIDGC()   {if (GetThreadNULLOk() != NULL) GetThreadNULLOk()->EndForbidGC();}

class FCallGCCanTrigger
{
public:
    static DEBUG_NOINLINE void Enter()
    {
        SCAN_SCOPE_BEGIN;
        STATIC_CONTRACT_GC_TRIGGERS;
        Thread * pThread = GetThreadNULLOk();
        if (pThread != NULL)
        {
            Enter(pThread);
        }
    }

    static DEBUG_NOINLINE void Enter(Thread* pThread)
    {
        SCAN_SCOPE_BEGIN;
        STATIC_CONTRACT_GC_TRIGGERS;
        pThread->EndForbidGC();
    }

    static DEBUG_NOINLINE void Leave(const char *szFunction, const char *szFile, int lineNum)
    {
        SCAN_SCOPE_END;
        Thread * pThread = GetThreadNULLOk();
        if (pThread != NULL)
        {
            Leave(pThread, szFunction, szFile, lineNum);
        }
    }

    static DEBUG_NOINLINE void Leave(Thread* pThread, const char *szFunction, const char *szFile, int lineNum)
    {
        SCAN_SCOPE_END;
        pThread->BeginForbidGC(szFile, lineNum);
    }
};

#define TRIGGERSGC_NOSTOMP()  do {                                           \
                            ANNOTATION_GC_TRIGGERS;                         \
                            Thread* curThread = GetThread();                \
                            if(curThread->GCNoTrigger())                    \
                            {                                               \
                                CONTRACT_ASSERT("TRIGGERSGC found in a GC_NOTRIGGER region.", Contract::GC_NoTrigger, Contract::GC_Mask, __FUNCTION__, __FILE__, __LINE__); \
                            }                                               \
                        } while(0)


#define TRIGGERSGC()    do {                                                \
                            TRIGGERSGC_NOSTOMP();                           \
                            Thread::TriggersGC(GetThread());                \
                        } while(0)

#else // ENABLE_CONTRACTS_IMPL

#define BEGINFORBIDGC()
#define ENDFORBIDGC()
#define TRIGGERSGC_NOSTOMP() ANNOTATION_GC_TRIGGERS
#define TRIGGERSGC() ANNOTATION_GC_TRIGGERS

#endif // ENABLE_CONTRACTS_IMPL

inline BOOL GC_ON_TRANSITIONS(BOOL val) {
    WRAPPER_NO_CONTRACT;
#ifdef _DEBUG
    Thread* thread = GetThreadNULLOk();
    if (thread == 0)
        return(FALSE);
    BOOL ret = thread->m_GCOnTransitionsOK;
    thread->m_GCOnTransitionsOK = val;
    return(ret);
#else // _DEBUG
    return FALSE;
#endif // !_DEBUG
}

#ifdef _DEBUG
inline void ENABLESTRESSHEAP() {
    WRAPPER_NO_CONTRACT;
    Thread * thread = GetThreadNULLOk();
    if (thread) {
        thread->EnableStressHeap();
    }
}

void CleanStackForFastGCStress ();
#define CLEANSTACKFORFASTGCSTRESS()                                         \
if (g_pConfig->GetGCStressLevel() && g_pConfig->FastGCStressLevel() > 1) {   \
    CleanStackForFastGCStress ();                                            \
}

#else   // _DEBUG
#define CLEANSTACKFORFASTGCSTRESS()

#endif  // _DEBUG

#ifdef _DEBUG_IMPL

extern thread_local int t_ForbidGCLoaderUseCount;

// Holder for incrementing the ForbidGCLoaderUse counter.
class GCForbidLoaderUseHolder
{
 public:
    GCForbidLoaderUseHolder()
    {
        WRAPPER_NO_CONTRACT;
        t_ForbidGCLoaderUseCount++;
    }

    ~GCForbidLoaderUseHolder()
    {
        WRAPPER_NO_CONTRACT;
        t_ForbidGCLoaderUseCount--;
    }
};

#endif

// Declaring this macro turns off the GC_TRIGGERS/THROWS/INJECT_FAULT contract in LoadTypeHandle.
// If you do this, you must restrict your use of the loader only to retrieve TypeHandles
// for types that have already been loaded and resolved. If you fail to observe this restriction, you will
// reach a GC_TRIGGERS point somewhere in the loader and assert. If you're lucky, that is.
// (If you're not lucky, you will introduce a GC hole.)
//
// The main user of this workaround is the GC stack crawl. It must parse signatures and retrieve
// type handles for valuetypes in method parameters. Some other uses have creeped into the codebase -
// some justified, others not.
//
// ENABLE_FORBID_GC_LOADER is *not* the same as using tokenNotToLoad to suppress loading.
// You should use tokenNotToLoad in preference to ENABLE_FORBID. ENABLE_FORBID is a fragile
// workaround and places enormous responsibilities on the caller. The only reason it exists at all
// is that the GC stack crawl simply cannot tolerate exceptions or new GC's - that's an immovable
// rock we're faced with.
//
// The key differences are:
//
//      ENABLE_FORBID                                   tokenNotToLoad
//      --------------------------------------------    ------------------------------------------------------
//      caller must guarantee the type is already       caller does not have to guarantee the type
//        loaded - otherwise, we will crash badly.        is already loaded.
//
//      loader will not throw, trigger gc or OOM        loader may throw, trigger GC or OOM.
//
//
//
#ifdef ENABLE_CONTRACTS_IMPL
#define ENABLE_FORBID_GC_LOADER_USE_IN_THIS_SCOPE()    GCForbidLoaderUseHolder __gcfluh; \
                                                       CANNOTTHROWCOMPLUSEXCEPTION();  \
                                                       GCX_NOTRIGGER(); \
                                                       FAULT_FORBID();
#else   // _DEBUG_IMPL
#define ENABLE_FORBID_GC_LOADER_USE_IN_THIS_SCOPE()    ;
#endif  // _DEBUG_IMPL
// This macro lets us define a conditional CONTRACT for the GC_TRIGGERS behavior.
// This is for the benefit of a select group of callers that use the loader
// in ForbidGC mode strictly to retrieve existing TypeHandles. The reason
// we use a threadstate rather than an extra parameter is that these annoying
// callers call the loader through intermediaries (MetaSig) and it proved to be too
// cumbersome to pass this state down through all those callers.
//
// Don't make GC_TRIGGERS conditional just because your function ends up calling
// LoadTypeHandle indirectly. We don't want to proliferate conditonal contracts more
// than necessary so declare such functions as GC_TRIGGERS until the need
// for the conditional contract is actually proven through code inspection or
// coverage.
#if defined(DACCESS_COMPILE)

// Disable (<non-zero constant> || <expression>) is always a non-zero constant.
// <expression> is never evaluated and might have side effects, because
// FORBIDGC_LOADER_USE_ENABLED is used in that pattern and additionally the rule
// has little value.
#ifdef _PREFAST_
#pragma warning(disable:6286)
#endif
#define FORBIDGC_LOADER_USE_ENABLED() true

#else // DACCESS_COMPILE
#ifdef _DEBUG_IMPL
#define FORBIDGC_LOADER_USE_ENABLED() (t_ForbidGCLoaderUseCount)
#else   // _DEBUG_IMPL

// If you got an error about FORBIDGC_LOADER_USE_ENABLED being undefined, it's because you tried
// to use this predicate in a free build outside of a CONTRACT or ASSERT.
//
#define FORBIDGC_LOADER_USE_ENABLED() (sizeof(YouCannotUseThisHere) != 0)
#endif  // _DEBUG_IMPL
#endif // DACCESS_COMPILE

// We have numerous places where we start up a managed thread.  This includes several places in the
// ThreadPool, the 'new Thread(...).Start()' case, and the Finalizer.  Try to factor the code so our
// base exception handling behavior is consistent across those places.  The resulting code is convoluted,
// but it's better than the prior situation of each thread being on a different plan.

// If you add a new kind of managed thread (i.e. thread proc) to the system, you must:
//
// 1) Call HasStarted() before calling any ManagedThreadBase_* routine.
// 2) Define a ManagedThreadBase_* routine for your scenario and declare it below.
// 3) Always perform any AD transitions through the ManagedThreadBase_* mechanism.
// 4) Allow the ManagedThreadBase_* mechanism to perform all your exception handling, including
//    dispatching of unhandled exception events, deciding what to swallow, etc.
// 5) If you must separate your base thread proc behavior from your AD transitioning behavior,
//    define a second ManagedThreadADCall_* helper and declare it below.
// 6) Never decide this is too much work and that you will roll your own thread proc code.

// intentionally opaque.
struct ManagedThreadCallState;

struct ManagedThreadBase
{
    // The 'new Thread(...).Start()' case from COMSynchronizable kickoff thread worker
    static void KickOff(ADCallBackFcnType pTarget,
                        LPVOID args);

    // The Finalizer thread uses this path
    static void FinalizerBase(ADCallBackFcnType pTarget);
};


// DeadlockAwareLock is a base for building deadlock-aware locks.
// Note that DeadlockAwareLock only works if ALL locks involved in the deadlock are deadlock aware.

class DeadlockAwareLock
{
 private:
    VolatilePtr<Thread> m_pHoldingThread;
#ifdef _DEBUG
    const char  *m_description;
#endif

 public:
    DeadlockAwareLock(const char *description = NULL);
    ~DeadlockAwareLock();

    // Test for deadlock
    BOOL CanEnterLock();

    // Call BeginEnterLock before attempting to acquire the lock
    BOOL TryBeginEnterLock(); // returns FALSE if deadlock
    void BeginEnterLock(); // Asserts if deadlock

    // Call EndEnterLock after acquiring the lock
    void EndEnterLock();

    // Call LeaveLock after releasing the lock
    void LeaveLock();

    const char *GetDescription();

 private:
    CHECK CheckDeadlock(Thread *pThread);

    static void ReleaseBlockingLock()
    {
        Thread *pThread = GetThread();
        pThread->m_pBlockingLock = NULL;
    }
public:
    typedef StateHolder<DoNothing,DeadlockAwareLock::ReleaseBlockingLock> BlockingLockHolder;
};

inline void SetTypeHandleOnThreadForAlloc(TypeHandle th)
{
    // We are doing this unconditionally even though th is only used by ETW events in GC. When the ETW
    // event is not enabled we still need to set it because it may not be enabled here but by the
    // time we are checking in GC, the event is enabled - we don't want GC to read a random value
    // from before in this case.
    GetThread()->SetTHAllocContextObj(th);
}


class Compiler;
// users of OFFSETOF__TLS__tls_CurrentThread macro expect the offset of these variables wrt to _tls_start to be stable.
// Defining each of the following thread local variable separately without the struct causes the offsets to change in
// different flavors of build. Eg. in chk build the offset of m_pThread is 0x4 while in ret build it becomes 0x8 as 0x4 is
// occupied by m_pAddDomain. Packing all thread local variables in a struct and making struct instance to be thread local
// ensures that the offsets of the variables are stable in all build flavors.
struct ThreadLocalInfo
{
    Thread* m_pThread;
    AppDomain* m_pAppDomain; // This field is read only by the SOS plugin to get the AppDomain
    void** m_EETlsData; // ClrTlsInfo::data
};

class ThreadStateHolder
{
public:
    ThreadStateHolder (BOOL fNeed, DWORD state)
    {
        LIMITED_METHOD_CONTRACT;
        _ASSERTE (GetThreadNULLOk());
        m_fNeed = fNeed;
        m_state = state;
    }
    ~ThreadStateHolder ()
    {
        LIMITED_METHOD_CONTRACT;

        if (m_fNeed)
        {
            Thread *pThread = GetThread();
            InterlockedAnd((LONG*)&pThread->m_State, ~m_state);
        }
    }
private:
    BOOL m_fNeed;
    DWORD m_state;
};

// Sets an NC threadstate if not already set, and restores the old state
// of that bit upon destruction

// fNeed > 0,   make sure state is set, restored in destructor
// fNeed = 0,   no change
// fNeed < 0,   make sure state is reset, restored in destructor

class ThreadStateNCStackHolder
{
    public:
    ThreadStateNCStackHolder (BOOL fNeed, Thread::ThreadStateNoConcurrency state)
    {
        LIMITED_METHOD_CONTRACT;

        _ASSERTE (GetThreadNULLOk());
        m_fNeed = fNeed;
        m_state = state;

        if (fNeed)
        {
            Thread *pThread = GetThread();
            if (fNeed < 0)
            {
                // if the state is set, reset it
                if (pThread->HasThreadStateNC(state))
                {
                    pThread->ResetThreadStateNC(m_state);
                }
                else
                {
                    m_fNeed = FALSE;
                }
            }
            else
            {
                // if the state is already set then no change is
                // necessary during the back out
                if(pThread->HasThreadStateNC(state))
                {
                    m_fNeed = FALSE;
                }
                else
                {
                    pThread->SetThreadStateNC(state);
                }
            }
        }
    }

    ~ThreadStateNCStackHolder()
    {
        LIMITED_METHOD_CONTRACT;

        if (m_fNeed)
        {
            Thread *pThread = GetThread();
            if (m_fNeed < 0)
            {
                pThread->SetThreadStateNC(m_state); // set it
            }
            else
            {
                pThread->ResetThreadStateNC(m_state);
            }
        }
    }

private:
    BOOL m_fNeed;
    Thread::ThreadStateNoConcurrency m_state;
};

BOOL Debug_IsLockedViaThreadSuspension();

inline BOOL IsWriteBarrierCopyEnabled()
{
#ifdef DACCESS_COMPILE
    return FALSE;
#else // DACCESS_COMPILE
#ifdef HOST_APPLE
    return TRUE;
#else
    return ExecutableAllocator::IsWXORXEnabled();
#endif
#endif // DACCESS_COMPILE
}

BYTE* GetWriteBarrierCodeLocation(VOID* barrier);
BOOL IsIPInWriteBarrierCodeCopy(PCODE controlPc);
PCODE AdjustWriteBarrierIP(PCODE controlPc);

#if !defined(DACCESS_COMPILE)
extern thread_local Thread* t_pStackWalkerWalkingThread;
#define SET_THREAD_TYPE_STACKWALKER(pThread)    t_pStackWalkerWalkingThread = pThread
#define CLEAR_THREAD_TYPE_STACKWALKER()         t_pStackWalkerWalkingThread = NULL
#else
#define SET_THREAD_TYPE_STACKWALKER(pThread)
#define CLEAR_THREAD_TYPE_STACKWALKER()
#endif

inline BOOL IsStackWalkerThread()
{
    LIMITED_METHOD_CONTRACT;

#if !defined(DACCESS_COMPILE)
    return t_pStackWalkerWalkingThread != NULL;
#else
    return FALSE;
#endif
}

class StackWalkerWalkingThreadHolder
{
public:
    StackWalkerWalkingThreadHolder(Thread* value)
    {
        LIMITED_METHOD_CONTRACT;

#if !defined(DACCESS_COMPILE)
        m_PreviousValue = t_pStackWalkerWalkingThread;
        t_pStackWalkerWalkingThread = value;
#endif
    }

    ~StackWalkerWalkingThreadHolder()
    {
        LIMITED_METHOD_CONTRACT;

#if !defined(DACCESS_COMPILE)
        t_pStackWalkerWalkingThread = m_PreviousValue;
#endif
    }

private:
    Thread* m_PreviousValue;
};

#ifndef DACCESS_COMPILE
#if defined(TARGET_WINDOWS) && defined(TARGET_AMD64)
EXTERN_C void STDCALL ClrRestoreNonvolatileContextWorker(PCONTEXT ContextRecord, DWORD64 ssp);
#endif
void ClrRestoreNonvolatileContext(PCONTEXT ContextRecord, size_t targetSSP = 0);
#endif // DACCESS_COMPILE

#endif //__threads_h__<|MERGE_RESOLUTION|>--- conflicted
+++ resolved
@@ -2672,11 +2672,7 @@
 
 private:
 #ifdef FEATURE_HIJACK
-<<<<<<< HEAD
-    void    HijackThread(ReturnKind returnKind, bool hasAsyncRet, ExecutionState *esb);
-=======
-    void    HijackThread(ExecutionState *esb X86_ARG(ReturnKind returnKind));
->>>>>>> f6948fca
+    void    HijackThread(ExecutionState *esb X86_ARG(ReturnKind returnKind) X86_ARG(bool hasAsyncRet));
 
     VOID        *m_pvHJRetAddr;           // original return address (before hijack)
     VOID       **m_ppvHJRetAddrPtr;       // place we bashed a new return address
@@ -3856,12 +3852,7 @@
     bool m_HijackHasAsyncRet;
 
 public:
-<<<<<<< HEAD
-
     ReturnKind GetHijackReturnKind(bool* hasAsyncRet)
-=======
-    ReturnKind GetHijackReturnKind()
->>>>>>> f6948fca
     {
         LIMITED_METHOD_CONTRACT;
 
