// Licensed to the .NET Foundation under one or more agreements.
// The .NET Foundation licenses this file to you under the MIT license.
// ===========================================================================
// File: JITinterface.H
//

// ===========================================================================


#ifndef JITINTERFACE_H
#define JITINTERFACE_H

#include "corjit.h"

#ifndef TARGET_UNIX
#define MAX_UNCHECKED_OFFSET_FOR_NULL_OBJECT ((32*1024)-1)   // when generating JIT code
#else // !TARGET_UNIX
#define MAX_UNCHECKED_OFFSET_FOR_NULL_OBJECT ((GetOsPageSize() / 2) - 1)
#endif // !TARGET_UNIX
#include "pgo.h"

enum StompWriteBarrierCompletionAction
{
    SWB_PASS = 0x0,
    SWB_ICACHE_FLUSH = 0x1,
    SWB_EE_RESTART = 0x2
};

enum SignatureKind
{
    SK_NOT_CALLSITE,
    SK_CALLSITE,
    SK_VIRTUAL_CALLSITE,
    SK_STATIC_VIRTUAL_CODEPOINTER_CALLSITE,
};

class Stub;
class MethodDesc;
class NativeCodeVersion;
class FieldDesc;
enum RuntimeExceptionKind;
class AwareLock;
class PtrArray;
#if defined(FEATURE_GDBJIT)
class CalledMethod;
#endif

#include "genericdict.h"

void FlushVirtualFunctionPointerCaches();

inline FieldDesc* GetField(CORINFO_FIELD_HANDLE fieldHandle)
{
    LIMITED_METHOD_CONTRACT;
    return (FieldDesc*) fieldHandle;
}

inline
bool SigInfoFlagsAreValid (CORINFO_SIG_INFO *sig)
{
    LIMITED_METHOD_CONTRACT;
    return !(sig->flags & ~(  CORINFO_SIGFLAG_IS_LOCAL_SIG
                            | CORINFO_SIGFLAG_IL_STUB
                            ));
}


void InitJITHelpers1();

PCODE UnsafeJitFunction(PrepareCodeConfig* config,
                        COR_ILMETHOD_DECODER* header,
                        CORJIT_FLAGS* pJitFlags,
                        ULONG* pSizeOfCode);

void getMethodInfoILMethodHeaderHelper(
    COR_ILMETHOD_DECODER* header,
    CORINFO_METHOD_INFO* methInfo
    );


BOOL LoadDynamicInfoEntry(Module *currentModule,
                          RVA fixupRva,
                          SIZE_T *entry,
                          BOOL mayUsePrecompiledNDirectMethods = TRUE);

// These must be implemented in assembly and generate a TransitionBlock then calling JIT_PatchpointWorkerWithPolicy in order to actually be used.
EXTERN_C FCDECL2(void, JIT_Patchpoint, int* counter, int ilOffset);
EXTERN_C FCDECL1(void, JIT_PartialCompilationPatchpoint, int ilOffset);
EXTERN_C FCDECL1(void, JIT_ResumeOSR, int ilOffset);

//
// JIT HELPER ALIASING FOR PORTABILITY.
//
// The portable helper is used if the platform does not provide optimized implementation.
//

EXTERN_C FCDECL0(void, JIT_PollGC);

#ifndef JIT_GetGCStaticBase
#define JIT_GetGCStaticBase NULL
#else
EXTERN_C FCDECL1(void*, JIT_GetGCStaticBase, DynamicStaticsInfo* pStaticsInfo);
#endif

#ifndef JIT_GetNonGCStaticBase
#define JIT_GetNonGCStaticBase NULL
#else
EXTERN_C FCDECL1(void*, JIT_GetNonGCStaticBase, DynamicStaticsInfo* pStaticsInfo);
#endif

#ifndef JIT_GetGCStaticBaseNoCtor
#define JIT_GetGCStaticBaseNoCtor JIT_GetGCStaticBaseNoCtor_Portable
#endif
EXTERN_C FCDECL1(void*, JIT_GetGCStaticBaseNoCtor, MethodTable *pMT);
EXTERN_C FCDECL1(void*, JIT_GetGCStaticBaseNoCtor_Portable, MethodTable *pMT);

#ifndef JIT_GetNonGCStaticBaseNoCtor
#define JIT_GetNonGCStaticBaseNoCtor JIT_GetNonGCStaticBaseNoCtor_Portable
#endif
EXTERN_C FCDECL1(void*, JIT_GetNonGCStaticBaseNoCtor, MethodTable *pMT);
EXTERN_C FCDECL1(void*, JIT_GetNonGCStaticBaseNoCtor_Portable, MethodTable *pMT);

#ifndef JIT_GetDynamicGCStaticBase
#define JIT_GetDynamicGCStaticBase NULL
#else
EXTERN_C FCDECL1(void*, JIT_GetDynamicGCStaticBase, DynamicStaticsInfo* pStaticsInfo);
#endif

#ifndef JIT_GetDynamicNonGCStaticBase
#define JIT_GetDynamicNonGCStaticBase NULL
#else
EXTERN_C FCDECL1(void*, JIT_GetDynamicNonGCStaticBase, DynamicStaticsInfo* pStaticsInfo);
#endif

#ifndef JIT_GetDynamicGCStaticBaseNoCtor
#define JIT_GetDynamicGCStaticBaseNoCtor JIT_GetDynamicGCStaticBaseNoCtor_Portable
#endif
EXTERN_C FCDECL1(void*, JIT_GetDynamicGCStaticBaseNoCtor, DynamicStaticsInfo* pStaticsInfo);
EXTERN_C FCDECL1(void*, JIT_GetDynamicGCStaticBaseNoCtor_Portable, DynamicStaticsInfo* pStaticsInfo);

#ifndef JIT_GetDynamicNonGCStaticBaseNoCtor
#define JIT_GetDynamicNonGCStaticBaseNoCtor JIT_GetDynamicNonGCStaticBaseNoCtor_Portable
#endif
EXTERN_C FCDECL1(void*, JIT_GetDynamicNonGCStaticBaseNoCtor, DynamicStaticsInfo* pStaticsInfo);
EXTERN_C FCDECL1(void*, JIT_GetDynamicNonGCStaticBaseNoCtor_Portable, DynamicStaticsInfo* pStaticsInfo);

extern FCDECL1(Object*, JIT_NewS_MP_FastPortable, CORINFO_CLASS_HANDLE typeHnd_);
extern FCDECL1(Object*, JIT_New, CORINFO_CLASS_HANDLE typeHnd_);

extern FCDECL1(StringObject*, AllocateString_MP_FastPortable, DWORD stringLength);
extern FCDECL1(StringObject*, FramedAllocateString, DWORD stringLength);

extern FCDECL2(Object*, JIT_NewArr1VC_MP_FastPortable, CORINFO_CLASS_HANDLE arrayMT, INT_PTR size);
extern FCDECL2(Object*, JIT_NewArr1OBJ_MP_FastPortable, CORINFO_CLASS_HANDLE arrayMT, INT_PTR size);
extern FCDECL2(Object*, JIT_NewArr1, CORINFO_CLASS_HANDLE arrayMT, INT_PTR size);

EXTERN_C FCDECL2(void, JITutil_MonReliableEnter, Object* obj, BYTE* pbLockTaken);
EXTERN_C FCDECL3(void, JITutil_MonTryEnter, Object* obj, INT32 timeOut, BYTE* pbLockTaken);
EXTERN_C FCDECL2(void, JITutil_MonReliableContention, AwareLock* awarelock, BYTE* pbLockTaken);

EXTERN_C FCDECL1(void*, JIT_GetNonGCStaticBase_Helper, MethodTable *pMT);
EXTERN_C FCDECL1(void*, JIT_GetGCStaticBase_Helper, MethodTable *pMT);

EXTERN_C void DoJITFailFast ();
EXTERN_C FCDECL0(void, JIT_FailFast);

FCDECL0(int, JIT_GetCurrentManagedThreadId);

#if !defined(FEATURE_USE_ASM_GC_WRITE_BARRIERS) && defined(FEATURE_COUNT_GC_WRITE_BARRIERS)
// Extra argument for the classification of the checked barriers.
extern "C" FCDECL3(VOID, JIT_CheckedWriteBarrier, Object **dst, Object *ref, CheckedWriteBarrierKinds kind);
#else
// Regular checked write barrier.
extern "C" FCDECL2(VOID, JIT_CheckedWriteBarrier, Object **dst, Object *ref);
#endif

extern "C" FCDECL2(VOID, JIT_WriteBarrier, Object **dst, Object *ref);
extern "C" FCDECL2(VOID, JIT_WriteBarrierEnsureNonHeapTarget, Object **dst, Object *ref);

// ARM64 JIT_WriteBarrier uses special ABI and thus is not callable directly
// Copied write barriers must be called at a different location
extern "C" FCDECL2(VOID, JIT_WriteBarrier_Callable, Object **dst, Object *ref);

#define WriteBarrier_Helper JIT_WriteBarrier_Callable

#ifdef TARGET_AMD64


class WriteBarrierManager
{
public:
    enum WriteBarrierType
    {
        WRITE_BARRIER_UNINITIALIZED,
        WRITE_BARRIER_PREGROW64,
        WRITE_BARRIER_POSTGROW64,
#ifdef FEATURE_SVR_GC
        WRITE_BARRIER_SVR64,
#endif // FEATURE_SVR_GC
        WRITE_BARRIER_BYTE_REGIONS64,
        WRITE_BARRIER_BIT_REGIONS64,
#ifdef FEATURE_USE_SOFTWARE_WRITE_WATCH_FOR_GC_HEAP
        WRITE_BARRIER_WRITE_WATCH_PREGROW64,
        WRITE_BARRIER_WRITE_WATCH_POSTGROW64,
#ifdef FEATURE_SVR_GC
        WRITE_BARRIER_WRITE_WATCH_SVR64,
#endif // FEATURE_SVR_GC
        WRITE_BARRIER_WRITE_WATCH_BYTE_REGIONS64,
        WRITE_BARRIER_WRITE_WATCH_BIT_REGIONS64,
#endif // FEATURE_USE_SOFTWARE_WRITE_WATCH_FOR_GC_HEAP
        WRITE_BARRIER_BUFFER
    };

    WriteBarrierManager();
    void Initialize();

    int UpdateEphemeralBounds(bool isRuntimeSuspended);
    int UpdateWriteWatchAndCardTableLocations(bool isRuntimeSuspended, bool bReqUpperBoundsCheck);

#ifdef FEATURE_USE_SOFTWARE_WRITE_WATCH_FOR_GC_HEAP
    int SwitchToWriteWatchBarrier(bool isRuntimeSuspended);
    int SwitchToNonWriteWatchBarrier(bool isRuntimeSuspended);
#endif // FEATURE_USE_SOFTWARE_WRITE_WATCH_FOR_GC_HEAP
    size_t GetCurrentWriteBarrierSize();

protected:
    size_t GetSpecificWriteBarrierSize(WriteBarrierType writeBarrier);
    PBYTE  CalculatePatchLocation(LPVOID base, LPVOID label, int offset);
    PCODE  GetCurrentWriteBarrierCode();
    int ChangeWriteBarrierTo(WriteBarrierType newWriteBarrier, bool isRuntimeSuspended);
    bool   NeedDifferentWriteBarrier(bool bReqUpperBoundsCheck, bool bUseBitwiseWriteBarrier, WriteBarrierType* pNewWriteBarrierType);

private:
    void Validate();

    WriteBarrierType    m_currentWriteBarrier;

    PBYTE   m_pWriteWatchTableImmediate;    // PREGROW | POSTGROW | SVR | WRITE_WATCH | REGION
    PBYTE   m_pLowerBoundImmediate;         // PREGROW | POSTGROW |     | WRITE_WATCH | REGION
    PBYTE   m_pCardTableImmediate;          // PREGROW | POSTGROW | SVR | WRITE_WATCH | REGION
    PBYTE   m_pCardBundleTableImmediate;    // PREGROW | POSTGROW | SVR | WRITE_WATCH | REGION
    PBYTE   m_pUpperBoundImmediate;         //         | POSTGROW |     | WRITE_WATCH | REGION
    PBYTE   m_pRegionToGenTableImmediate;   //         |          |     | WRITE_WATCH | REGION
    PBYTE   m_pRegionShrDest;               //         |          |     | WRITE_WATCH | REGION
    PBYTE   m_pRegionShrSrc;                //         |          |     | WRITE_WATCH | RETION
};

#endif // TARGET_AMD64

EXTERN_C FCDECL2_VV(INT64, JIT_LMul, INT64 val1, INT64 val2);

#ifndef HOST_64BIT
#ifdef TARGET_X86
// JIThelp.asm
EXTERN_C void STDCALL JIT_LLsh();
EXTERN_C void STDCALL JIT_LRsh();
EXTERN_C void STDCALL JIT_LRsz();
#else // TARGET_X86
EXTERN_C FCDECL2_VV(UINT64, JIT_LLsh, UINT64 num, int shift);
EXTERN_C FCDECL2_VV(INT64, JIT_LRsh, INT64 num, int shift);
EXTERN_C FCDECL2_VV(UINT64, JIT_LRsz, UINT64 num, int shift);
#endif // !TARGET_X86
#endif // !HOST_64BIT

#ifdef TARGET_X86

#define ENUM_X86_WRITE_BARRIER_REGISTERS() \
    X86_WRITE_BARRIER_REGISTER(EAX) \
    X86_WRITE_BARRIER_REGISTER(ECX) \
    X86_WRITE_BARRIER_REGISTER(EBX) \
    X86_WRITE_BARRIER_REGISTER(ESI) \
    X86_WRITE_BARRIER_REGISTER(EDI) \
    X86_WRITE_BARRIER_REGISTER(EBP)

extern "C"
{

// JIThelp.asm/JIThelp.s
#define X86_WRITE_BARRIER_REGISTER(reg) \
    void STDCALL JIT_CheckedWriteBarrier##reg(); \
    void STDCALL JIT_DebugWriteBarrier##reg(); \
    void STDCALL JIT_WriteBarrier##reg();

    ENUM_X86_WRITE_BARRIER_REGISTERS()
#undef X86_WRITE_BARRIER_REGISTER

    void STDCALL JIT_WriteBarrierGroup();
    void STDCALL JIT_WriteBarrierGroup_End();

    void STDCALL JIT_PatchedWriteBarrierGroup();
    void STDCALL JIT_PatchedWriteBarrierGroup_End();
}

void ValidateWriteBarrierHelpers();

#endif //TARGET_X86

extern "C"
{
#ifndef FEATURE_EH_FUNCLETS
    void STDCALL JIT_EndCatch();               // JIThelp.asm/JIThelp.s
#endif // FEATURE_EH_FUNCLETS

    void STDCALL JIT_ByRefWriteBarrier();      // JIThelp.asm/JIThelp.s

#if defined(TARGET_X86) && !defined(UNIX_X86_ABI)
    void STDCALL JIT_TailCall();                    // JIThelp.asm
#endif // defined(TARGET_X86) && !defined(UNIX_X86_ABI)

    void STDMETHODCALLTYPE JIT_ProfilerEnterLeaveTailcallStub(UINT_PTR ProfilerHandle);
#if !defined(TARGET_ARM64) && !defined(TARGET_LOONGARCH64) && !defined(TARGET_RISCV64)
    // TODO: implement stack probing for other architectures https://github.com/dotnet/runtime/issues/13519
    void STDCALL JIT_StackProbe();
#endif // !defined(TARGET_ARM64) && !defined(TARGET_LOONGARCH64) && !defined(TARGET_RISCV64)
};

/*********************************************************************/
/*********************************************************************/

// Transient data for a MethodDesc involved
// in the current JIT compilation.
struct TransientMethodDetails final
{
    MethodDesc* Method;
    COR_ILMETHOD_DECODER* Header;
    CORINFO_MODULE_HANDLE Scope;

    TransientMethodDetails() = default;
    TransientMethodDetails(MethodDesc* pMD, _In_opt_ COR_ILMETHOD_DECODER* header, CORINFO_MODULE_HANDLE scope);
    TransientMethodDetails(const TransientMethodDetails&) = delete;
    TransientMethodDetails(TransientMethodDetails&&);
    ~TransientMethodDetails();

    TransientMethodDetails& operator=(const TransientMethodDetails&) = delete;
    TransientMethodDetails& operator=(TransientMethodDetails&&);
};

class CEEInfo : public ICorJitInfo
{
    friend class CEEDynamicCodeInfo;

    void GetTypeContext(const CORINFO_SIG_INST* info, SigTypeContext* pTypeContext);
    MethodDesc* GetMethodFromContext(CORINFO_CONTEXT_HANDLE context);
    TypeHandle GetTypeFromContext(CORINFO_CONTEXT_HANDLE context);
    void GetTypeContext(CORINFO_CONTEXT_HANDLE context, SigTypeContext* pTypeContext);

    void HandleException(struct _EXCEPTION_POINTERS* pExceptionPointers);
public:
#include "icorjitinfoimpl_generated.h"
    uint32_t getClassAttribsInternal (CORINFO_CLASS_HANDLE cls);
    bool isObjectImmutableInteral(OBJECTREF obj);

    static unsigned getClassAlignmentRequirementStatic(TypeHandle clsHnd);

    static unsigned getClassGClayoutStatic(TypeHandle th, BYTE* gcPtrs);
    static CorInfoHelpFunc getNewHelperStatic(MethodTable * pMT, bool * pHasSideEffects);
    static CorInfoHelpFunc getNewArrHelperStatic(TypeHandle clsHnd);
    static CorInfoHelpFunc getCastingHelperStatic(TypeHandle clsHnd, bool fThrowing);

    // Returns that compilation flags that are shared between JIT and NGen
    static CORJIT_FLAGS GetBaseCompileFlags(MethodDesc * ftn);

    static CorInfoHelpFunc getSharedStaticsHelper(FieldDesc * pField, MethodTable * pFieldMT);

    static size_t findNameOfToken (Module* module, mdToken metaTOK,
                            _Out_writes_ (FQNameCapacity) char * szFQName, size_t FQNameCapacity);

    DWORD getMethodAttribsInternal (CORINFO_METHOD_HANDLE ftnHnd);

    bool resolveVirtualMethodHelper(CORINFO_DEVIRTUALIZATION_INFO * info);

    CORINFO_CLASS_HANDLE getDefaultComparerClassHelper(
        CORINFO_CLASS_HANDLE elemType
        );

    CORINFO_CLASS_HANDLE getDefaultEqualityComparerClassHelper(
        CORINFO_CLASS_HANDLE elemType
        );

    CORINFO_CLASS_HANDLE getSZArrayHelperEnumeratorClassHelper(
        CORINFO_CLASS_HANDLE elemType
        );


    CorInfoType getFieldTypeInternal (CORINFO_FIELD_HANDLE field, CORINFO_CLASS_HANDLE* structType = NULL,CORINFO_CLASS_HANDLE owner = NULL);

protected:
    void freeArrayInternal(void* array);

public:

    bool getTailCallHelpersInternal(
        CORINFO_RESOLVED_TOKEN* callToken,
        CORINFO_SIG_INFO* sig,
        CORINFO_GET_TAILCALL_HELPERS_FLAGS flags,
        CORINFO_TAILCALL_HELPERS* pResult);

    bool getStaticObjRefContent(OBJECTREF obj, uint8_t* buffer, bool ignoreMovableObjects);

    // This normalizes EE type information into the form expected by the JIT.
    //
    // If typeHnd contains exact type information, then *clsRet will contain
    // the normalized CORINFO_CLASS_HANDLE information on return.
    static CorInfoType asCorInfoType (CorElementType cet,
                                      TypeHandle typeHnd = TypeHandle() /* optional in */,
                                      CORINFO_CLASS_HANDLE *clsRet = NULL /* optional out */ );

    CEEInfo(MethodDesc * fd = NULL, bool fAllowInlining = true) :
        m_pJitHandles(nullptr),
        m_pMethodBeingCompiled(fd),
        m_transientDetails(NULL),
        m_pThread(GetThreadNULLOk()),
        m_hMethodForSecurity_Key(NULL),
        m_pMethodForSecurity_Value(NULL),
#if defined(FEATURE_GDBJIT)
        m_pCalledMethods(NULL),
#endif
        m_allowInlining(fAllowInlining)
    {
        LIMITED_METHOD_CONTRACT;
    }

    virtual ~CEEInfo()
    {
        LIMITED_METHOD_CONTRACT;

#if !defined(DACCESS_COMPILE)
        // Free all handles used by JIT
        if (m_pJitHandles != nullptr)
        {
            OBJECTHANDLE* elements = m_pJitHandles->GetElements();
            unsigned count = m_pJitHandles->GetCount();
            for (unsigned i = 0; i < count; i++)
            {
                DestroyHandle(elements[i]);
            }
            delete m_pJitHandles;
        }

        delete m_transientDetails;
#endif
    }

    // Performs any work JIT-related work that should be performed at process shutdown.
    void JitProcessShutdownWork();

    void setJitFlags(const CORJIT_FLAGS& jitFlags);

private:
#ifdef _DEBUG
    InlineSString<MAX_CLASSNAME_LENGTH> ssClsNameBuff;
    InlineSString<MAX_CLASSNAME_LENGTH> ssClsNameBuffUTF8;
#endif

public:
    MethodDesc * GetMethodForSecurity(CORINFO_METHOD_HANDLE callerHandle);

    // Prepare the information about how to do a runtime lookup of the handle with shared
    // generic variables.
    void ComputeRuntimeLookupForSharedGenericToken(DictionaryEntryKind entryKind,
                                                   CORINFO_RESOLVED_TOKEN * pResolvedToken,
                                                   CORINFO_RESOLVED_TOKEN * pConstrainedResolvedToken /* for ConstrainedMethodEntrySlot */,
                                                   MethodDesc * pTemplateMD /* for method-based slots */,
                                                   MethodDesc * pCallerMD,
                                                   CORINFO_LOOKUP *pResultLookup);

#if defined(FEATURE_GDBJIT)
    CalledMethod * GetCalledMethods() { return m_pCalledMethods; }
#endif

    // Add/Remove/Find transient method details.
    void AddTransientMethodDetails(TransientMethodDetails details);
    TransientMethodDetails RemoveTransientMethodDetails(MethodDesc* pMD);
    bool FindTransientMethodDetails(MethodDesc* pMD, TransientMethodDetails** details);

protected:
    SArray<OBJECTHANDLE>*   m_pJitHandles;          // GC handles used by JIT
    MethodDesc*             m_pMethodBeingCompiled; // Top-level method being compiled
    SArray<TransientMethodDetails, FALSE>* m_transientDetails;   // Transient details for dynamic codegen scenarios.
    Thread *                m_pThread;              // Cached current thread for faster JIT-EE transitions
    CORJIT_FLAGS            m_jitFlags;

    CORINFO_METHOD_HANDLE getMethodBeingCompiled()
    {
        LIMITED_METHOD_CONTRACT;
        return (CORINFO_METHOD_HANDLE)m_pMethodBeingCompiled;
    }

    CORINFO_OBJECT_HANDLE getJitHandleForObject(OBJECTREF objref, bool knownFrozen = false);
    OBJECTREF getObjectFromJitHandle(CORINFO_OBJECT_HANDLE handle);

    // Cache of last GetMethodForSecurity() lookup
    CORINFO_METHOD_HANDLE   m_hMethodForSecurity_Key;
    MethodDesc *            m_pMethodForSecurity_Value;

#if defined(FEATURE_GDBJIT)
    CalledMethod *          m_pCalledMethods;
#endif

    bool                    m_allowInlining;

    void EnsureActive(TypeHandle th, MethodDesc * pMD = NULL);
};


/*********************************************************************/

class  EEJitManager;
class  InterpreterJitManager;
class  EECodeGenManager;
struct  HeapList;
struct CodeHeader;

class CEECodeGenInfo : public CEEInfo
{
public:
    // ICorJitInfo stuff
    CEECodeGenInfo(MethodDesc* fd, COR_ILMETHOD_DECODER* header, EECodeGenManager* jm, bool allowInlining = true)
        : CEEInfo(fd, allowInlining),
          m_jitManager(jm),
          m_CodeHeader(NULL),
          m_CodeHeaderRW(NULL),
          m_codeWriteBufferSize(0),
          m_pRealCodeHeader(NULL),
          m_pCodeHeap(NULL),
          m_ILHeader(header),
          m_GCinfo_len(0),
          m_EHinfo_len(0),
          m_iOffsetMapping(0),
          m_pOffsetMapping(NULL),
          m_iNativeVarInfo(0),
          m_pNativeVarInfo(NULL),
          m_inlineTreeNodes(NULL),
          m_numInlineTreeNodes(0),
          m_richOffsetMappings(NULL),
          m_numRichOffsetMappings(0),
          m_gphCache()
    {
        CONTRACTL
        {
            NOTHROW;
            GC_NOTRIGGER;
            MODE_ANY;
        } CONTRACTL_END;
    }

    ~CEECodeGenInfo()
    {
        CONTRACTL
        {
            NOTHROW;
            GC_NOTRIGGER;
            MODE_ANY;
        } CONTRACTL_END;

        if (m_CodeHeaderRW != m_CodeHeader)
            freeArrayInternal(m_CodeHeaderRW);

        if (m_pOffsetMapping != NULL)
            freeArrayInternal(m_pOffsetMapping);

        if (m_pNativeVarInfo != NULL)
            freeArrayInternal(m_pNativeVarInfo);
    }

    virtual void ResetForJitRetry()
    {
        CONTRACTL {
            NOTHROW;
            GC_NOTRIGGER;
        } CONTRACTL_END;

        if (m_CodeHeaderRW != m_CodeHeader)
            freeArrayInternal(m_CodeHeaderRW);

        m_CodeHeader = NULL;
        m_CodeHeaderRW = NULL;

        m_codeWriteBufferSize = 0;
        m_pRealCodeHeader = NULL;
        m_pCodeHeap = NULL;

        if (m_pOffsetMapping != NULL)
            freeArrayInternal(m_pOffsetMapping);

        if (m_pNativeVarInfo != NULL)
            freeArrayInternal(m_pNativeVarInfo);

        m_iOffsetMapping = 0;
        m_pOffsetMapping = NULL;
        m_iNativeVarInfo = 0;
        m_pNativeVarInfo = NULL;

        if (m_inlineTreeNodes != NULL)
            freeArrayInternal(m_inlineTreeNodes);
        if (m_richOffsetMappings != NULL)
            freeArrayInternal(m_richOffsetMappings);

        m_inlineTreeNodes = NULL;
        m_numInlineTreeNodes = 0;
        m_richOffsetMappings = NULL;
        m_numRichOffsetMappings = 0;
    }

    virtual void BackoutJitData(EECodeGenManager * jitMgr) = 0;

    // ICorDebugInfo stuff.
    void setBoundaries(CORINFO_METHOD_HANDLE ftn,
                       ULONG32 cMap, ICorDebugInfo::OffsetMapping *pMap) override final;
    void setVars(CORINFO_METHOD_HANDLE ftn, ULONG32 cVars,
                 ICorDebugInfo::NativeVarInfo *vars) override final;
    void CompressDebugInfo();
    virtual void SetDebugInfo(PTR_BYTE pDebugInfo) = 0;

    virtual PatchpointInfo* GetPatchpointInfo()
    {
        return NULL;
    }

    virtual BOOL JitAgain()
    {
        return FALSE;
    }

    void reportRichMappings(
        ICorDebugInfo::InlineTreeNode*    inlineTreeNodes,
        uint32_t                          numInlineTreeNodes,
        ICorDebugInfo::RichOffsetMapping* mappings,
        uint32_t                          numMappings) override final;

    void reportMetadata(const char* key, const void* value, size_t length) override final;

    virtual void WriteCode(EECodeGenManager * jitMgr) = 0;

protected:

    template <typename TCodeHeader>
    void setEHcountWorker(unsigned cEH);

    template<class TCodeHeader>
    void SetRealCodeHeader();

    template<class TCodeHeader>
    void NibbleMapSet();

    void getEHinfo(
                    CORINFO_METHOD_HANDLE ftn,              /* IN  */
                    unsigned      EHnumber,                 /* IN */
                    CORINFO_EH_CLAUSE* clause               /* OUT */
                  ) override final;

    void setEHinfoWorker(
                          EE_ILEXCEPTION* pEHInfo,
                          unsigned      EHnumber,
                          const CORINFO_EH_CLAUSE* clause
                        );

    EECodeGenManager*       m_jitManager;   // responsible for allocating memory
    void*                   m_CodeHeader;   // descriptor for JITTED code - read/execute address
    void*                   m_CodeHeaderRW; // descriptor for JITTED code - code write scratch buffer address
    size_t                  m_codeWriteBufferSize;
    BYTE*                   m_pRealCodeHeader;
    HeapList*               m_pCodeHeap;
    COR_ILMETHOD_DECODER *  m_ILHeader;     // the code header as exist in the file

#if defined(_DEBUG)
    ULONG                   m_codeSize;     // Code size requested via allocMem
#endif

    size_t                  m_GCinfo_len;   // Cached copy of GCinfo_len so we can backout in BackoutJitData()
    size_t                  m_EHinfo_len;   // Cached copy of EHinfo_len so we can backout in BackoutJitData()

    ULONG32                 m_iOffsetMapping;
    ICorDebugInfo::OffsetMapping * m_pOffsetMapping;

    ULONG32                 m_iNativeVarInfo;
    ICorDebugInfo::NativeVarInfo * m_pNativeVarInfo;

    ICorDebugInfo::InlineTreeNode    *m_inlineTreeNodes;
    ULONG32                           m_numInlineTreeNodes;
    ICorDebugInfo::RichOffsetMapping *m_richOffsetMappings;
    ULONG32                           m_numRichOffsetMappings;

    // The first time a call is made to CEEJitInfo::GetProfilingHandle() from this thread
    // for this method, these values are filled in.   Thereafter, these values are used
    // in lieu of calling into the base CEEInfo::GetProfilingHandle() again.  This protects the
    // profiler from duplicate calls to its FunctionIDMapper() callback.
    struct GetProfilingHandleCache
    {
        GetProfilingHandleCache() :
            m_bGphIsCacheValid(false),
            m_bGphHookFunction(false),
            m_pvGphProfilerHandle(NULL)
        {
            LIMITED_METHOD_CONTRACT;
        }

        bool                    m_bGphIsCacheValid : 1;        // Tells us whether below values are valid
        bool                    m_bGphHookFunction : 1;
        void*                   m_pvGphProfilerHandle;
    } m_gphCache;
};

// CEEJitInfo is the concrete implementation of callbacks that the EE must provide for the JIT to do its
// work.   See code:ICorJitInfo#JitToEEInterface for more on this interface.
class CEEJitInfo final : public CEECodeGenInfo
{
public:
    // ICorJitInfo stuff

    void allocMem (AllocMemArgs *pArgs) override;
    void * allocGCInfo(size_t  size) override;
    void setEHcount (unsigned cEH) override;
    void setEHinfo (
        unsigned      EHnumber,
        const CORINFO_EH_CLAUSE* clause
       ) override;

    void WriteCodeBytes();
    void WriteCode(EECodeGenManager * jitMgr) override;

    void reserveUnwindInfo(bool isFunclet, bool isColdCode, uint32_t unwindSize) override;

    void allocUnwindInfo (
            uint8_t * pHotCode,              /* IN */
            uint8_t * pColdCode,             /* IN */
            uint32_t  startOffset,           /* IN */
            uint32_t  endOffset,             /* IN */
            uint32_t  unwindSize,            /* IN */
            uint8_t * pUnwindBlock,          /* IN */
            CorJitFuncKind funcKind       /* IN */
            ) override;

    HRESULT allocPgoInstrumentationBySchema(
            CORINFO_METHOD_HANDLE ftnHnd, /* IN */
            PgoInstrumentationSchema* pSchema, /* IN/OUT */
            uint32_t countSchemaItems, /* IN */
            uint8_t** pInstrumentationData /* OUT */
            ) override;

    HRESULT getPgoInstrumentationResults(
            CORINFO_METHOD_HANDLE ftnHnd, /* IN */
            PgoInstrumentationSchema** pSchema, /* OUT */
            uint32_t* pCountSchemaItems, /* OUT */
            uint8_t**pInstrumentationData, /* OUT */
            PgoSource *pPgoSource, /* OUT */
            bool* pDynamicPgo /* OUT */
            ) override;

    void recordCallSite(
            uint32_t                     instrOffset,  /* IN */
            CORINFO_SIG_INFO *        callSig,      /* IN */
            CORINFO_METHOD_HANDLE     methodHandle  /* IN */
            ) override;

    void recordRelocation(
            void                    *location,
            void                    *locationRW,
            void                    *target,
            uint16_t                 fRelocType,
            int32_t                  addlDelta) override;

    uint16_t getRelocTypeHint(void * target) override;

    uint32_t getExpectedTargetArchitecture() override;

    void BackoutJitData(EECodeGenManager * jitMgr) override;
    void SetDebugInfo(PTR_BYTE pDebugInfo) override;

    void ResetForJitRetry() override
    {
        CONTRACTL {
            NOTHROW;
            GC_NOTRIGGER;
        } CONTRACTL_END;

        CEECodeGenInfo::ResetForJitRetry();

#ifdef FEATURE_ON_STACK_REPLACEMENT
        if (m_pPatchpointInfoFromJit != NULL)
            freeArrayInternal(m_pPatchpointInfoFromJit);

        m_pPatchpointInfoFromJit = NULL;
#endif

#ifdef FEATURE_EH_FUNCLETS
        m_moduleBase = (TADDR)0;
        m_totalUnwindSize = 0;
        m_usedUnwindSize = 0;
        m_theUnwindBlock = NULL;
        m_totalUnwindInfos = 0;
        m_usedUnwindInfos = 0;
#endif // FEATURE_EH_FUNCLETS
    }

#ifdef TARGET_AMD64
    void SetAllowRel32(BOOL fAllowRel32)
    {
        LIMITED_METHOD_CONTRACT;
        m_fAllowRel32 = fAllowRel32;
    }
#endif

#if defined(TARGET_AMD64) || defined(TARGET_ARM64)
    void SetJumpStubOverflow(BOOL fJumpStubOverflow)
    {
        LIMITED_METHOD_CONTRACT;
        m_fJumpStubOverflow = fJumpStubOverflow;
    }

    BOOL IsJumpStubOverflow()
    {
        LIMITED_METHOD_CONTRACT;
        return m_fJumpStubOverflow;
    }

    BOOL JitAgain() override
    {
        LIMITED_METHOD_CONTRACT;
        return m_fJumpStubOverflow;
    }

    size_t GetReserveForJumpStubs()
    {
        LIMITED_METHOD_CONTRACT;
        return m_reserveForJumpStubs;
    }

    void SetReserveForJumpStubs(size_t value)
    {
        LIMITED_METHOD_CONTRACT;
        m_reserveForJumpStubs = value;
    }

    PatchpointInfo* GetPatchpointInfo() override
    {
#ifdef FEATURE_ON_STACK_REPLACEMENT
        return m_pPatchpointInfoFromJit;
#else
        return NULL;
#endif
    }

#else
    BOOL JitAgain() override
    {
        LIMITED_METHOD_CONTRACT;
        return FALSE;
    }

    size_t GetReserveForJumpStubs()
    {
        LIMITED_METHOD_CONTRACT;
        return 0;
    }
#endif // defined(TARGET_AMD64) || defined(TARGET_ARM64)

#ifdef FEATURE_ON_STACK_REPLACEMENT
    // Called by the runtime to supply patchpoint information to the jit.
    void SetOSRInfo(PatchpointInfo* patchpointInfo, unsigned ilOffset)
    {
        _ASSERTE(m_pPatchpointInfoFromRuntime == NULL);
        _ASSERTE(patchpointInfo != NULL);
        m_pPatchpointInfoFromRuntime = patchpointInfo;
        m_ilOffset = ilOffset;
    }
#endif

    CEEJitInfo(MethodDesc* fd, COR_ILMETHOD_DECODER* header,
               EECodeGenManager* jm, bool allowInlining = true)
        : CEECodeGenInfo(fd, header, jm, allowInlining)
#ifdef FEATURE_EH_FUNCLETS
        , m_moduleBase(0),
          m_totalUnwindSize(0),
          m_usedUnwindSize(0),
          m_theUnwindBlock(NULL),
          m_totalUnwindInfos(0),
          m_usedUnwindInfos(0)
#endif
#ifdef TARGET_AMD64
        , m_fAllowRel32(FALSE)
#endif
#if defined(TARGET_AMD64) || defined(TARGET_ARM64)
        , m_fJumpStubOverflow(FALSE),
          m_reserveForJumpStubs(0)
#endif
#ifdef FEATURE_ON_STACK_REPLACEMENT
        , m_pPatchpointInfoFromJit(NULL),
          m_pPatchpointInfoFromRuntime(NULL),
          m_ilOffset(0)
#endif
<<<<<<< HEAD
          m_finalCodeAddressSlot(NULL),
          m_gphCache()
=======
>>>>>>> 68db36fe
    {
        CONTRACTL
        {
            NOTHROW;
            GC_NOTRIGGER;
            MODE_ANY;
        } CONTRACTL_END;
    }

    ~CEEJitInfo()
    {
        CONTRACTL
        {
            NOTHROW;
            GC_NOTRIGGER;
            MODE_ANY;
        } CONTRACTL_END;

#ifdef FEATURE_ON_STACK_REPLACEMENT
        if (m_pPatchpointInfoFromJit != NULL)
            freeArrayInternal(m_pPatchpointInfoFromJit);
#endif
#ifdef FEATURE_PGO
        if (m_foundPgoData != NULL)
        {
            ComputedPgoData* current = m_foundPgoData;
            while (current != NULL)
            {
                ComputedPgoData* next = current->m_next;
                delete current;
                current = next;
            }
        }
#endif
    }

<<<<<<< HEAD
    // ICorDebugInfo stuff.
    void setBoundaries(CORINFO_METHOD_HANDLE ftn,
                       ULONG32 cMap, ICorDebugInfo::OffsetMapping *pMap) override final;
    void setVars(CORINFO_METHOD_HANDLE ftn, ULONG32 cVars,
                 ICorDebugInfo::NativeVarInfo *vars) override final;
    void CompressDebugInfo(PCODE nativeEntry);

    void reportRichMappings(
        ICorDebugInfo::InlineTreeNode*    inlineTreeNodes,
        uint32_t                          numInlineTreeNodes,
        ICorDebugInfo::RichOffsetMapping* mappings,
        uint32_t                          numMappings) override final;

    void reportMetadata(const char* key, const void* value, size_t length) override final;

=======
>>>>>>> 68db36fe
    void* getHelperFtn(CorInfoHelpFunc    ftnNum,                         /* IN  */
                       void **            ppIndirection) override;  /* OUT */
    static PCODE getHelperFtnStatic(CorInfoHelpFunc ftnNum);

    // Override of CEEInfo::GetProfilingHandle.  The first time this is called for a
    // method desc, it calls through to CEEInfo::GetProfilingHandle and caches the
    // result in CEEJitInfo::GetProfilingHandleCache.  Thereafter, this wrapper regurgitates the cached values
    // rather than calling into CEEInfo::GetProfilingHandle each time.  This avoids
    // making duplicate calls into the profiler's FunctionIDMapper callback.
    void GetProfilingHandle(
                    bool                      *pbHookFunction,
                    void                     **pProfilerHandle,
                    bool                      *pbIndirectedHandles
                    ) override;

    InfoAccessType constructStringLiteral(CORINFO_MODULE_HANDLE scopeHnd, mdToken metaTok, void **ppValue) override;
    InfoAccessType emptyStringLiteral(void ** ppValue) override;
    CORINFO_CLASS_HANDLE getStaticFieldCurrentClass(CORINFO_FIELD_HANDLE field, bool* pIsSpeculative) override;
    void* getMethodSync(CORINFO_METHOD_HANDLE ftnHnd, void **ppIndirection) override;

<<<<<<< HEAD
    void PublishFinalCodeAddress(PCODE addr);

    void setPatchpointInfo(PatchpointInfo* patchpointInfo) override final;
    PatchpointInfo* getOSRInfo(unsigned* ilOffset) override final;
=======
    void setPatchpointInfo(PatchpointInfo* patchpointInfo) override;
    PatchpointInfo* getOSRInfo(unsigned* ilOffset) override;
>>>>>>> 68db36fe

    virtual CORINFO_METHOD_HANDLE getAsyncResumptionStub() override final;

protected :

#ifdef FEATURE_PGO
    // PGO data
    struct ComputedPgoData
    {
        ComputedPgoData(MethodDesc* pMD) : m_pMD(pMD) {}

        ComputedPgoData* m_next = nullptr;
        MethodDesc *m_pMD;
        NewArrayHolder<BYTE> m_allocatedData;
        PgoInstrumentationSchema* m_schema = nullptr;
        UINT32 m_cSchemaElems;
        BYTE *m_pInstrumentationData = nullptr;
        HRESULT m_hr = E_NOTIMPL;
        PgoSource m_pgoSource = PgoSource::Unknown;
    };
    ComputedPgoData*        m_foundPgoData = nullptr;
#endif


#ifdef FEATURE_EH_FUNCLETS
    TADDR                   m_moduleBase;       // Base for unwind Infos
    ULONG                   m_totalUnwindSize;  // Total reserved unwind space
    uint32_t                m_usedUnwindSize;   // used space in m_theUnwindBlock
    BYTE *                  m_theUnwindBlock;   // start of the unwind memory block
    ULONG                   m_totalUnwindInfos; // Number of RUNTIME_FUNCTION needed
    ULONG                   m_usedUnwindInfos;
#endif

#ifdef TARGET_AMD64
    BOOL                    m_fAllowRel32;      // Use 32-bit PC relative address modes
#endif
#if defined(TARGET_AMD64) || defined(TARGET_ARM64)
    BOOL                    m_fJumpStubOverflow;   // Overflow while trying to alocate jump stub slot within PC relative branch region
                                                   // The code will need to be regenerated (with m_fRel32Allowed == FALSE for AMD64).
    size_t                  m_reserveForJumpStubs; // Space to reserve for jump stubs when allocating code
#endif

#ifdef FEATURE_ON_STACK_REPLACEMENT
    PatchpointInfo        * m_pPatchpointInfoFromJit;
    PatchpointInfo        * m_pPatchpointInfoFromRuntime;
    unsigned                m_ilOffset;
#endif
    PCODE* m_finalCodeAddressSlot;

};

#ifdef FEATURE_INTERPRETER
class CInterpreterJitInfo final : public CEECodeGenInfo
{
public:
    // ICorJitInfo stuff

    CInterpreterJitInfo(MethodDesc* fd, COR_ILMETHOD_DECODER* header,
                        EECodeGenManager* jm, bool allowInlining = true)
        : CEECodeGenInfo(fd, header, jm, allowInlining)
    {
        CONTRACTL
        {
            NOTHROW;
            GC_NOTRIGGER;
            MODE_ANY;
        } CONTRACTL_END;
    }

    void allocMem(AllocMemArgs *pArgs) override;
    void * allocGCInfo(size_t  size) override;
    void setEHcount (unsigned cEH) override;
    void setEHinfo (
        unsigned      EHnumber,
        const CORINFO_EH_CLAUSE* clause
       ) override;

    void WriteCodeBytes();
    void WriteCode(EECodeGenManager * jitMgr) override;

    void BackoutJitData(EECodeGenManager * jitMgr) override;
    void SetDebugInfo(PTR_BYTE pDebugInfo) override;
};
#endif // FEATURE_INTERPRETER

/*********************************************************************/
/*********************************************************************/

typedef struct {
    void * pfnHelper;
#ifdef _DEBUG
    const char* name;
#endif
} VMHELPDEF;

#if defined(DACCESS_COMPILE)

GARY_DECL(VMHELPDEF, hlpFuncTable, CORINFO_HELP_COUNT);

#else

extern "C" const VMHELPDEF hlpFuncTable[CORINFO_HELP_COUNT];

#endif

// enum for dynamically assigned helper calls
enum DynamicCorInfoHelpFunc {
#define JITHELPER(code, pfnHelper, binderId)
#define DYNAMICJITHELPER(code, pfnHelper, binderId) DYNAMIC_##code,
#include "jithelpers.h"
    DYNAMIC_CORINFO_HELP_COUNT
};

#ifdef _MSC_VER
// GCC complains about duplicate "extern". And it is not needed for the GCC build
extern "C"
#endif
GARY_DECL(VMHELPDEF, hlpDynamicFuncTable, DYNAMIC_CORINFO_HELP_COUNT);

#define SetJitHelperFunction(ftnNum, pFunc) _SetJitHelperFunction(DYNAMIC_##ftnNum, (void*)(pFunc))
void    _SetJitHelperFunction(DynamicCorInfoHelpFunc ftnNum, void * pFunc);

VMHELPDEF LoadDynamicJitHelper(DynamicCorInfoHelpFunc ftnNum, MethodDesc** methodDesc = NULL);
bool HasILBasedDynamicJitHelper(DynamicCorInfoHelpFunc ftnNum);
bool IndirectionAllowedForJitHelper(CorInfoHelpFunc ftnNum);

void *GenFastGetSharedStaticBase(bool bCheckCCtor);

#ifdef HAVE_GCCOVER
void SetupGcCoverage(NativeCodeVersion nativeCodeVersion, BYTE* nativeCode);
void SetupGcCoverageForNativeImage(Module* module);
BOOL OnGcCoverageInterrupt(PT_CONTEXT regs);
void DoGcStress (PT_CONTEXT regs, NativeCodeVersion nativeCodeVersion);
#endif //HAVE_GCCOVER

// ppPinnedString: If the string is pinned (e.g. allocated in frozen heap),
// the pointer to the pinned string is returned in *ppPinnedPointer. ppPinnedPointer == nullptr
// means that the caller does not care whether the string is pinned or not.
STRINGREF* ConstructStringLiteral(CORINFO_MODULE_HANDLE scopeHnd, mdToken metaTok, void** ppPinnedString = nullptr);

FCDECL2(Object*, JIT_Box_MP_FastPortable, CORINFO_CLASS_HANDLE type, void* data);
FCDECL2(Object*, JIT_Box, CORINFO_CLASS_HANDLE type, void* data);

BOOL ObjIsInstanceOf(Object *pObject, TypeHandle toTypeHnd, BOOL throwCastException = FALSE);

class InlinedCallFrame;
EXTERN_C Thread * JIT_InitPInvokeFrame(InlinedCallFrame *pFrame);

#ifdef _DEBUG
extern LONG g_JitCount;
#endif

struct VirtualFunctionPointerArgs
{
    CORINFO_CLASS_HANDLE classHnd;
    CORINFO_METHOD_HANDLE methodHnd;
};

typedef HCCALL1_PTR(TADDR, FnStaticBaseHelper, TADDR arg0);

struct StaticFieldAddressArgs
{
    FnStaticBaseHelper staticBaseHelper;
    TADDR arg0;
    SIZE_T offset;
};

FCDECL1(TADDR, JIT_StaticFieldAddress_Dynamic, StaticFieldAddressArgs * pArgs);
FCDECL1(TADDR, JIT_StaticFieldAddressUnbox_Dynamic, StaticFieldAddressArgs * pArgs);

struct GenericHandleArgs
{
    LPVOID signature;
    CORINFO_MODULE_HANDLE module;
    DWORD dictionaryIndexAndSlot;
};

CORJIT_FLAGS GetDebuggerCompileFlags(Module* pModule, CORJIT_FLAGS flags);

bool __stdcall TrackAllocationsEnabled();


extern Volatile<int64_t> g_cbILJitted;
extern Volatile<int64_t> g_cMethodsJitted;
extern Volatile<int64_t> g_c100nsTicksInJit;
extern thread_local int64_t t_cbILJittedForThread;
extern thread_local int64_t t_cMethodsJittedForThread;
extern thread_local int64_t t_c100nsTicksInJitForThread;

FCDECL1(INT64, GetCompiledILBytes, FC_BOOL_ARG currentThread);
FCDECL1(INT64, GetCompiledMethodCount, FC_BOOL_ARG currentThread);
FCDECL1(INT64, GetCompilationTimeInTicks, FC_BOOL_ARG currentThread);

#endif // JITINTERFACE_H<|MERGE_RESOLUTION|>--- conflicted
+++ resolved
@@ -609,7 +609,7 @@
                        ULONG32 cMap, ICorDebugInfo::OffsetMapping *pMap) override final;
     void setVars(CORINFO_METHOD_HANDLE ftn, ULONG32 cVars,
                  ICorDebugInfo::NativeVarInfo *vars) override final;
-    void CompressDebugInfo();
+    void CompressDebugInfo(PCODE nativeEntry);
     virtual void SetDebugInfo(PTR_BYTE pDebugInfo) = 0;
 
     virtual PatchpointInfo* GetPatchpointInfo()
@@ -889,11 +889,7 @@
           m_pPatchpointInfoFromRuntime(NULL),
           m_ilOffset(0)
 #endif
-<<<<<<< HEAD
-          m_finalCodeAddressSlot(NULL),
-          m_gphCache()
-=======
->>>>>>> 68db36fe
+          m_finalCodeAddressSlot(NULL)
     {
         CONTRACTL
         {
@@ -930,24 +926,6 @@
 #endif
     }
 
-<<<<<<< HEAD
-    // ICorDebugInfo stuff.
-    void setBoundaries(CORINFO_METHOD_HANDLE ftn,
-                       ULONG32 cMap, ICorDebugInfo::OffsetMapping *pMap) override final;
-    void setVars(CORINFO_METHOD_HANDLE ftn, ULONG32 cVars,
-                 ICorDebugInfo::NativeVarInfo *vars) override final;
-    void CompressDebugInfo(PCODE nativeEntry);
-
-    void reportRichMappings(
-        ICorDebugInfo::InlineTreeNode*    inlineTreeNodes,
-        uint32_t                          numInlineTreeNodes,
-        ICorDebugInfo::RichOffsetMapping* mappings,
-        uint32_t                          numMappings) override final;
-
-    void reportMetadata(const char* key, const void* value, size_t length) override final;
-
-=======
->>>>>>> 68db36fe
     void* getHelperFtn(CorInfoHelpFunc    ftnNum,                         /* IN  */
                        void **            ppIndirection) override;  /* OUT */
     static PCODE getHelperFtnStatic(CorInfoHelpFunc ftnNum);
@@ -968,15 +946,10 @@
     CORINFO_CLASS_HANDLE getStaticFieldCurrentClass(CORINFO_FIELD_HANDLE field, bool* pIsSpeculative) override;
     void* getMethodSync(CORINFO_METHOD_HANDLE ftnHnd, void **ppIndirection) override;
 
-<<<<<<< HEAD
     void PublishFinalCodeAddress(PCODE addr);
 
-    void setPatchpointInfo(PatchpointInfo* patchpointInfo) override final;
-    PatchpointInfo* getOSRInfo(unsigned* ilOffset) override final;
-=======
     void setPatchpointInfo(PatchpointInfo* patchpointInfo) override;
     PatchpointInfo* getOSRInfo(unsigned* ilOffset) override;
->>>>>>> 68db36fe
 
     virtual CORINFO_METHOD_HANDLE getAsyncResumptionStub() override final;
 
