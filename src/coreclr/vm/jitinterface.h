// Licensed to the .NET Foundation under one or more agreements.
// The .NET Foundation licenses this file to you under the MIT license.
// ===========================================================================
// File: JITinterface.H
//

// ===========================================================================


#ifndef JITINTERFACE_H
#define JITINTERFACE_H

#include "corjit.h"

#ifndef TARGET_UNIX
#define MAX_UNCHECKED_OFFSET_FOR_NULL_OBJECT ((32*1024)-1)   // when generating JIT code
#else // !TARGET_UNIX
#define MAX_UNCHECKED_OFFSET_FOR_NULL_OBJECT ((GetOsPageSize() / 2) - 1)
#endif // !TARGET_UNIX
#include "pgo.h"

enum StompWriteBarrierCompletionAction
{
    SWB_PASS = 0x0,
    SWB_ICACHE_FLUSH = 0x1,
    SWB_EE_RESTART = 0x2
};

enum SignatureKind
{
    SK_NOT_CALLSITE,
    SK_CALLSITE,
    SK_VIRTUAL_CALLSITE,
    SK_STATIC_VIRTUAL_CODEPOINTER_CALLSITE,
};

class Stub;
class MethodDesc;
class NativeCodeVersion;
class FieldDesc;
enum RuntimeExceptionKind;
class AwareLock;
class PtrArray;
#if defined(FEATURE_GDBJIT)
class CalledMethod;
#endif

#include "genericdict.h"

void FlushVirtualFunctionPointerCaches();

inline FieldDesc* GetField(CORINFO_FIELD_HANDLE fieldHandle)
{
    LIMITED_METHOD_CONTRACT;
    return (FieldDesc*) fieldHandle;
}

inline
bool SigInfoFlagsAreValid (CORINFO_SIG_INFO *sig)
{
    LIMITED_METHOD_CONTRACT;
    return !(sig->flags & ~(  CORINFO_SIGFLAG_IS_LOCAL_SIG
                            | CORINFO_SIGFLAG_IL_STUB
                            ));
}


void InitJITHelpers1();

PCODE UnsafeJitFunction(PrepareCodeConfig* config,
                        COR_ILMETHOD_DECODER* header,
                        CORJIT_FLAGS* pJitFlags,
                        ULONG* pSizeOfCode);

void getMethodInfoILMethodHeaderHelper(
    COR_ILMETHOD_DECODER* header,
    CORINFO_METHOD_INFO* methInfo
    );


BOOL LoadDynamicInfoEntry(Module *currentModule,
                          RVA fixupRva,
                          SIZE_T *entry,
                          BOOL mayUsePrecompiledNDirectMethods = TRUE);

// These must be implemented in assembly and generate a TransitionBlock then calling JIT_PatchpointWorkerWithPolicy in order to actually be used.
EXTERN_C FCDECL2(void, JIT_Patchpoint, int* counter, int ilOffset);
EXTERN_C FCDECL1(void, JIT_PartialCompilationPatchpoint, int ilOffset);
EXTERN_C FCDECL1(void, JIT_ResumeOSR, int ilOffset);

//
// JIT HELPER ALIASING FOR PORTABILITY.
//
// The portable helper is used if the platform does not provide optimized implementation.
//

EXTERN_C FCDECL0(void, JIT_PollGC);

#ifndef JIT_GetGCStaticBase
#define JIT_GetGCStaticBase NULL
#else
EXTERN_C FCDECL1(void*, JIT_GetGCStaticBase, DynamicStaticsInfo* pStaticsInfo);
#endif

#ifndef JIT_GetNonGCStaticBase
#define JIT_GetNonGCStaticBase NULL
#else
EXTERN_C FCDECL1(void*, JIT_GetNonGCStaticBase, DynamicStaticsInfo* pStaticsInfo);
#endif

#ifndef JIT_GetGCStaticBaseNoCtor
#define JIT_GetGCStaticBaseNoCtor JIT_GetGCStaticBaseNoCtor_Portable
#endif
EXTERN_C FCDECL1(void*, JIT_GetGCStaticBaseNoCtor, MethodTable *pMT);
EXTERN_C FCDECL1(void*, JIT_GetGCStaticBaseNoCtor_Portable, MethodTable *pMT);

#ifndef JIT_GetNonGCStaticBaseNoCtor
#define JIT_GetNonGCStaticBaseNoCtor JIT_GetNonGCStaticBaseNoCtor_Portable
#endif
EXTERN_C FCDECL1(void*, JIT_GetNonGCStaticBaseNoCtor, MethodTable *pMT);
EXTERN_C FCDECL1(void*, JIT_GetNonGCStaticBaseNoCtor_Portable, MethodTable *pMT);

#ifndef JIT_GetDynamicGCStaticBase
#define JIT_GetDynamicGCStaticBase NULL
#else
EXTERN_C FCDECL1(void*, JIT_GetDynamicGCStaticBase, DynamicStaticsInfo* pStaticsInfo);
#endif

#ifndef JIT_GetDynamicNonGCStaticBase
#define JIT_GetDynamicNonGCStaticBase NULL
#else
EXTERN_C FCDECL1(void*, JIT_GetDynamicNonGCStaticBase, DynamicStaticsInfo* pStaticsInfo);
#endif

#ifndef JIT_GetDynamicGCStaticBaseNoCtor
#define JIT_GetDynamicGCStaticBaseNoCtor JIT_GetDynamicGCStaticBaseNoCtor_Portable
#endif
EXTERN_C FCDECL1(void*, JIT_GetDynamicGCStaticBaseNoCtor, DynamicStaticsInfo* pStaticsInfo);
EXTERN_C FCDECL1(void*, JIT_GetDynamicGCStaticBaseNoCtor_Portable, DynamicStaticsInfo* pStaticsInfo);

#ifndef JIT_GetDynamicNonGCStaticBaseNoCtor
#define JIT_GetDynamicNonGCStaticBaseNoCtor JIT_GetDynamicNonGCStaticBaseNoCtor_Portable
#endif
EXTERN_C FCDECL1(void*, JIT_GetDynamicNonGCStaticBaseNoCtor, DynamicStaticsInfo* pStaticsInfo);
EXTERN_C FCDECL1(void*, JIT_GetDynamicNonGCStaticBaseNoCtor_Portable, DynamicStaticsInfo* pStaticsInfo);

extern FCDECL1(Object*, JIT_NewS_MP_FastPortable, CORINFO_CLASS_HANDLE typeHnd_);
extern FCDECL1(Object*, JIT_New, CORINFO_CLASS_HANDLE typeHnd_);

extern FCDECL1(StringObject*, AllocateString_MP_FastPortable, DWORD stringLength);
extern FCDECL1(StringObject*, FramedAllocateString, DWORD stringLength);

extern FCDECL2(Object*, JIT_NewArr1VC_MP_FastPortable, CORINFO_CLASS_HANDLE arrayMT, INT_PTR size);
extern FCDECL2(Object*, JIT_NewArr1OBJ_MP_FastPortable, CORINFO_CLASS_HANDLE arrayMT, INT_PTR size);
extern FCDECL2(Object*, JIT_NewArr1, CORINFO_CLASS_HANDLE arrayMT, INT_PTR size);

EXTERN_C FCDECL2(void, JITutil_MonReliableEnter, Object* obj, BYTE* pbLockTaken);
EXTERN_C FCDECL3(void, JITutil_MonTryEnter, Object* obj, INT32 timeOut, BYTE* pbLockTaken);
EXTERN_C FCDECL2(void, JITutil_MonReliableContention, AwareLock* awarelock, BYTE* pbLockTaken);

EXTERN_C FCDECL1(void*, JIT_GetNonGCStaticBase_Helper, MethodTable *pMT);
EXTERN_C FCDECL1(void*, JIT_GetGCStaticBase_Helper, MethodTable *pMT);

EXTERN_C void DoJITFailFast ();
EXTERN_C FCDECL0(void, JIT_FailFast);

FCDECL0(int, JIT_GetCurrentManagedThreadId);

#if !defined(FEATURE_USE_ASM_GC_WRITE_BARRIERS) && defined(FEATURE_COUNT_GC_WRITE_BARRIERS)
// Extra argument for the classification of the checked barriers.
extern "C" FCDECL3(VOID, JIT_CheckedWriteBarrier, Object **dst, Object *ref, CheckedWriteBarrierKinds kind);
#else
// Regular checked write barrier.
extern "C" FCDECL2(VOID, JIT_CheckedWriteBarrier, Object **dst, Object *ref);
#endif

extern "C" FCDECL2(VOID, JIT_WriteBarrier, Object **dst, Object *ref);
extern "C" FCDECL2(VOID, JIT_WriteBarrierEnsureNonHeapTarget, Object **dst, Object *ref);

// ARM64 JIT_WriteBarrier uses special ABI and thus is not callable directly
// Copied write barriers must be called at a different location
extern "C" FCDECL2(VOID, JIT_WriteBarrier_Callable, Object **dst, Object *ref);

#define WriteBarrier_Helper JIT_WriteBarrier_Callable

#ifdef TARGET_AMD64


class WriteBarrierManager
{
public:
    enum WriteBarrierType
    {
        WRITE_BARRIER_UNINITIALIZED,
        WRITE_BARRIER_PREGROW64,
        WRITE_BARRIER_POSTGROW64,
#ifdef FEATURE_SVR_GC
        WRITE_BARRIER_SVR64,
#endif // FEATURE_SVR_GC
        WRITE_BARRIER_BYTE_REGIONS64,
        WRITE_BARRIER_BIT_REGIONS64,
#ifdef FEATURE_USE_SOFTWARE_WRITE_WATCH_FOR_GC_HEAP
        WRITE_BARRIER_WRITE_WATCH_PREGROW64,
        WRITE_BARRIER_WRITE_WATCH_POSTGROW64,
#ifdef FEATURE_SVR_GC
        WRITE_BARRIER_WRITE_WATCH_SVR64,
#endif // FEATURE_SVR_GC
        WRITE_BARRIER_WRITE_WATCH_BYTE_REGIONS64,
        WRITE_BARRIER_WRITE_WATCH_BIT_REGIONS64,
#endif // FEATURE_USE_SOFTWARE_WRITE_WATCH_FOR_GC_HEAP
        WRITE_BARRIER_BUFFER
    };

    WriteBarrierManager();
    void Initialize();

    int UpdateEphemeralBounds(bool isRuntimeSuspended);
    int UpdateWriteWatchAndCardTableLocations(bool isRuntimeSuspended, bool bReqUpperBoundsCheck);

#ifdef FEATURE_USE_SOFTWARE_WRITE_WATCH_FOR_GC_HEAP
    int SwitchToWriteWatchBarrier(bool isRuntimeSuspended);
    int SwitchToNonWriteWatchBarrier(bool isRuntimeSuspended);
#endif // FEATURE_USE_SOFTWARE_WRITE_WATCH_FOR_GC_HEAP
    size_t GetCurrentWriteBarrierSize();

protected:
    size_t GetSpecificWriteBarrierSize(WriteBarrierType writeBarrier);
    PBYTE  CalculatePatchLocation(LPVOID base, LPVOID label, int offset);
    PCODE  GetCurrentWriteBarrierCode();
    int ChangeWriteBarrierTo(WriteBarrierType newWriteBarrier, bool isRuntimeSuspended);
    bool   NeedDifferentWriteBarrier(bool bReqUpperBoundsCheck, bool bUseBitwiseWriteBarrier, WriteBarrierType* pNewWriteBarrierType);

private:
    void Validate();

    WriteBarrierType    m_currentWriteBarrier;

    PBYTE   m_pWriteWatchTableImmediate;    // PREGROW | POSTGROW | SVR | WRITE_WATCH | REGION
    PBYTE   m_pLowerBoundImmediate;         // PREGROW | POSTGROW |     | WRITE_WATCH | REGION
    PBYTE   m_pCardTableImmediate;          // PREGROW | POSTGROW | SVR | WRITE_WATCH | REGION
    PBYTE   m_pCardBundleTableImmediate;    // PREGROW | POSTGROW | SVR | WRITE_WATCH | REGION
    PBYTE   m_pUpperBoundImmediate;         //         | POSTGROW |     | WRITE_WATCH | REGION
    PBYTE   m_pRegionToGenTableImmediate;   //         |          |     | WRITE_WATCH | REGION
    PBYTE   m_pRegionShrDest;               //         |          |     | WRITE_WATCH | REGION
    PBYTE   m_pRegionShrSrc;                //         |          |     | WRITE_WATCH | RETION
};

#endif // TARGET_AMD64

EXTERN_C FCDECL2_VV(INT64, JIT_LMul, INT64 val1, INT64 val2);

#ifndef HOST_64BIT
#ifdef TARGET_X86
// JIThelp.asm
EXTERN_C void STDCALL JIT_LLsh();
EXTERN_C void STDCALL JIT_LRsh();
EXTERN_C void STDCALL JIT_LRsz();
#else // TARGET_X86
EXTERN_C FCDECL2_VV(UINT64, JIT_LLsh, UINT64 num, int shift);
EXTERN_C FCDECL2_VV(INT64, JIT_LRsh, INT64 num, int shift);
EXTERN_C FCDECL2_VV(UINT64, JIT_LRsz, UINT64 num, int shift);
#endif // !TARGET_X86
#endif // !HOST_64BIT

#ifdef TARGET_X86

#define ENUM_X86_WRITE_BARRIER_REGISTERS() \
    X86_WRITE_BARRIER_REGISTER(EAX) \
    X86_WRITE_BARRIER_REGISTER(ECX) \
    X86_WRITE_BARRIER_REGISTER(EBX) \
    X86_WRITE_BARRIER_REGISTER(ESI) \
    X86_WRITE_BARRIER_REGISTER(EDI) \
    X86_WRITE_BARRIER_REGISTER(EBP)

extern "C"
{

// JIThelp.asm/JIThelp.s
#define X86_WRITE_BARRIER_REGISTER(reg) \
    void STDCALL JIT_CheckedWriteBarrier##reg(); \
    void STDCALL JIT_DebugWriteBarrier##reg(); \
    void STDCALL JIT_WriteBarrier##reg();

    ENUM_X86_WRITE_BARRIER_REGISTERS()
#undef X86_WRITE_BARRIER_REGISTER

    void STDCALL JIT_WriteBarrierGroup();
    void STDCALL JIT_WriteBarrierGroup_End();

    void STDCALL JIT_PatchedWriteBarrierGroup();
    void STDCALL JIT_PatchedWriteBarrierGroup_End();
}

void ValidateWriteBarrierHelpers();

#endif //TARGET_X86

extern "C"
{
#ifndef FEATURE_EH_FUNCLETS
    void STDCALL JIT_EndCatch();               // JIThelp.asm/JIThelp.s
#endif // FEATURE_EH_FUNCLETS

    void STDCALL JIT_ByRefWriteBarrier();      // JIThelp.asm/JIThelp.s

#if defined(TARGET_X86) && !defined(UNIX_X86_ABI)
    void STDCALL JIT_TailCall();                    // JIThelp.asm
#endif // defined(TARGET_X86) && !defined(UNIX_X86_ABI)

    void STDMETHODCALLTYPE JIT_ProfilerEnterLeaveTailcallStub(UINT_PTR ProfilerHandle);
#if !defined(TARGET_ARM64) && !defined(TARGET_LOONGARCH64) && !defined(TARGET_RISCV64)
    // TODO: implement stack probing for other architectures https://github.com/dotnet/runtime/issues/13519
    void STDCALL JIT_StackProbe();
#endif // !defined(TARGET_ARM64) && !defined(TARGET_LOONGARCH64) && !defined(TARGET_RISCV64)
};

/*********************************************************************/
/*********************************************************************/

// Transient data for a MethodDesc involved
// in the current JIT compilation.
struct TransientMethodDetails final
{
    MethodDesc* Method;
    COR_ILMETHOD_DECODER* Header;
    CORINFO_MODULE_HANDLE Scope;

    TransientMethodDetails() = default;
    TransientMethodDetails(MethodDesc* pMD, _In_opt_ COR_ILMETHOD_DECODER* header, CORINFO_MODULE_HANDLE scope);
    TransientMethodDetails(const TransientMethodDetails&) = delete;
    TransientMethodDetails(TransientMethodDetails&&);
    ~TransientMethodDetails();

    TransientMethodDetails& operator=(const TransientMethodDetails&) = delete;
    TransientMethodDetails& operator=(TransientMethodDetails&&);
};

class CEEInfo : public ICorJitInfo
{
    friend class CEEDynamicCodeInfo;

    void GetTypeContext(const CORINFO_SIG_INST* info, SigTypeContext* pTypeContext);
    MethodDesc* GetMethodFromContext(CORINFO_CONTEXT_HANDLE context);
    TypeHandle GetTypeFromContext(CORINFO_CONTEXT_HANDLE context);
    void GetTypeContext(CORINFO_CONTEXT_HANDLE context, SigTypeContext* pTypeContext);

    void HandleException(struct _EXCEPTION_POINTERS* pExceptionPointers);
public:
#include "icorjitinfoimpl_generated.h"
    uint32_t getClassAttribsInternal (CORINFO_CLASS_HANDLE cls);
    bool isObjectImmutableInteral(OBJECTREF obj);

    static unsigned getClassAlignmentRequirementStatic(TypeHandle clsHnd);

    static unsigned getClassGClayoutStatic(TypeHandle th, BYTE* gcPtrs);
    static CorInfoHelpFunc getNewHelperStatic(MethodTable * pMT, bool * pHasSideEffects);
    static CorInfoHelpFunc getNewArrHelperStatic(TypeHandle clsHnd);
    static CorInfoHelpFunc getCastingHelperStatic(TypeHandle clsHnd, bool fThrowing);

    // Returns that compilation flags that are shared between JIT and NGen
    static CORJIT_FLAGS GetBaseCompileFlags(MethodDesc * ftn);

    static CorInfoHelpFunc getSharedStaticsHelper(FieldDesc * pField, MethodTable * pFieldMT);

    static size_t findNameOfToken (Module* module, mdToken metaTOK,
                            _Out_writes_ (FQNameCapacity) char * szFQName, size_t FQNameCapacity);

    DWORD getMethodAttribsInternal (CORINFO_METHOD_HANDLE ftnHnd);

    bool resolveVirtualMethodHelper(CORINFO_DEVIRTUALIZATION_INFO * info);

    CORINFO_CLASS_HANDLE getDefaultComparerClassHelper(
        CORINFO_CLASS_HANDLE elemType
        );

    CORINFO_CLASS_HANDLE getDefaultEqualityComparerClassHelper(
        CORINFO_CLASS_HANDLE elemType
        );

    CORINFO_CLASS_HANDLE getSZArrayHelperEnumeratorClassHelper(
        CORINFO_CLASS_HANDLE elemType
        );


    CorInfoType getFieldTypeInternal (CORINFO_FIELD_HANDLE field, CORINFO_CLASS_HANDLE* structType = NULL,CORINFO_CLASS_HANDLE owner = NULL);

protected:
    void freeArrayInternal(void* array);

public:

    bool getTailCallHelpersInternal(
        CORINFO_RESOLVED_TOKEN* callToken,
        CORINFO_SIG_INFO* sig,
        CORINFO_GET_TAILCALL_HELPERS_FLAGS flags,
        CORINFO_TAILCALL_HELPERS* pResult);

    bool getStaticObjRefContent(OBJECTREF obj, uint8_t* buffer, bool ignoreMovableObjects);

    // This normalizes EE type information into the form expected by the JIT.
    //
    // If typeHnd contains exact type information, then *clsRet will contain
    // the normalized CORINFO_CLASS_HANDLE information on return.
    static CorInfoType asCorInfoType (CorElementType cet,
                                      TypeHandle typeHnd = TypeHandle() /* optional in */,
                                      CORINFO_CLASS_HANDLE *clsRet = NULL /* optional out */ );

    CEEInfo(MethodDesc * fd = NULL, bool fAllowInlining = true) :
        m_pJitHandles(nullptr),
        m_pMethodBeingCompiled(fd),
        m_transientDetails(NULL),
        m_pThread(GetThreadNULLOk()),
        m_hMethodForSecurity_Key(NULL),
        m_pMethodForSecurity_Value(NULL),
#if defined(FEATURE_GDBJIT)
        m_pCalledMethods(NULL),
#endif
        m_allowInlining(fAllowInlining)
    {
        LIMITED_METHOD_CONTRACT;
    }

    virtual ~CEEInfo()
    {
        LIMITED_METHOD_CONTRACT;

#if !defined(DACCESS_COMPILE)
        // Free all handles used by JIT
        if (m_pJitHandles != nullptr)
        {
            OBJECTHANDLE* elements = m_pJitHandles->GetElements();
            unsigned count = m_pJitHandles->GetCount();
            for (unsigned i = 0; i < count; i++)
            {
                DestroyHandle(elements[i]);
            }
            delete m_pJitHandles;
        }

        delete m_transientDetails;
#endif
    }

    // Performs any work JIT-related work that should be performed at process shutdown.
    void JitProcessShutdownWork();

    void setJitFlags(const CORJIT_FLAGS& jitFlags);

private:
#ifdef _DEBUG
    InlineSString<MAX_CLASSNAME_LENGTH> ssClsNameBuff;
    InlineSString<MAX_CLASSNAME_LENGTH> ssClsNameBuffUTF8;
#endif

public:
    MethodDesc * GetMethodForSecurity(CORINFO_METHOD_HANDLE callerHandle);

    // Prepare the information about how to do a runtime lookup of the handle with shared
    // generic variables.
    void ComputeRuntimeLookupForSharedGenericToken(DictionaryEntryKind entryKind,
                                                   CORINFO_RESOLVED_TOKEN * pResolvedToken,
                                                   CORINFO_RESOLVED_TOKEN * pConstrainedResolvedToken /* for ConstrainedMethodEntrySlot */,
                                                   MethodDesc * pTemplateMD /* for method-based slots */,
                                                   MethodDesc * pCallerMD,
                                                   CORINFO_LOOKUP *pResultLookup);

#if defined(FEATURE_GDBJIT)
    CalledMethod * GetCalledMethods() { return m_pCalledMethods; }
#endif

    // Add/Remove/Find transient method details.
    void AddTransientMethodDetails(TransientMethodDetails details);
    TransientMethodDetails RemoveTransientMethodDetails(MethodDesc* pMD);
    bool FindTransientMethodDetails(MethodDesc* pMD, TransientMethodDetails** details);

protected:
    SArray<OBJECTHANDLE>*   m_pJitHandles;          // GC handles used by JIT
    MethodDesc*             m_pMethodBeingCompiled; // Top-level method being compiled
    SArray<TransientMethodDetails, FALSE>* m_transientDetails;   // Transient details for dynamic codegen scenarios.
    Thread *                m_pThread;              // Cached current thread for faster JIT-EE transitions
    CORJIT_FLAGS            m_jitFlags;

    CORINFO_METHOD_HANDLE getMethodBeingCompiled()
    {
        LIMITED_METHOD_CONTRACT;
        return (CORINFO_METHOD_HANDLE)m_pMethodBeingCompiled;
    }

    CORINFO_OBJECT_HANDLE getJitHandleForObject(OBJECTREF objref, bool knownFrozen = false);
    OBJECTREF getObjectFromJitHandle(CORINFO_OBJECT_HANDLE handle);

    // Cache of last GetMethodForSecurity() lookup
    CORINFO_METHOD_HANDLE   m_hMethodForSecurity_Key;
    MethodDesc *            m_pMethodForSecurity_Value;

#if defined(FEATURE_GDBJIT)
    CalledMethod *          m_pCalledMethods;
#endif

    bool                    m_allowInlining;

    void EnsureActive(TypeHandle th, MethodDesc * pMD = NULL);
};


/*********************************************************************/

class  EEJitManager;
class  InterpreterJitManager;
class  EECodeGenManager;
struct  HeapList;
struct CodeHeader;

class CEECodeGenInfo : public CEEInfo
{
public:
    // ICorJitInfo stuff
    CEECodeGenInfo(MethodDesc* fd, COR_ILMETHOD_DECODER* header, EECodeGenManager* jm, bool allowInlining = true)
        : CEEInfo(fd, allowInlining),
          m_jitManager(jm),
          m_CodeHeader(NULL),
          m_CodeHeaderRW(NULL),
          m_codeWriteBufferSize(0),
          m_pRealCodeHeader(NULL),
          m_pCodeHeap(NULL),
          m_ILHeader(header),
          m_GCinfo_len(0),
          m_EHinfo_len(0),
          m_iOffsetMapping(0),
          m_pOffsetMapping(NULL),
          m_iNativeVarInfo(0),
          m_pNativeVarInfo(NULL),
          m_inlineTreeNodes(NULL),
          m_numInlineTreeNodes(0),
          m_richOffsetMappings(NULL),
          m_numRichOffsetMappings(0),
          m_gphCache()
    {
        CONTRACTL
        {
            NOTHROW;
            GC_NOTRIGGER;
            MODE_ANY;
        } CONTRACTL_END;
    }

    ~CEECodeGenInfo()
    {
        CONTRACTL
        {
            NOTHROW;
            GC_NOTRIGGER;
            MODE_ANY;
        } CONTRACTL_END;

        if (m_CodeHeaderRW != m_CodeHeader)
            freeArrayInternal(m_CodeHeaderRW);

        if (m_pOffsetMapping != NULL)
            freeArrayInternal(m_pOffsetMapping);

        if (m_pNativeVarInfo != NULL)
            freeArrayInternal(m_pNativeVarInfo);
    }

    virtual void ResetForJitRetry()
    {
        CONTRACTL {
            NOTHROW;
            GC_NOTRIGGER;
        } CONTRACTL_END;

        if (m_CodeHeaderRW != m_CodeHeader)
            freeArrayInternal(m_CodeHeaderRW);

        m_CodeHeader = NULL;
        m_CodeHeaderRW = NULL;

        m_codeWriteBufferSize = 0;
        m_pRealCodeHeader = NULL;
        m_pCodeHeap = NULL;

        if (m_pOffsetMapping != NULL)
            freeArrayInternal(m_pOffsetMapping);

        if (m_pNativeVarInfo != NULL)
            freeArrayInternal(m_pNativeVarInfo);

        m_iOffsetMapping = 0;
        m_pOffsetMapping = NULL;
        m_iNativeVarInfo = 0;
        m_pNativeVarInfo = NULL;

        if (m_inlineTreeNodes != NULL)
            freeArrayInternal(m_inlineTreeNodes);
        if (m_richOffsetMappings != NULL)
            freeArrayInternal(m_richOffsetMappings);

        m_inlineTreeNodes = NULL;
        m_numInlineTreeNodes = 0;
        m_richOffsetMappings = NULL;
        m_numRichOffsetMappings = 0;
    }

    virtual void BackoutJitData(EECodeGenManager * jitMgr) = 0;

    // ICorDebugInfo stuff.
    void setBoundaries(CORINFO_METHOD_HANDLE ftn,
                       ULONG32 cMap, ICorDebugInfo::OffsetMapping *pMap) override final;
    void setVars(CORINFO_METHOD_HANDLE ftn, ULONG32 cVars,
                 ICorDebugInfo::NativeVarInfo *vars) override final;
    void CompressDebugInfo(PCODE nativeEntry);
    virtual void SetDebugInfo(PTR_BYTE pDebugInfo) = 0;

    virtual PatchpointInfo* GetPatchpointInfo()
    {
        return NULL;
    }

    virtual BOOL JitAgain()
    {
        return FALSE;
    }

    void reportRichMappings(
        ICorDebugInfo::InlineTreeNode*    inlineTreeNodes,
        uint32_t                          numInlineTreeNodes,
        ICorDebugInfo::RichOffsetMapping* mappings,
        uint32_t                          numMappings) override final;

    void reportMetadata(const char* key, const void* value, size_t length) override final;

    virtual void WriteCode(EECodeGenManager * jitMgr) = 0;

    void* getHelperFtn(CorInfoHelpFunc    ftnNum,                         /* IN  */
                       void **            ppIndirection) override;  /* OUT */
    static PCODE getHelperFtnStatic(CorInfoHelpFunc ftnNum);

    InfoAccessType constructStringLiteral(CORINFO_MODULE_HANDLE scopeHnd, mdToken metaTok, void **ppValue) override;
    InfoAccessType emptyStringLiteral(void ** ppValue) override;
    CORINFO_CLASS_HANDLE getStaticFieldCurrentClass(CORINFO_FIELD_HANDLE field, bool* pIsSpeculative) override;
    void* getMethodSync(CORINFO_METHOD_HANDLE ftnHnd, void **ppIndirection) override;

protected:

    template <typename TCodeHeader>
    void setEHcountWorker(unsigned cEH);

    template<class TCodeHeader>
    void SetRealCodeHeader();

    template<class TCodeHeader>
    void NibbleMapSet();

    void getEHinfo(
                    CORINFO_METHOD_HANDLE ftn,              /* IN  */
                    unsigned      EHnumber,                 /* IN */
                    CORINFO_EH_CLAUSE* clause               /* OUT */
                  ) override final;

    void setEHinfoWorker(
                          EE_ILEXCEPTION* pEHInfo,
                          unsigned      EHnumber,
                          const CORINFO_EH_CLAUSE* clause
                        );

    EECodeGenManager*       m_jitManager;   // responsible for allocating memory
    void*                   m_CodeHeader;   // descriptor for JITTED code - read/execute address
    void*                   m_CodeHeaderRW; // descriptor for JITTED code - code write scratch buffer address
    size_t                  m_codeWriteBufferSize;
    BYTE*                   m_pRealCodeHeader;
    HeapList*               m_pCodeHeap;
    COR_ILMETHOD_DECODER *  m_ILHeader;     // the code header as exist in the file

#if defined(_DEBUG)
    ULONG                   m_codeSize;     // Code size requested via allocMem
#endif

    size_t                  m_GCinfo_len;   // Cached copy of GCinfo_len so we can backout in BackoutJitData()
    size_t                  m_EHinfo_len;   // Cached copy of EHinfo_len so we can backout in BackoutJitData()

    ULONG32                 m_iOffsetMapping;
    ICorDebugInfo::OffsetMapping * m_pOffsetMapping;

    ULONG32                 m_iNativeVarInfo;
    ICorDebugInfo::NativeVarInfo * m_pNativeVarInfo;

    ICorDebugInfo::InlineTreeNode    *m_inlineTreeNodes;
    ULONG32                           m_numInlineTreeNodes;
    ICorDebugInfo::RichOffsetMapping *m_richOffsetMappings;
    ULONG32                           m_numRichOffsetMappings;

    // The first time a call is made to CEEJitInfo::GetProfilingHandle() from this thread
    // for this method, these values are filled in.   Thereafter, these values are used
    // in lieu of calling into the base CEEInfo::GetProfilingHandle() again.  This protects the
    // profiler from duplicate calls to its FunctionIDMapper() callback.
    struct GetProfilingHandleCache
    {
        GetProfilingHandleCache() :
            m_bGphIsCacheValid(false),
            m_bGphHookFunction(false),
            m_pvGphProfilerHandle(NULL)
        {
            LIMITED_METHOD_CONTRACT;
        }

        bool                    m_bGphIsCacheValid : 1;        // Tells us whether below values are valid
        bool                    m_bGphHookFunction : 1;
        void*                   m_pvGphProfilerHandle;
    } m_gphCache;
};

// CEEJitInfo is the concrete implementation of callbacks that the EE must provide for the JIT to do its
// work.   See code:ICorJitInfo#JitToEEInterface for more on this interface.
class CEEJitInfo final : public CEECodeGenInfo
{
public:
    // ICorJitInfo stuff

    void allocMem (AllocMemArgs *pArgs) override;
    void * allocGCInfo(size_t  size) override;
    void setEHcount (unsigned cEH) override;
    void setEHinfo (
        unsigned      EHnumber,
        const CORINFO_EH_CLAUSE* clause
       ) override;

    void WriteCodeBytes();
    void WriteCode(EECodeGenManager * jitMgr) override;

    void reserveUnwindInfo(bool isFunclet, bool isColdCode, uint32_t unwindSize) override;

    void allocUnwindInfo (
            uint8_t * pHotCode,              /* IN */
            uint8_t * pColdCode,             /* IN */
            uint32_t  startOffset,           /* IN */
            uint32_t  endOffset,             /* IN */
            uint32_t  unwindSize,            /* IN */
            uint8_t * pUnwindBlock,          /* IN */
            CorJitFuncKind funcKind       /* IN */
            ) override;

    HRESULT allocPgoInstrumentationBySchema(
            CORINFO_METHOD_HANDLE ftnHnd, /* IN */
            PgoInstrumentationSchema* pSchema, /* IN/OUT */
            uint32_t countSchemaItems, /* IN */
            uint8_t** pInstrumentationData /* OUT */
            ) override;

    HRESULT getPgoInstrumentationResults(
            CORINFO_METHOD_HANDLE ftnHnd, /* IN */
            PgoInstrumentationSchema** pSchema, /* OUT */
            uint32_t* pCountSchemaItems, /* OUT */
            uint8_t**pInstrumentationData, /* OUT */
            PgoSource *pPgoSource, /* OUT */
            bool* pDynamicPgo /* OUT */
            ) override;

    void recordCallSite(
            uint32_t                     instrOffset,  /* IN */
            CORINFO_SIG_INFO *        callSig,      /* IN */
            CORINFO_METHOD_HANDLE     methodHandle  /* IN */
            ) override;

    void recordRelocation(
            void                    *location,
            void                    *locationRW,
            void                    *target,
            uint16_t                 fRelocType,
            int32_t                  addlDelta) override;

    uint16_t getRelocTypeHint(void * target) override;

    uint32_t getExpectedTargetArchitecture() override;

    void BackoutJitData(EECodeGenManager * jitMgr) override;
    void SetDebugInfo(PTR_BYTE pDebugInfo) override;

    void ResetForJitRetry() override
    {
        CONTRACTL {
            NOTHROW;
            GC_NOTRIGGER;
        } CONTRACTL_END;

        CEECodeGenInfo::ResetForJitRetry();

#ifdef FEATURE_ON_STACK_REPLACEMENT
        if (m_pPatchpointInfoFromJit != NULL)
            freeArrayInternal(m_pPatchpointInfoFromJit);

        m_pPatchpointInfoFromJit = NULL;
#endif

#ifdef FEATURE_EH_FUNCLETS
        m_moduleBase = (TADDR)0;
        m_totalUnwindSize = 0;
        m_usedUnwindSize = 0;
        m_theUnwindBlock = NULL;
        m_totalUnwindInfos = 0;
        m_usedUnwindInfos = 0;
#endif // FEATURE_EH_FUNCLETS
    }

#ifdef TARGET_AMD64
    void SetAllowRel32(BOOL fAllowRel32)
    {
        LIMITED_METHOD_CONTRACT;
        m_fAllowRel32 = fAllowRel32;
    }
#endif

#if defined(TARGET_AMD64) || defined(TARGET_ARM64)
    void SetJumpStubOverflow(BOOL fJumpStubOverflow)
    {
        LIMITED_METHOD_CONTRACT;
        m_fJumpStubOverflow = fJumpStubOverflow;
    }

    BOOL IsJumpStubOverflow()
    {
        LIMITED_METHOD_CONTRACT;
        return m_fJumpStubOverflow;
    }

    BOOL JitAgain() override
    {
        LIMITED_METHOD_CONTRACT;
        return m_fJumpStubOverflow;
    }

    size_t GetReserveForJumpStubs()
    {
        LIMITED_METHOD_CONTRACT;
        return m_reserveForJumpStubs;
    }

    void SetReserveForJumpStubs(size_t value)
    {
        LIMITED_METHOD_CONTRACT;
        m_reserveForJumpStubs = value;
    }

    PatchpointInfo* GetPatchpointInfo() override
    {
#ifdef FEATURE_ON_STACK_REPLACEMENT
        return m_pPatchpointInfoFromJit;
#else
        return NULL;
#endif
    }

#else
    BOOL JitAgain() override
    {
        LIMITED_METHOD_CONTRACT;
        return FALSE;
    }

    size_t GetReserveForJumpStubs()
    {
        LIMITED_METHOD_CONTRACT;
        return 0;
    }
#endif // defined(TARGET_AMD64) || defined(TARGET_ARM64)

#ifdef FEATURE_ON_STACK_REPLACEMENT
    // Called by the runtime to supply patchpoint information to the jit.
    void SetOSRInfo(PatchpointInfo* patchpointInfo, unsigned ilOffset)
    {
        _ASSERTE(m_pPatchpointInfoFromRuntime == NULL);
        _ASSERTE(patchpointInfo != NULL);
        m_pPatchpointInfoFromRuntime = patchpointInfo;
        m_ilOffset = ilOffset;
    }
#endif

    CEEJitInfo(MethodDesc* fd, COR_ILMETHOD_DECODER* header,
               EECodeGenManager* jm, bool allowInlining = true)
        : CEECodeGenInfo(fd, header, jm, allowInlining)
#ifdef FEATURE_EH_FUNCLETS
        , m_moduleBase(0),
          m_totalUnwindSize(0),
          m_usedUnwindSize(0),
          m_theUnwindBlock(NULL),
          m_totalUnwindInfos(0),
          m_usedUnwindInfos(0)
#endif
#ifdef TARGET_AMD64
        , m_fAllowRel32(FALSE)
#endif
#if defined(TARGET_AMD64) || defined(TARGET_ARM64)
        , m_fJumpStubOverflow(FALSE),
          m_reserveForJumpStubs(0)
#endif
#ifdef FEATURE_ON_STACK_REPLACEMENT
        , m_pPatchpointInfoFromJit(NULL),
          m_pPatchpointInfoFromRuntime(NULL),
          m_ilOffset(0)
#endif
        , m_finalCodeAddressSlot(NULL)
    {
        CONTRACTL
        {
            NOTHROW;
            GC_NOTRIGGER;
            MODE_ANY;
        } CONTRACTL_END;
    }

    ~CEEJitInfo()
    {
        CONTRACTL
        {
            NOTHROW;
            GC_NOTRIGGER;
            MODE_ANY;
        } CONTRACTL_END;

#ifdef FEATURE_ON_STACK_REPLACEMENT
        if (m_pPatchpointInfoFromJit != NULL)
            freeArrayInternal(m_pPatchpointInfoFromJit);
#endif
#ifdef FEATURE_PGO
        if (m_foundPgoData != NULL)
        {
            ComputedPgoData* current = m_foundPgoData;
            while (current != NULL)
            {
                ComputedPgoData* next = current->m_next;
                delete current;
                current = next;
            }
        }
#endif
    }

    // Override of CEEInfo::GetProfilingHandle.  The first time this is called for a
    // method desc, it calls through to CEEInfo::GetProfilingHandle and caches the
    // result in CEEJitInfo::GetProfilingHandleCache.  Thereafter, this wrapper regurgitates the cached values
    // rather than calling into CEEInfo::GetProfilingHandle each time.  This avoids
    // making duplicate calls into the profiler's FunctionIDMapper callback.
    void GetProfilingHandle(
                    bool                      *pbHookFunction,
                    void                     **pProfilerHandle,
                    bool                      *pbIndirectedHandles
                    ) override;

<<<<<<< HEAD
    InfoAccessType constructStringLiteral(CORINFO_MODULE_HANDLE scopeHnd, mdToken metaTok, void **ppValue) override;
    InfoAccessType emptyStringLiteral(void ** ppValue) override;
    CORINFO_CLASS_HANDLE getStaticFieldCurrentClass(CORINFO_FIELD_HANDLE field, bool* pIsSpeculative) override;
    void* getMethodSync(CORINFO_METHOD_HANDLE ftnHnd, void **ppIndirection) override;

    void PublishFinalCodeAddress(PCODE addr);

=======
>>>>>>> 720f517d
    void setPatchpointInfo(PatchpointInfo* patchpointInfo) override;
    PatchpointInfo* getOSRInfo(unsigned* ilOffset) override;

    virtual CORINFO_METHOD_HANDLE getAsyncResumptionStub() override final;

protected :

#ifdef FEATURE_PGO
    // PGO data
    struct ComputedPgoData
    {
        ComputedPgoData(MethodDesc* pMD) : m_pMD(pMD) {}

        ComputedPgoData* m_next = nullptr;
        MethodDesc *m_pMD;
        NewArrayHolder<BYTE> m_allocatedData;
        PgoInstrumentationSchema* m_schema = nullptr;
        UINT32 m_cSchemaElems;
        BYTE *m_pInstrumentationData = nullptr;
        HRESULT m_hr = E_NOTIMPL;
        PgoSource m_pgoSource = PgoSource::Unknown;
    };
    ComputedPgoData*        m_foundPgoData = nullptr;
#endif


#ifdef FEATURE_EH_FUNCLETS
    TADDR                   m_moduleBase;       // Base for unwind Infos
    ULONG                   m_totalUnwindSize;  // Total reserved unwind space
    uint32_t                m_usedUnwindSize;   // used space in m_theUnwindBlock
    BYTE *                  m_theUnwindBlock;   // start of the unwind memory block
    ULONG                   m_totalUnwindInfos; // Number of RUNTIME_FUNCTION needed
    ULONG                   m_usedUnwindInfos;
#endif

#ifdef TARGET_AMD64
    BOOL                    m_fAllowRel32;      // Use 32-bit PC relative address modes
#endif
#if defined(TARGET_AMD64) || defined(TARGET_ARM64)
    BOOL                    m_fJumpStubOverflow;   // Overflow while trying to alocate jump stub slot within PC relative branch region
                                                   // The code will need to be regenerated (with m_fRel32Allowed == FALSE for AMD64).
    size_t                  m_reserveForJumpStubs; // Space to reserve for jump stubs when allocating code
#endif

#ifdef FEATURE_ON_STACK_REPLACEMENT
    PatchpointInfo        * m_pPatchpointInfoFromJit;
    PatchpointInfo        * m_pPatchpointInfoFromRuntime;
    unsigned                m_ilOffset;
#endif
    PCODE* m_finalCodeAddressSlot;

};

#ifdef FEATURE_INTERPRETER
class CInterpreterJitInfo final : public CEECodeGenInfo
{
public:
    // ICorJitInfo stuff

    CInterpreterJitInfo(MethodDesc* fd, COR_ILMETHOD_DECODER* header,
                        EECodeGenManager* jm, bool allowInlining = true)
        : CEECodeGenInfo(fd, header, jm, allowInlining)
    {
        CONTRACTL
        {
            NOTHROW;
            GC_NOTRIGGER;
            MODE_ANY;
        } CONTRACTL_END;
    }

    void allocMem(AllocMemArgs *pArgs) override;
    void * allocGCInfo(size_t  size) override;
    void setEHcount (unsigned cEH) override;
    void setEHinfo (
        unsigned      EHnumber,
        const CORINFO_EH_CLAUSE* clause
       ) override;

    void WriteCodeBytes();
    void WriteCode(EECodeGenManager * jitMgr) override;

    void BackoutJitData(EECodeGenManager * jitMgr) override;
    void SetDebugInfo(PTR_BYTE pDebugInfo) override;
};
#endif // FEATURE_INTERPRETER

/*********************************************************************/
/*********************************************************************/

typedef struct {
    void * pfnHelper;
#ifdef _DEBUG
    const char* name;
#endif
} VMHELPDEF;

#if defined(DACCESS_COMPILE)

GARY_DECL(VMHELPDEF, hlpFuncTable, CORINFO_HELP_COUNT);

#else

extern "C" const VMHELPDEF hlpFuncTable[CORINFO_HELP_COUNT];

#endif

// enum for dynamically assigned helper calls
enum DynamicCorInfoHelpFunc {
#define JITHELPER(code, pfnHelper, binderId)
#define DYNAMICJITHELPER(code, pfnHelper, binderId) DYNAMIC_##code,
#include "jithelpers.h"
    DYNAMIC_CORINFO_HELP_COUNT
};

#ifdef _MSC_VER
// GCC complains about duplicate "extern". And it is not needed for the GCC build
extern "C"
#endif
GARY_DECL(VMHELPDEF, hlpDynamicFuncTable, DYNAMIC_CORINFO_HELP_COUNT);

#define SetJitHelperFunction(ftnNum, pFunc) _SetJitHelperFunction(DYNAMIC_##ftnNum, (void*)(pFunc))
void    _SetJitHelperFunction(DynamicCorInfoHelpFunc ftnNum, void * pFunc);

VMHELPDEF LoadDynamicJitHelper(DynamicCorInfoHelpFunc ftnNum, MethodDesc** methodDesc = NULL);
bool HasILBasedDynamicJitHelper(DynamicCorInfoHelpFunc ftnNum);
bool IndirectionAllowedForJitHelper(CorInfoHelpFunc ftnNum);

void *GenFastGetSharedStaticBase(bool bCheckCCtor);

#ifdef HAVE_GCCOVER
void SetupGcCoverage(NativeCodeVersion nativeCodeVersion, BYTE* nativeCode);
void SetupGcCoverageForNativeImage(Module* module);
BOOL OnGcCoverageInterrupt(PT_CONTEXT regs);
void DoGcStress (PT_CONTEXT regs, NativeCodeVersion nativeCodeVersion);
#endif //HAVE_GCCOVER

// ppPinnedString: If the string is pinned (e.g. allocated in frozen heap),
// the pointer to the pinned string is returned in *ppPinnedPointer. ppPinnedPointer == nullptr
// means that the caller does not care whether the string is pinned or not.
STRINGREF* ConstructStringLiteral(CORINFO_MODULE_HANDLE scopeHnd, mdToken metaTok, void** ppPinnedString = nullptr);

FCDECL2(Object*, JIT_Box_MP_FastPortable, CORINFO_CLASS_HANDLE type, void* data);
FCDECL2(Object*, JIT_Box, CORINFO_CLASS_HANDLE type, void* data);

BOOL ObjIsInstanceOf(Object *pObject, TypeHandle toTypeHnd, BOOL throwCastException = FALSE);

class InlinedCallFrame;
EXTERN_C Thread * JIT_InitPInvokeFrame(InlinedCallFrame *pFrame);

#ifdef _DEBUG
extern LONG g_JitCount;
#endif

struct VirtualFunctionPointerArgs
{
    CORINFO_CLASS_HANDLE classHnd;
    CORINFO_METHOD_HANDLE methodHnd;
};

typedef HCCALL1_PTR(TADDR, FnStaticBaseHelper, TADDR arg0);

struct StaticFieldAddressArgs
{
    FnStaticBaseHelper staticBaseHelper;
    TADDR arg0;
    SIZE_T offset;
};

FCDECL1(TADDR, JIT_StaticFieldAddress_Dynamic, StaticFieldAddressArgs * pArgs);
FCDECL1(TADDR, JIT_StaticFieldAddressUnbox_Dynamic, StaticFieldAddressArgs * pArgs);

struct GenericHandleArgs
{
    LPVOID signature;
    CORINFO_MODULE_HANDLE module;
    DWORD dictionaryIndexAndSlot;
};

CORJIT_FLAGS GetDebuggerCompileFlags(Module* pModule, CORJIT_FLAGS flags);

bool __stdcall TrackAllocationsEnabled();


extern Volatile<int64_t> g_cbILJitted;
extern Volatile<int64_t> g_cMethodsJitted;
extern Volatile<int64_t> g_c100nsTicksInJit;
extern thread_local int64_t t_cbILJittedForThread;
extern thread_local int64_t t_cMethodsJittedForThread;
extern thread_local int64_t t_c100nsTicksInJitForThread;

FCDECL1(INT64, GetCompiledILBytes, FC_BOOL_ARG currentThread);
FCDECL1(INT64, GetCompiledMethodCount, FC_BOOL_ARG currentThread);
FCDECL1(INT64, GetCompilationTimeInTicks, FC_BOOL_ARG currentThread);

#endif // JITINTERFACE_H<|MERGE_RESOLUTION|>--- conflicted
+++ resolved
@@ -946,19 +946,10 @@
                     bool                      *pbIndirectedHandles
                     ) override;
 
-<<<<<<< HEAD
-    InfoAccessType constructStringLiteral(CORINFO_MODULE_HANDLE scopeHnd, mdToken metaTok, void **ppValue) override;
-    InfoAccessType emptyStringLiteral(void ** ppValue) override;
-    CORINFO_CLASS_HANDLE getStaticFieldCurrentClass(CORINFO_FIELD_HANDLE field, bool* pIsSpeculative) override;
-    void* getMethodSync(CORINFO_METHOD_HANDLE ftnHnd, void **ppIndirection) override;
-
-    void PublishFinalCodeAddress(PCODE addr);
-
-=======
->>>>>>> 720f517d
     void setPatchpointInfo(PatchpointInfo* patchpointInfo) override;
     PatchpointInfo* getOSRInfo(unsigned* ilOffset) override;
 
+    void PublishFinalCodeAddress(PCODE addr);
     virtual CORINFO_METHOD_HANDLE getAsyncResumptionStub() override final;
 
 protected :
