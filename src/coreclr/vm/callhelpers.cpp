// Licensed to the .NET Foundation under one or more agreements.
// The .NET Foundation licenses this file to you under the MIT license.
/*
 *    CallHelpers.CPP: helpers to call managed code
 *

 */

#include "common.h"
#include "dbginterface.h"

// To include declaration of "AppDomainTransitionExceptionFilter"
#include "excep.h"
#include "invokeutil.h"
#include "argdestination.h"

#if defined(FEATURE_MULTICOREJIT) && defined(_DEBUG)

// Allow system module for Appx

void AssertMulticoreJitAllowedModule(PCODE pTarget)
{
    MethodDesc* pMethod = NonVirtualEntry2MethodDesc(pTarget);

    Module * pModule = pMethod->GetModule();

    _ASSERTE(pModule->IsSystem());
}

#endif

// For X86, INSTALL_COMPLUS_EXCEPTION_HANDLER grants us sufficient protection to call into
// managed code.
//
// But on 64-bit, the personality routine will not pop frames or trackers as exceptions unwind
// out of managed code.  Instead, we rely on explicit cleanup like CLRException::HandlerState::CleanupTry
// or UMThunkUnwindFrameChainHandler.
//
// So all callers should call through CallDescrWorkerWithHandler (or a wrapper like MethodDesc::Call)
// and get the platform-appropriate exception handling.

//*******************************************************************************
void CallDescrWorkerWithHandler(
                CallDescrData *   pCallDescrData,
                BOOL              fCriticalCall)
{
#if defined(FEATURE_MULTICOREJIT) && defined(_DEBUG)

    // For multicore JITting, background thread should not call managed code, except when calling system code (e.g. throwing managed exception)
    if (GetThread()->HasThreadStateNC(Thread::TSNC_CallingManagedCodeDisabled))
    {
        AssertMulticoreJitAllowedModule(pCallDescrData->pTarget);
    }

#endif

    BEGIN_CALL_TO_MANAGEDEX(fCriticalCall ? EEToManagedCriticalCall : EEToManagedDefault);

    CallDescrWorker(pCallDescrData);

    END_CALL_TO_MANAGED();
}


#if !defined(HOST_64BIT) && defined(_DEBUG)

//*******************************************************************************
// assembly code, in i386/asmhelpers.asm
void CallDescrWorker(CallDescrData * pCallDescrData)
{
    //
    // This function must not have a contract ... it's caller has pushed an FS:0 frame (COMPlusFrameHandler) that must
    // be the first handler on the stack. The contract causes, at a minimum, a C++ exception handler to be pushed to
    // handle the destruction of the contract object. If there is an exception in the managed code called from here,
    // and that exception is handled in that same block of managed code, then the COMPlusFrameHandler will actually
    // unwind the C++ handler before branching to the catch clause in managed code. That essentially causes an
    // out-of-order destruction of the contract object, resulting in very odd crashes later.
    //
#if 0
    CONTRACTL {
        THROWS;
        GC_TRIGGERS;
    } CONTRACTL_END;
#endif // 0
    STATIC_CONTRACT_THROWS;
    STATIC_CONTRACT_GC_TRIGGERS;

    TRIGGERSGC_NOSTOMP(); // Can't stomp object refs because they are args to the function

    // Save a copy of dangerousObjRefs in table.
    Thread* curThread;
    DWORD_PTR ObjRefTable[OBJREF_TABSIZE];

    curThread = GetThread();

    static_assert_no_msg(sizeof(curThread->dangerousObjRefs) == sizeof(ObjRefTable));
    memcpy(ObjRefTable, curThread->dangerousObjRefs, sizeof(ObjRefTable));

    // If the current thread owns spinlock or unbreakable lock, it cannot call managed code.
    _ASSERTE(!curThread->HasUnbreakableLock() &&
             (curThread->m_StateNC & Thread::TSNC_OwnsSpinLock) == 0);

#ifdef TARGET_ARM
    _ASSERTE(IsThumbCode(pCallDescrData->pTarget));
#endif

    CallDescrWorkerInternal(pCallDescrData);

    // Restore dangerousObjRefs when we return back to EE after call
    memcpy(curThread->dangerousObjRefs, ObjRefTable, sizeof(ObjRefTable));

    TRIGGERSGC();

    ENABLESTRESSHEAP();
}
#endif // !defined(HOST_64BIT) && defined(_DEBUG)

void DispatchCallDebuggerWrapper(
    CallDescrData *   pCallDescrData,
    BOOL fCriticalCall
)
{
    // Use static contracts b/c we have SEH.
    STATIC_CONTRACT_THROWS;
    STATIC_CONTRACT_GC_TRIGGERS;
    STATIC_CONTRACT_MODE_COOPERATIVE;

    struct Param : NotifyOfCHFFilterWrapperParam
    {
        CallDescrData * pCallDescrData;
        BOOL fCriticalCall;
    } param;

    param.pFrame = NULL;
    param.pCallDescrData = pCallDescrData;
    param.fCriticalCall = fCriticalCall;

    PAL_TRY(Param *, pParam, &param)
    {
        CallDescrWorkerWithHandler(
            pParam->pCallDescrData,
            pParam->fCriticalCall);
    }
    PAL_EXCEPT_FILTER(AppDomainTransitionExceptionFilter)
    {
        // Should never reach here b/c handler should always continue search.
        _ASSERTE(!"Unreachable");
    }
    PAL_ENDTRY
}

#if defined(TARGET_RISCV64) || defined(TARGET_LOONGARCH64)
void CopyReturnedFpStructFromRegisters(void* dest, UINT64 returnRegs[2], FpStructInRegistersInfo info,
    bool handleGcRefs)
{
    _ASSERTE(info.flags != FpStruct::UseIntCallConv);

    auto copyReg = [handleGcRefs, dest, returnRegs](uint32_t destOffset, unsigned regIndex, bool isInt, unsigned sizeShift)
    {
        const UINT64* srcField = &returnRegs[regIndex];
        void* destField = (char*)dest + destOffset;
        int size = 1 << sizeShift;

        static const int ptrShift = 3;
        static_assert((1 << ptrShift) == TARGET_POINTER_SIZE, "");
        bool maybeRef = handleGcRefs && isInt && sizeShift == ptrShift && (destOffset & ((1 << ptrShift) - 1)) == 0;

        if (maybeRef)
            memmoveGCRefs(destField, srcField, size);
        else
            memcpyNoGCRefs(destField, srcField, size);
    };

    // returnRegs contain [ fa0, fa1/a0 ]; FpStruct::IntFloat is the only case where the field order is swapped
    bool swap = info.flags & FpStruct::IntFloat;

    copyReg(info.offset1st, (swap ? 1 : 0), (info.flags & FpStruct::IntFloat), info.SizeShift1st());
    if ((info.flags & FpStruct::OnlyOne) == 0)
        copyReg(info.offset2nd, (swap ? 0 : 1), (info.flags & FpStruct::FloatInt), info.SizeShift2nd());
}
#endif // TARGET_RISCV64 || TARGET_LOONGARCH64

// Helper for VM->managed calls with simple signatures.
void * DispatchCallSimple(
                    SIZE_T *pSrc,
                    DWORD numStackSlotsToCopy,
                    PCODE pTargetAddress,
                    DWORD dwDispatchCallSimpleFlags)
{
    CONTRACTL
    {
        GC_TRIGGERS;
        THROWS;
        MODE_COOPERATIVE;
    }
    CONTRACTL_END;

#ifdef DEBUGGING_SUPPORTED
    if (CORDebuggerTraceCall())
        g_pDebugInterface->TraceCall((const BYTE *)pTargetAddress);
#endif // DEBUGGING_SUPPORTED

    CallDescrData callDescrData;

#ifdef CALLDESCR_ARGREGS
    callDescrData.pSrc = pSrc + NUM_ARGUMENT_REGISTERS;
    callDescrData.numStackSlots = numStackSlotsToCopy;
    callDescrData.pArgumentRegisters = (ArgumentRegisters *)pSrc;
#else
    callDescrData.pSrc = pSrc;
    callDescrData.numStackSlots = numStackSlotsToCopy;
#endif

#ifdef CALLDESCR_RETBUFFARGREG
    UINT64 retBuffArgPlaceholder = 0;
    callDescrData.pRetBuffArg = &retBuffArgPlaceholder;
#endif

#ifdef CALLDESCR_FPARGREGS
    callDescrData.pFloatArgumentRegisters = NULL;
#endif
#ifdef CALLDESCR_REGTYPEMAP
    callDescrData.dwRegTypeMap = 0;
#endif
    callDescrData.fpReturnSize = 0;
    callDescrData.pTarget = pTargetAddress;

    if ((dwDispatchCallSimpleFlags & DispatchCallSimple_CatchHandlerFoundNotification) != 0)
    {
        DispatchCallDebuggerWrapper(
            &callDescrData,
            dwDispatchCallSimpleFlags & DispatchCallSimple_CriticalCall);
    }
    else
    {
        CallDescrWorkerWithHandler(&callDescrData, dwDispatchCallSimpleFlags & DispatchCallSimple_CriticalCall);
    }

    return *(void **)(&callDescrData.returnValue);
}

#ifdef CALLDESCR_REGTYPEMAP
//*******************************************************************************
void FillInRegTypeMap(int argOffset, CorElementType typ, BYTE * pMap)
{
    CONTRACTL
    {
        WRAPPER(THROWS);
        WRAPPER(GC_TRIGGERS);
        MODE_ANY;
        PRECONDITION(CheckPointer(pMap, NULL_NOT_OK));
    }
    CONTRACTL_END;

    int regArgNum = TransitionBlock::GetArgumentIndexFromOffset(argOffset);

    // Create a map of the first 8 argument types.  This is used in
    // CallDescrWorkerInternal to load args into general registers or
    // floating point registers.
    //
    // we put these in order from the LSB to the MSB so that we can keep
    // the map in a register and just examine the low byte and then shift
    // right for each arg.

    if (regArgNum < NUM_ARGUMENT_REGISTERS)
    {
        pMap[regArgNum] = (BYTE)typ;
    }
}
#endif // CALLDESCR_REGTYPEMAP

//*******************************************************************************
void MethodDescCallSite::CallTargetWorker(const ARG_SLOT *pArguments, ARG_SLOT *pReturnValue, int cbReturnValue)
{
    //
    // WARNING WARNING WARNING WARNING WARNING WARNING WARNING WARNING
    //
    // This method needs to have a GC_TRIGGERS contract because it
    // calls managed code.  However, IT MAY NOT TRIGGER A GC ITSELF
    // because the argument array is not protected and may contain gc
    // refs.
    //
    // WARNING WARNING WARNING WARNING WARNING WARNING WARNING WARNING
    //
    CONTRACTL
    {
        THROWS;
        GC_TRIGGERS;
        INJECT_FAULT(COMPlusThrowOM(););
        MODE_COOPERATIVE;
        PRECONDITION(GetAppDomain()->CheckCanExecuteManagedCode(m_pMD));
        PRECONDITION(m_pMD->CheckActivated());          // EnsureActive will trigger, so we must already be activated
    }
    CONTRACTL_END;

    // If we're invoking an CoreLib method, lift the restriction on type load limits. Calls into CoreLib are
    // typically calls into specific and controlled helper methods for security checks and other linktime tasks.
    //
    // @todo: In an ideal world, we would require each of those sites to do the override rather than disabling
    // the assert broadly here. However, by limiting the override to CoreLib methods, we should still be able
    // to effectively enforce the more general rule about loader recursion.
    MAYBE_OVERRIDE_TYPE_LOAD_LEVEL_LIMIT(CLASS_LOADED, m_pMD->GetModule()->IsSystem());

    LPBYTE pTransitionBlock;
    UINT   nStackBytes;
    UINT   fpReturnSize;
#ifdef CALLDESCR_REGTYPEMAP
    UINT64 dwRegTypeMap;
#endif
#ifdef CALLDESCR_FPARGREGS
    FloatArgumentRegisters *pFloatArgumentRegisters = NULL;
#endif
    void*  pvRetBuff = NULL;

    {
        //
        // the incoming argument array is not gc-protected, so we
        // may not trigger a GC before we actually call managed code
        //
        GCX_FORBID();

        //
        // All types must already be loaded. This macro also sets up a FAULT_FORBID region which is
        // also required for critical calls since we cannot inject any failure points between the
        // caller of MethodDesc::CallDescr and the actual transition to managed code.
        //
        ENABLE_FORBID_GC_LOADER_USE_IN_THIS_SCOPE();

        _ASSERTE(isCallConv(m_methodSig.GetCallingConvention(), IMAGE_CEE_CS_CALLCONV_DEFAULT));
<<<<<<< HEAD
        _ASSERTE(!m_methodSig.HasGenericContextArg());
#endif
=======
        _ASSERTE(!(m_methodSig.GetCallingConventionInfo() & CORINFO_CALLCONV_PARAMTYPE));
>>>>>>> f6948fca

#ifdef DEBUGGING_SUPPORTED
        if (CORDebuggerTraceCall())
        {
            g_pDebugInterface->TraceCall((const BYTE *)m_pCallTarget);
        }
#endif // DEBUGGING_SUPPORTED

#ifdef _DEBUG
        {
#ifdef UNIX_AMD64_ABI
            // Validate that the return value is not too big for the buffer passed
            if (m_pMD->GetMethodTable()->IsRegPassedStruct())
            {
                TypeHandle thReturnValueType;
                if (m_methodSig.GetReturnTypeNormalized(&thReturnValueType) == ELEMENT_TYPE_VALUETYPE)
                {
                    _ASSERTE((DWORD)cbReturnValue >= thReturnValueType.GetSize());
                }
            }
#endif // UNIX_AMD64_ABI

            // The metasig should be reset
            _ASSERTE(m_methodSig.GetArgNum() == 0);

            // Check to see that any value type args have been loaded and restored.
            // This is because we may be calling a FramedMethodFrame which will use the sig
            // to trace the args, but if any are unloaded we will be stuck if a GC occurs.
            CorElementType argType;
            while ((argType = m_methodSig.NextArg()) != ELEMENT_TYPE_END)
            {
                if (argType == ELEMENT_TYPE_VALUETYPE)
                {
                    TypeHandle th = m_methodSig.GetLastTypeHandleThrowing(ClassLoader::DontLoadTypes);
                    CONSISTENCY_CHECK(th.CheckFullyLoaded());
                }
            }
            m_methodSig.Reset();
        }
#endif // _DEBUG

        DWORD   arg = 0;

        nStackBytes = m_argIt.SizeOfFrameArgumentArray();

        // Create a fake FramedMethodFrame on the stack.

        // Note that SizeOfFrameArgumentArray does overflow checks with sufficient margin to prevent overflows here
        DWORD dwAllocaSize = TransitionBlock::GetNegSpaceSize() + sizeof(TransitionBlock) + nStackBytes;

        LPBYTE pAlloc = (LPBYTE)_alloca(dwAllocaSize);

        pTransitionBlock = pAlloc + TransitionBlock::GetNegSpaceSize();

#ifdef CALLDESCR_REGTYPEMAP
        dwRegTypeMap            = 0;
        BYTE*   pMap            = (BYTE*)&dwRegTypeMap;
#endif // CALLDESCR_REGTYPEMAP

        if (m_argIt.HasThis())
        {
            *((LPVOID*)(pTransitionBlock + m_argIt.GetThisOffset())) = ArgSlotToPtr(pArguments[arg++]);
        }

        if (m_argIt.HasRetBuffArg())
        {
            *((LPVOID*)(pTransitionBlock + m_argIt.GetRetBuffArgOffset())) = ArgSlotToPtr(pArguments[arg++]);
        }
#ifdef FEATURE_HFA
        else if (ELEMENT_TYPE_VALUETYPE == m_methodSig.GetReturnTypeNormalized())
        {
            pvRetBuff = ArgSlotToPtr(pArguments[arg++]);
        }
#endif // FEATURE_HFA


        int ofs;
        for (; TransitionBlock::InvalidOffset != (ofs = m_argIt.GetNextOffset()); arg++)
        {
#ifdef CALLDESCR_REGTYPEMAP
            FillInRegTypeMap(ofs, m_argIt.GetArgType(), pMap);
#endif

#ifdef CALLDESCR_FPARGREGS
            // Under CALLDESCR_FPARGREGS -ve offsets indicate arguments in floating point registers. If we
            // have at least one such argument we point the call worker at the floating point area of the
            // frame (we leave it null otherwise since the worker can perform a useful optimization if it
            // knows no floating point registers need to be set up).
            if (TransitionBlock::HasFloatRegister(ofs, m_argIt.GetArgLocDescForStructInRegs()) &&
                (pFloatArgumentRegisters == NULL))
            {
                pFloatArgumentRegisters = (FloatArgumentRegisters*)(pTransitionBlock +
                                                                    TransitionBlock::GetOffsetOfFloatArgumentRegisters());
            }
#endif

            ArgDestination argDest(pTransitionBlock, ofs, m_argIt.GetArgLocDescForStructInRegs());

            UINT32 stackSize = m_argIt.GetArgSize();
            // We need to pass in a pointer, but be careful of the ARG_SLOT calling convention. We might already have a pointer in the ARG_SLOT.
            PVOID pSrc = stackSize > sizeof(ARG_SLOT) ? (LPVOID)ArgSlotToPtr(pArguments[arg]) : (LPVOID)ArgSlotEndiannessFixup((ARG_SLOT*)&pArguments[arg], stackSize);

#if defined(UNIX_AMD64_ABI)
            if (argDest.IsStructPassedInRegs())
            {
                TypeHandle th;
                m_argIt.GetArgType(&th);

                argDest.CopyStructToRegisters(pSrc, th.AsMethodTable()->GetNumInstanceFieldBytes(), 0);
            }
            else
#elif defined(TARGET_LOONGARCH64) || defined(TARGET_RISCV64)
            if (argDest.IsStructPassedInRegs())
            {
                argDest.CopyStructToRegisters(pSrc, stackSize, 0);
            }
            else
#endif // TARGET_LOONGARCH64 || TARGET_RISCV64
            {
                PVOID pDest = argDest.GetDestinationAddress();

                switch (stackSize)
                {
#if defined(TARGET_LOONGARCH64) || defined(TARGET_RISCV64)
                    case 1:
                        if (m_argIt.GetArgType() == ELEMENT_TYPE_U1 || m_argIt.GetArgType() == ELEMENT_TYPE_BOOLEAN)
                            *((INT64*)pDest) = (UINT8)pArguments[arg];
                        else
                            *((INT64*)pDest) = (INT8)pArguments[arg];
                        break;
                    case 2:
                        if (m_argIt.GetArgType() == ELEMENT_TYPE_U2 || m_argIt.GetArgType() == ELEMENT_TYPE_CHAR)
                            *((INT64*)pDest) = (UINT16)pArguments[arg];
                        else
                            *((INT64*)pDest) = (INT16)pArguments[arg];
                        break;
                    case 4:
#ifdef TARGET_RISCV64
                        // RISC-V integer calling convention requires to sign-extend `uint` arguments as well
                        *((INT64*)pDest) = (INT32)pArguments[arg];
#else // TARGET_LOONGARCH64
                        if (m_argIt.GetArgType() == ELEMENT_TYPE_U4)
                            *((INT64*)pDest) = (UINT32)pArguments[arg];
                        else
                            *((INT64*)pDest) = (INT32)pArguments[arg];
#endif // TARGET_RISCV64
                        break;
#else
                    case 1:
                    case 2:
                    case 4:
                        *((INT32*)pDest) = (INT32)pArguments[arg];
                        break;
#endif

                    case 8:
                        *((INT64*)pDest) = pArguments[arg];
                        break;

                    default:
                        // The ARG_SLOT contains a pointer to the value-type
    #ifdef ENREGISTERED_PARAMTYPE_MAXSIZE
                        if (m_argIt.IsArgPassedByRef())
                        {
                            *(PVOID*)pDest = pSrc;
                        }
                        else
    #endif // ENREGISTERED_PARAMTYPE_MAXSIZE
                        if (stackSize > sizeof(ARG_SLOT))
                        {
                            CopyMemory(pDest, ArgSlotToPtr(pArguments[arg]), stackSize);
                        }
                        else
                        {
                            CopyMemory(pDest, (LPVOID) (&pArguments[arg]), stackSize);
                        }
                        break;
                }
            }
        }

        fpReturnSize = m_argIt.GetFPReturnSize();

    } // END GCX_FORBID & ENABLE_FORBID_GC_LOADER_USE_IN_THIS_SCOPE

    CallDescrData callDescrData;

    callDescrData.pSrc = pTransitionBlock + sizeof(TransitionBlock);
    _ASSERTE((nStackBytes % TARGET_POINTER_SIZE) == 0);
    callDescrData.numStackSlots = nStackBytes / TARGET_POINTER_SIZE;
#ifdef CALLDESCR_ARGREGS
    callDescrData.pArgumentRegisters = (ArgumentRegisters*)(pTransitionBlock + TransitionBlock::GetOffsetOfArgumentRegisters());
#endif
#ifdef CALLDESCR_RETBUFFARGREG
    callDescrData.pRetBuffArg = (UINT64*)(pTransitionBlock + TransitionBlock::GetOffsetOfRetBuffArgReg());
#endif
#ifdef CALLDESCR_FPARGREGS
    callDescrData.pFloatArgumentRegisters = pFloatArgumentRegisters;
#endif
#ifdef CALLDESCR_REGTYPEMAP
    callDescrData.dwRegTypeMap = dwRegTypeMap;
#endif
    callDescrData.fpReturnSize = fpReturnSize;
    callDescrData.pTarget = m_pCallTarget;

    CallDescrWorkerWithHandler(&callDescrData);

#ifdef FEATURE_HFA
    if (pvRetBuff != NULL)
    {
        memcpyNoGCRefs(pvRetBuff, &callDescrData.returnValue, sizeof(callDescrData.returnValue));
    }
#endif // FEATURE_HFA

    if (pReturnValue != NULL)
    {
        _ASSERTE((DWORD)cbReturnValue <= sizeof(callDescrData.returnValue));
#if defined(TARGET_RISCV64) || defined(TARGET_LOONGARCH64)
        if (callDescrData.fpReturnSize != FpStruct::UseIntCallConv)
        {
            FpStructInRegistersInfo info = m_argIt.GetReturnFpStructInRegistersInfo();
            CopyReturnedFpStructFromRegisters(pReturnValue, callDescrData.returnValue, info, false);
        }
        else
#endif // defined(TARGET_RISCV64) || defined(TARGET_LOONGARCH64)
        {
            memcpyNoGCRefs(pReturnValue, &callDescrData.returnValue, cbReturnValue);
        }

#if !defined(HOST_64BIT) && BIGENDIAN
        {
            GCX_FORBID();

            if (!m_methodSig.Is64BitReturn())
            {
                pReturnValue[0] >>= 32;
            }
        }
#endif // !defined(HOST_64BIT) && BIGENDIAN
    }
}

void CallDefaultConstructor(OBJECTREF ref)
{
    CONTRACTL
    {
        THROWS;
        GC_TRIGGERS;
        MODE_COOPERATIVE;
    }
    CONTRACTL_END;

    MethodTable *pMT = ref->GetMethodTable();

    PREFIX_ASSUME(pMT != NULL);

    if (!pMT->HasDefaultConstructor())
    {
        SString ctorMethodName(SString::Utf8, COR_CTOR_METHOD_NAME);
        COMPlusThrowNonLocalized(kMissingMethodException, ctorMethodName.GetUnicode());
    }

    GCPROTECT_BEGIN (ref);

    MethodDesc *pMD = pMT->GetDefaultConstructor();

    PREPARE_NONVIRTUAL_CALLSITE_USING_METHODDESC(pMD);
    DECLARE_ARGHOLDER_ARRAY(CtorArgs, 1);
    CtorArgs[ARGNUM_0]  = OBJECTREF_TO_ARGHOLDER(ref);

    // Call the ctor...
    CATCH_HANDLER_FOUND_NOTIFICATION_CALLSITE;
    CALL_MANAGED_METHOD_NORET(CtorArgs);

    GCPROTECT_END ();
}<|MERGE_RESOLUTION|>--- conflicted
+++ resolved
@@ -327,12 +327,8 @@
         ENABLE_FORBID_GC_LOADER_USE_IN_THIS_SCOPE();
 
         _ASSERTE(isCallConv(m_methodSig.GetCallingConvention(), IMAGE_CEE_CS_CALLCONV_DEFAULT));
-<<<<<<< HEAD
         _ASSERTE(!m_methodSig.HasGenericContextArg());
 #endif
-=======
-        _ASSERTE(!(m_methodSig.GetCallingConventionInfo() & CORINFO_CALLCONV_PARAMTYPE));
->>>>>>> f6948fca
 
 #ifdef DEBUGGING_SUPPORTED
         if (CORDebuggerTraceCall())
