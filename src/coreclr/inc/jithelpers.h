--- conflicted
+++ resolved
@@ -124,22 +124,13 @@
     // Exceptions
     DYNAMICJITHELPER(CORINFO_HELP_THROW,        IL_Throw,           METHOD__NIL)
     DYNAMICJITHELPER(CORINFO_HELP_RETHROW,      IL_Rethrow,         METHOD__NIL)
-<<<<<<< HEAD
     DYNAMICJITHELPER(CORINFO_HELP_THROWEXACT,   IL_ThrowExact,      METHOD__NIL)
     JITHELPER(CORINFO_HELP_USER_BREAKPOINT,     JIT_UserBreakpoint, METHOD__NIL)
-    DYNAMICJITHELPER_NOINDIRECT(CORINFO_HELP_RNGCHKFAIL,   NULL,               METHOD__THROWHELPERS__THROWINDEXOUTOFRANGEEXCEPTION)
-    DYNAMICJITHELPER_NOINDIRECT(CORINFO_HELP_OVERFLOW,     NULL,               METHOD__THROWHELPERS__THROWOVERFLOWEXCEPTION)
-    DYNAMICJITHELPER_NOINDIRECT(CORINFO_HELP_THROWDIVZERO, NULL,               METHOD__THROWHELPERS__THROWDIVIDEBYZEROEXCEPTION)
-    DYNAMICJITHELPER_NOINDIRECT(CORINFO_HELP_THROWNULLREF, NULL,               METHOD__THROWHELPERS__THROWNULLREFEXCEPTION)
-    DYNAMICJITHELPER_NOINDIRECT(CORINFO_HELP_VERIFICATION, NULL,               METHOD__THROWHELPERS__THROWVERIFICATIONEXCEPTION)
-=======
-    DYNAMICJITHELPER(CORINFO_HELP_USER_BREAKPOINT,         NULL,    METHOD__DEBUGGER__USERBREAKPOINT)
     DYNAMICJITHELPER_NOINDIRECT(CORINFO_HELP_RNGCHKFAIL,   NULL,    METHOD__THROWHELPERS__THROWINDEXOUTOFRANGEEXCEPTION)
     DYNAMICJITHELPER_NOINDIRECT(CORINFO_HELP_OVERFLOW,     NULL,    METHOD__THROWHELPERS__THROWOVERFLOWEXCEPTION)
     DYNAMICJITHELPER_NOINDIRECT(CORINFO_HELP_THROWDIVZERO, NULL,    METHOD__THROWHELPERS__THROWDIVIDEBYZEROEXCEPTION)
     DYNAMICJITHELPER_NOINDIRECT(CORINFO_HELP_THROWNULLREF, NULL,    METHOD__THROWHELPERS__THROWNULLREFEXCEPTION)
     DYNAMICJITHELPER_NOINDIRECT(CORINFO_HELP_VERIFICATION, NULL,    METHOD__THROWHELPERS__THROWVERIFICATIONEXCEPTION)
->>>>>>> f6948fca
     JITHELPER(CORINFO_HELP_FAIL_FAST,           JIT_FailFast,       METHOD__NIL)
     DYNAMICJITHELPER(CORINFO_HELP_METHOD_ACCESS_EXCEPTION,  NULL,   METHOD__THROWHELPERS__THROWMETHODACCESSEXCEPTION)
     DYNAMICJITHELPER(CORINFO_HELP_FIELD_ACCESS_EXCEPTION,   NULL,   METHOD__THROWHELPERS__THROWFIELDACCESSEXCEPTION)
