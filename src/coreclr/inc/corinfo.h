// Licensed to the .NET Foundation under one or more agreements.
// The .NET Foundation licenses this file to you under the MIT license.

//

/*****************************************************************************\
*                                                                             *
* CorInfo.h -    EE / Code generator interface                                *
*                                                                             *
*******************************************************************************
*
* This file exposes CLR runtime functionality. It can be used by compilers,
* both Just-in-time and ahead-of-time, to generate native code which
* executes in the runtime environment.
*******************************************************************************

//////////////////////////////////////////////////////////////////////////////////////////////////////////
//
// NOTE NOTE NOTE NOTE NOTE NOTE NOTE NOTE NOTE NOTE NOTE NOTE NOTE NOTE NOTE NOTE NOTE NOTE NOTE NOTE
//
// The JIT/EE interface is versioned. By "interface", we mean mean any and all communication between the
// JIT and the EE. Any time a change is made to the interface, the JIT/EE interface version identifier
// must be updated. See code:JITEEVersionIdentifier for more information.
//
// NOTE NOTE NOTE NOTE NOTE NOTE NOTE NOTE NOTE NOTE NOTE NOTE NOTE NOTE NOTE NOTE NOTE NOTE NOTE NOTE
//
//////////////////////////////////////////////////////////////////////////////////////////////////////////

#EEJitContractDetails

The semantic contract between the EE and the JIT should be documented here It is incomplete, but as time goes
on, that hopefully will change

See file:../../doc/BookOfTheRuntime/JIT/JIT%20Design.doc for details on the JIT compiler. See
code:EEStartup#TableOfContents for information on the runtime as a whole.

-------------------------------------------------------------------------------
#Tokens

The tokens in IL stream needs to be resolved to EE handles (CORINFO_CLASS/METHOD/FIELD_HANDLE) that
the runtime operates with. ICorStaticInfo::resolveToken is the method that resolves the found in IL stream
to set of EE handles (CORINFO_RESOLVED_TOKEN). All other APIs take resolved token as input. This design
avoids redundant token resolutions.

The token validation is done as part of token resolution. The JIT is not required to do explicit upfront
token validation.

-------------------------------------------------------------------------------
#ClassConstruction

First of all class construction comes in two flavors precise and 'beforeFieldInit'. In C# you get the former
if you declare an explicit class constructor method and the later if you declaratively initialize static
fields. Precise class construction guarantees that the .cctor is run precisely before the first access to any
method or field of the class. 'beforeFieldInit' semantics guarantees only that the .cctor will be run some
time before the first static field access (note that calling methods (static or instance) or accessing
instance fields does not cause .cctors to be run).

Next you need to know that there are two kinds of code generation that can happen in the JIT: appdomain
neutral and appdomain specialized. The difference between these two kinds of code is how statics are handled.
For appdomain specific code, the address of a particular static variable is embedded in the code. This makes
it usable only for one appdomain (since every appdomain gets a own copy of its statics). Appdomain neutral
code calls a helper that looks up static variables off of a thread local variable. Thus the same code can be
used by multiple appdomains in the same process.

Generics also introduce a similar issue. Code for generic classes might be specialized for a particular set
of type arguments, or it could use helpers to access data that depends on type parameters and thus be shared
across several instantiations of the generic type.

Thus there four cases

    * BeforeFieldInitCCtor - Unshared code. Cctors are only called when static fields are fetched. At the
        time the method that touches the static field is JITed (or fixed up in the case of NGENed code), the
        .cctor is called.
    * BeforeFieldInitCCtor - Shared code. Since the same code is used for multiple classes, the act of JITing
        the code can not be used as a hook. However, it is also the case that since the code is shared, it
        can not wire in a particular address for the static and thus needs to use a helper that looks up the
        correct address based on the thread ID. This helper does the .cctor check, and thus no additional
        cctor logic is needed.
    * PreciseCCtor - Unshared code. Any time a method is JITTed (or fixed up in the case of NGEN), a cctor
        check for the class of the method being JITTed is done. In addition the JIT inserts explicit checks
        before any static field accesses. Instance methods and fields do NOT have hooks because a .ctor
        method must be called before the instance can be created.
    * PreciseCctor - Shared code .cctor checks are placed in the prolog of every .ctor and static method. All
        methods that access static fields have an explicit .cctor check before use. Again instance methods
        don't have hooks because a .ctor would have to be called first.

Technically speaking, however the optimization of avoiding checks on instance methods is flawed. It requires
that a .ctor always precede a call to an instance methods. This break down when

    * A NULL is passed to an instance method.
    * A .ctor does not call its superclasses .ctor. This allows an instance to be created without necessarily
        calling all the .cctors of all the superclasses. A virtual call can then be made to a instance of a
        superclass without necessarily calling the superclass's .cctor.
    * The class is a value class (which exists without a .ctor being called)

Nevertheless, the cost of plugging these holes is considered to high and the benefit is low.

----------------------------------------------------------------------

#ClassConstructionFlags

Thus the JIT's cctor responsibilities require it to check with the EE on every static field access using
initClass and before jitting any method to see if a .cctor check must be placed in the prolog.

    * CORINFO_FLG_BEFOREFIELDINIT indicate the class has beforeFieldInit semantics. The jit does not strictly
        need this information however, it is valuable in optimizing static field fetch helper calls. Helper
        call for classes with BeforeFieldInit semantics can be hoisted before other side effects where
        classes with precise .cctor semantics do not allow this optimization.

Inlining also complicates things. Because the class could have precise semantics it is also required that the
inlining of any constructor or static method must also do the initClass check. The inliner has the option of
inserting any required runtime check or simply not inlining the function.

-------------------------------------------------------------------------------

#StaticFields

The first 4 options are mutually exclusive

    * CORINFO_FLG_HELPER If the field has this set, then the JIT must call getFieldHelper and call the
        returned helper with the object ref (for an instance field) and a fieldDesc. Note that this should be
        able to handle ANY field so to get a JIT up quickly, it has the option of using helper calls for all
        field access (and skip the complexity below). Note that for statics it is assumed that you will
        always ask for the ADDRESS helper and to the fetch in the JIT.

    * CORINFO_FLG_SHARED_HELPER This is currently only used for static fields. If this bit is set it means
        that the field is feched by a helper call that takes a module identifier (see getModuleDomainID) and
        a class identifier (see getClassDomainID) as arguments. The exact helper to call is determined by
        getSharedStaticBaseHelper. The return value is of this function is the base of all statics in the
        module. The offset from getFieldOffset must be added to this value to get the address of the field
        itself. (see also CORINFO_FLG_STATIC_IN_HEAP).


    * CORINFO_FLG_GENERICS_STATIC This is currently only used for static fields (of generic type). This
        function is intended to be called with a Generic handle as a argument (from embedGenericHandle). The
        exact helper to call is determined by getSharedStaticBaseHelper. The returned value is the base of
        all statics in the class. The offset from getFieldOffset must be added to this value to get the
        address of the (see also CORINFO_FLG_STATIC_IN_HEAP).

    * CORINFO_FLG_TLS This indicate that the static field is a Windows style Thread Local Static. (We also
        have managed thread local statics, which work through the HELPER. Support for this is considered
        legacy, and going forward, the EE should

    * <NONE> This is a normal static field. Its address in memory is determined by getFieldInfo. (see
        also CORINFO_FLG_STATIC_IN_HEAP).


This last field can modify any of the cases above

CORINFO_FLG_STATIC_IN_HEAP This is currently only used for static fields of value classes. If the field has
this set then after computing what would normally be the field, what you actually get is a object pointer
(that must be reported to the GC) to a boxed version of the value. Thus the actual field address is computed
by addr = (*addr+sizeof(OBJECTREF))

The other GET helpers take an object fieldDesc and return the value The other SET helpers take an object
fieldDesc and value

    Note that unlike static fields there is no helper to take the address of a field because in general there
    is no address for proxies (LDFLDA is illegal on proxies).

    CORINFO_FLG_EnC This is to support adding new field for edit and continue. This field also indicates that
    a helper is needed to access this field. However this helper is always CORINFO_HELP_GETFIELDADDR, and
    this helper always takes the object and field handle and returns the address of the field. It is the
                            JIT's responsibility to do the fetch or set.

-------------------------------------------------------------------------------

TODO: Talk about initializing strutures before use


*******************************************************************************
*/

#ifndef _COR_INFO_H_
#define _COR_INFO_H_

#include "corhdr.h"

#if !defined(_In_)
// Minimum set of SAL annotations so that non Windows builds work
#define _In_
#define _In_reads_(size)
#define _Inout_updates_(size)
#define _Out_
#define _Out_writes_(size)
#define _Outptr_
#define _Outptr_opt_
#define _Outptr_opt_result_maybenull_
#define _Outptr_result_z_
#define _Outptr_result_buffer_(size)
#define _Outptr_opt_result_buffer_(size)
#endif

#include "jiteeversionguid.h"

#ifdef _MSC_VER
typedef long JITINTERFACE_HRESULT;
#else
typedef int JITINTERFACE_HRESULT;
#endif // _MSC_VER

// For System V on the CLR type system number of registers to pass in and return a struct is the same.
// The CLR type system allows only up to 2 eightbytes to be passed in registers. There is no SSEUP classification types.
#define CLR_SYSTEMV_MAX_EIGHTBYTES_COUNT_TO_PASS_IN_REGISTERS   2
#define CLR_SYSTEMV_MAX_EIGHTBYTES_COUNT_TO_RETURN_IN_REGISTERS 2
#define CLR_SYSTEMV_MAX_STRUCT_BYTES_TO_PASS_IN_REGISTERS       16

// System V struct passing
// The Classification types are described in the ABI spec at https://software.intel.com/sites/default/files/article/402129/mpx-linux64-abi.pdf
enum SystemVClassificationType : uint8_t
{
    SystemVClassificationTypeUnknown            = 0,
    SystemVClassificationTypeStruct             = 1,
    SystemVClassificationTypeNoClass            = 2,
    SystemVClassificationTypeMemory             = 3,
    SystemVClassificationTypeInteger            = 4,
    SystemVClassificationTypeIntegerReference   = 5,
    SystemVClassificationTypeIntegerByRef       = 6,
    SystemVClassificationTypeSSE                = 7,
    // SystemVClassificationTypeSSEUp           = Unused, // Not supported by the CLR.
    // SystemVClassificationTypeX87             = Unused, // Not supported by the CLR.
    // SystemVClassificationTypeX87Up           = Unused, // Not supported by the CLR.
    // SystemVClassificationTypeComplexX87      = Unused, // Not supported by the CLR.
};

// Represents classification information for a struct.
struct SYSTEMV_AMD64_CORINFO_STRUCT_REG_PASSING_DESCRIPTOR
{
    SYSTEMV_AMD64_CORINFO_STRUCT_REG_PASSING_DESCRIPTOR()
    {
        Initialize();
    }

    bool                        passedInRegisters; // Whether the struct is passable/passed (this includes struct returning) in registers.
    uint8_t                     eightByteCount;    // Number of eightbytes for this struct.
    SystemVClassificationType   eightByteClassifications[CLR_SYSTEMV_MAX_EIGHTBYTES_COUNT_TO_PASS_IN_REGISTERS]; // The eightbytes type classification.
    uint8_t                     eightByteSizes[CLR_SYSTEMV_MAX_EIGHTBYTES_COUNT_TO_PASS_IN_REGISTERS];           // The size of the eightbytes (an eightbyte could include padding. This represents the no padding size of the eightbyte).
    uint8_t                     eightByteOffsets[CLR_SYSTEMV_MAX_EIGHTBYTES_COUNT_TO_PASS_IN_REGISTERS];         // The start offset of the eightbytes (in bytes).

    // Members

    //------------------------------------------------------------------------
    // CopyFrom: Copies a struct classification into this one.
    //
    // Arguments:
    //    'copyFrom' the struct classification to copy from.
    //
    void CopyFrom(const SYSTEMV_AMD64_CORINFO_STRUCT_REG_PASSING_DESCRIPTOR& copyFrom)
    {
        passedInRegisters = copyFrom.passedInRegisters;
        eightByteCount = copyFrom.eightByteCount;

        for (int i = 0; i < CLR_SYSTEMV_MAX_EIGHTBYTES_COUNT_TO_PASS_IN_REGISTERS; i++)
        {
            eightByteClassifications[i] = copyFrom.eightByteClassifications[i];
            eightByteSizes[i] = copyFrom.eightByteSizes[i];
            eightByteOffsets[i] = copyFrom.eightByteOffsets[i];
        }
    }

    //------------------------------------------------------------------------
    // IsIntegralSlot: Returns whether the eightbyte at slotIndex is of integral type.
    //
    // Arguments:
    //    'slotIndex' the slot number we are determining if it is of integral type.
    //
    // Return value:
    //     returns true if we the eightbyte at index slotIndex is of integral type.
    //

    bool IsIntegralSlot(unsigned slotIndex) const
    {
        return ((eightByteClassifications[slotIndex] == SystemVClassificationTypeInteger) ||
                (eightByteClassifications[slotIndex] == SystemVClassificationTypeIntegerReference) ||
                (eightByteClassifications[slotIndex] == SystemVClassificationTypeIntegerByRef));
    }

    //------------------------------------------------------------------------
    // IsSseSlot: Returns whether the eightbyte at slotIndex is SSE type.
    //
    // Arguments:
    //    'slotIndex' the slot number we are determining if it is of SSE type.
    //
    // Return value:
    //     returns true if we the eightbyte at index slotIndex is of SSE type.
    //
    // Follows the rules of the AMD64 System V ABI specification at https://software.intel.com/sites/default/files/article/402129/mpx-linux64-abi.pdf.
    // Please refer to it for definitions/examples.
    //
    bool IsSseSlot(unsigned slotIndex) const
    {
        return (eightByteClassifications[slotIndex] == SystemVClassificationTypeSSE);
    }

private:
    void Initialize()
    {
        passedInRegisters = false;
        eightByteCount = 0;

        for (int i = 0; i < CLR_SYSTEMV_MAX_EIGHTBYTES_COUNT_TO_PASS_IN_REGISTERS; i++)
        {
            eightByteClassifications[i] = SystemVClassificationTypeUnknown;
            eightByteSizes[i] = 0;
            eightByteOffsets[i] = 0;
        }
    }
};

#include "corinfoinstructionset.h"

// CorInfoHelpFunc defines the set of helpers (accessed via the ICorDynamicInfo::getHelperFtn())
// These helpers can be called by native code which executes in the runtime.
// Compilers can emit calls to these helpers.
//
// The signatures of the helpers are below (see RuntimeHelperArgumentCheck)

enum CorInfoHelpFunc
{
    CORINFO_HELP_UNDEF,         // invalid value. This should never be used

    /* Arithmetic helpers */

    CORINFO_HELP_DIV,           // For the ARM 32-bit integer divide uses a helper call :-(
    CORINFO_HELP_MOD,
    CORINFO_HELP_UDIV,
    CORINFO_HELP_UMOD,

    CORINFO_HELP_LLSH,
    CORINFO_HELP_LRSH,
    CORINFO_HELP_LRSZ,
    CORINFO_HELP_LMUL,
    CORINFO_HELP_LMUL_OVF,
    CORINFO_HELP_ULMUL_OVF,
    CORINFO_HELP_LDIV,
    CORINFO_HELP_LMOD,
    CORINFO_HELP_ULDIV,
    CORINFO_HELP_ULMOD,
    CORINFO_HELP_LNG2DBL,               // Convert a signed int64 to a double
    CORINFO_HELP_ULNG2DBL,              // Convert a unsigned int64 to a double
    CORINFO_HELP_DBL2INT,
    CORINFO_HELP_DBL2INT_OVF,
    CORINFO_HELP_DBL2LNG,
    CORINFO_HELP_DBL2LNG_OVF,
    CORINFO_HELP_DBL2UINT,
    CORINFO_HELP_DBL2UINT_OVF,
    CORINFO_HELP_DBL2ULNG,
    CORINFO_HELP_DBL2ULNG_OVF,
    CORINFO_HELP_FLTREM,
    CORINFO_HELP_DBLREM,

    /* Allocating a new object. Always use ICorClassInfo::getNewHelper() to decide
       which is the right helper to use to allocate an object of a given type. */

    CORINFO_HELP_NEWFAST,
    CORINFO_HELP_NEWFAST_MAYBEFROZEN, // allocator for objects that *might* allocate them on a frozen segment
    CORINFO_HELP_NEWSFAST,          // allocator for small, non-finalizer, non-array object
    CORINFO_HELP_NEWSFAST_FINALIZE, // allocator for small, finalizable, non-array object
    CORINFO_HELP_NEWSFAST_ALIGN8,   // allocator for small, non-finalizer, non-array object, 8 byte aligned
    CORINFO_HELP_NEWSFAST_ALIGN8_VC,// allocator for small, value class, 8 byte aligned
    CORINFO_HELP_NEWSFAST_ALIGN8_FINALIZE, // allocator for small, finalizable, non-array object, 8 byte aligned
    CORINFO_HELP_NEW_MDARR,// multi-dim array helper for arrays Rank != 1 (with or without lower bounds - dimensions passed in as unmanaged array)
    CORINFO_HELP_NEW_MDARR_RARE,// rare multi-dim array helper (Rank == 1)
    CORINFO_HELP_NEWARR_1_DIRECT,   // helper for any one dimensional array creation
    CORINFO_HELP_NEWARR_1_MAYBEFROZEN, // allocator for arrays that *might* allocate them on a frozen segment
    CORINFO_HELP_NEWARR_1_OBJ,      // optimized 1-D object arrays
    CORINFO_HELP_NEWARR_1_VC,       // optimized 1-D value class arrays
    CORINFO_HELP_NEWARR_1_ALIGN8,   // like VC, but aligns the array start

    CORINFO_HELP_STRCNS,            // create a new string literal

    /* Object model */

    CORINFO_HELP_INITCLASS,         // Initialize class if not already initialized
    CORINFO_HELP_INITINSTCLASS,     // Initialize class for instantiated type

    // Use ICorClassInfo::getCastingHelper to determine
    // the right helper to use

    CORINFO_HELP_ISINSTANCEOFINTERFACE, // Optimized helper for interfaces
    CORINFO_HELP_ISINSTANCEOFARRAY,  // Optimized helper for arrays
    CORINFO_HELP_ISINSTANCEOFCLASS, // Optimized helper for classes
    CORINFO_HELP_ISINSTANCEOFANY,   // Slow helper for any type

    CORINFO_HELP_CHKCASTINTERFACE,
    CORINFO_HELP_CHKCASTARRAY,
    CORINFO_HELP_CHKCASTCLASS,
    CORINFO_HELP_CHKCASTANY,
    CORINFO_HELP_CHKCASTCLASS_SPECIAL, // Optimized helper for classes. Assumes that the trivial cases
                                    // has been taken care of by the inlined check

    CORINFO_HELP_ISINSTANCEOF_EXCEPTION,

    CORINFO_HELP_BOX,               // Fast box helper. Only possible exception is OutOfMemory
    CORINFO_HELP_BOX_NULLABLE,      // special form of boxing for Nullable<T>
    CORINFO_HELP_UNBOX,
    CORINFO_HELP_UNBOX_TYPETEST,    // Verify unbox type, throws if incompatible
    CORINFO_HELP_UNBOX_NULLABLE,    // special form of unboxing for Nullable<T>
    CORINFO_HELP_GETREFANY,         // Extract the byref from a TypedReference, checking that it is the expected type

    CORINFO_HELP_ARRADDR_ST,        // assign to element of object array with type-checking
    CORINFO_HELP_LDELEMA_REF,       // does a precise type comparison and returns address

    /* Exceptions */

    CORINFO_HELP_THROW,             // Throw an exception object
    CORINFO_HELP_RETHROW,           // Rethrow the currently active exception
    CORINFO_HELP_THROWEXACT,        // Throw an exception object, preserving stack trace
    CORINFO_HELP_USER_BREAKPOINT,   // For a user program to break to the debugger
    CORINFO_HELP_RNGCHKFAIL,        // array bounds check failed
    CORINFO_HELP_OVERFLOW,          // throw an overflow exception
    CORINFO_HELP_THROWDIVZERO,      // throw a divide by zero exception
    CORINFO_HELP_THROWNULLREF,      // throw a null reference exception

    CORINFO_HELP_VERIFICATION,      // Throw a VerificationException
    CORINFO_HELP_FAIL_FAST,         // Kill the process avoiding any exceptions or stack and data dependencies (use for GuardStack unsafe buffer checks)

    CORINFO_HELP_METHOD_ACCESS_EXCEPTION,//Throw an access exception due to a failed member/class access check.
    CORINFO_HELP_FIELD_ACCESS_EXCEPTION,
    CORINFO_HELP_CLASS_ACCESS_EXCEPTION,

    CORINFO_HELP_ENDCATCH,          // call back into the EE at the end of a catch block

    /* Synchronization */

    CORINFO_HELP_MON_ENTER,
    CORINFO_HELP_MON_EXIT,

    CORINFO_HELP_GETCLASSFROMMETHODPARAM, // Given a generics method handle, returns a class handle
    CORINFO_HELP_GETSYNCFROMCLASSHANDLE,  // Given a generics class handle return the ManagedClassObject that is used to lock a static method

    /* GC support */

    CORINFO_HELP_STOP_FOR_GC,       // Call GC (force a GC)
    CORINFO_HELP_POLL_GC,           // Ask GC if it wants to collect

    CORINFO_HELP_STRESS_GC,         // Force a GC, but then update the JITTED code to be a noop call
    CORINFO_HELP_CHECK_OBJ,         // confirm that ECX is a valid object pointer (debugging only)

    /* GC Write barrier support */

    CORINFO_HELP_ASSIGN_REF,        // universal helpers with F_CALL_CONV calling convention
    CORINFO_HELP_CHECKED_ASSIGN_REF,
    CORINFO_HELP_ASSIGN_REF_ENSURE_NONHEAP,  // Do the store, and ensure that the target was not in the heap.

    CORINFO_HELP_ASSIGN_BYREF,
    CORINFO_HELP_BULK_WRITEBARRIER,

    /* Accessing fields */

    CORINFO_HELP_GETFIELDADDR,
    CORINFO_HELP_GETSTATICFIELDADDR,
    CORINFO_HELP_GETSTATICFIELDADDR_TLS,        // Helper for PE TLS fields

    // There are a variety of specialized helpers for accessing static fields. The JIT should use
    // ICorClassInfo::getSharedStaticsOrCCtorHelper to determine which helper to use

    // Helpers for regular statics
    CORINFO_HELP_GET_GCSTATIC_BASE,
    CORINFO_HELP_GET_NONGCSTATIC_BASE,
    CORINFO_HELP_GETDYNAMIC_GCSTATIC_BASE,
    CORINFO_HELP_GETDYNAMIC_NONGCSTATIC_BASE,
    CORINFO_HELP_GETPINNED_GCSTATIC_BASE,
    CORINFO_HELP_GETPINNED_NONGCSTATIC_BASE,
    CORINFO_HELP_GET_GCSTATIC_BASE_NOCTOR,
    CORINFO_HELP_GET_NONGCSTATIC_BASE_NOCTOR,
    CORINFO_HELP_GETDYNAMIC_GCSTATIC_BASE_NOCTOR,
    CORINFO_HELP_GETDYNAMIC_NONGCSTATIC_BASE_NOCTOR,
    CORINFO_HELP_GETPINNED_GCSTATIC_BASE_NOCTOR,
    CORINFO_HELP_GETPINNED_NONGCSTATIC_BASE_NOCTOR,

    // Helpers for thread statics
    CORINFO_HELP_GET_GCTHREADSTATIC_BASE,
    CORINFO_HELP_GET_NONGCTHREADSTATIC_BASE,
    CORINFO_HELP_GETDYNAMIC_GCTHREADSTATIC_BASE,
    CORINFO_HELP_GETDYNAMIC_NONGCTHREADSTATIC_BASE,
    CORINFO_HELP_GET_GCTHREADSTATIC_BASE_NOCTOR,
    CORINFO_HELP_GET_NONGCTHREADSTATIC_BASE_NOCTOR,
    CORINFO_HELP_GETDYNAMIC_GCTHREADSTATIC_BASE_NOCTOR,
    CORINFO_HELP_GETDYNAMIC_NONGCTHREADSTATIC_BASE_NOCTOR,
    CORINFO_HELP_GETDYNAMIC_GCTHREADSTATIC_BASE_NOCTOR_OPTIMIZED,
    CORINFO_HELP_GETDYNAMIC_NONGCTHREADSTATIC_BASE_NOCTOR_OPTIMIZED,
    CORINFO_HELP_GETDYNAMIC_NONGCTHREADSTATIC_BASE_NOCTOR_OPTIMIZED2,
    CORINFO_HELP_GETDYNAMIC_NONGCTHREADSTATIC_BASE_NOCTOR_OPTIMIZED2_NOJITOPT,

    /* Debugger */

    CORINFO_HELP_DBG_IS_JUST_MY_CODE,    // Check if this is "JustMyCode" and needs to be stepped through.

    /* Profiling enter/leave probe addresses */
    CORINFO_HELP_PROF_FCN_ENTER,        // record the entry to a method (caller)
    CORINFO_HELP_PROF_FCN_LEAVE,        // record the completion of current method (caller)
    CORINFO_HELP_PROF_FCN_TAILCALL,     // record the completion of current method through tailcall (caller)

    /* Miscellaneous */

    CORINFO_HELP_PINVOKE_CALLI,         // Indirect pinvoke call
    CORINFO_HELP_TAILCALL,              // Perform a tail call

    CORINFO_HELP_GETCURRENTMANAGEDTHREADID,

    CORINFO_HELP_INIT_PINVOKE_FRAME,   // initialize an inlined PInvoke Frame for the JIT-compiler

    CORINFO_HELP_MEMSET,                // Init block of memory
    CORINFO_HELP_MEMZERO,               // Init block of memory with zeroes
    CORINFO_HELP_MEMCPY,                // Copy block of memory
    CORINFO_HELP_NATIVE_MEMSET,         // Init block of memory using native memset (not safe for pDst being null,
                                        // not safe for unbounded size, does not trigger GC)

    CORINFO_HELP_RUNTIMEHANDLE_METHOD,          // determine a type/field/method handle at run-time
    CORINFO_HELP_RUNTIMEHANDLE_CLASS,           // determine a type/field/method handle at run-time

    CORINFO_HELP_TYPEHANDLE_TO_RUNTIMETYPE, // Convert from a TypeHandle (native structure pointer) to RuntimeType at run-time
    CORINFO_HELP_TYPEHANDLE_TO_RUNTIMETYPE_MAYBENULL, // Convert from a TypeHandle (native structure pointer) to RuntimeType at run-time, the type may be null
    CORINFO_HELP_METHODDESC_TO_STUBRUNTIMEMETHOD, // Convert from a MethodDesc (native structure pointer) to RuntimeMethodHandle at run-time
    CORINFO_HELP_FIELDDESC_TO_STUBRUNTIMEFIELD, // Convert from a FieldDesc (native structure pointer) to RuntimeFieldHandle at run-time
    CORINFO_HELP_TYPEHANDLE_TO_RUNTIMETYPEHANDLE, // Convert from a TypeHandle (native structure pointer) to RuntimeTypeHandle at run-time
    CORINFO_HELP_TYPEHANDLE_TO_RUNTIMETYPEHANDLE_MAYBENULL, // Convert from a TypeHandle (native structure pointer) to RuntimeTypeHandle at run-time, handle might point to a null type

    CORINFO_HELP_VIRTUAL_FUNC_PTR,      // look up a virtual method at run-time

    // Not a real helpers. Instead of taking handle arguments, these helpers point to a small stub that loads the handle argument and calls the static helper.
    CORINFO_HELP_READYTORUN_NEW,
    CORINFO_HELP_READYTORUN_NEWARR_1,
    CORINFO_HELP_READYTORUN_ISINSTANCEOF,
    CORINFO_HELP_READYTORUN_CHKCAST,
    CORINFO_HELP_READYTORUN_GCSTATIC_BASE,           // static gc field access
    CORINFO_HELP_READYTORUN_NONGCSTATIC_BASE,        // static non gc field access
    CORINFO_HELP_READYTORUN_THREADSTATIC_BASE,
    CORINFO_HELP_READYTORUN_THREADSTATIC_BASE_NOCTOR,
    CORINFO_HELP_READYTORUN_NONGCTHREADSTATIC_BASE,
    CORINFO_HELP_READYTORUN_VIRTUAL_FUNC_PTR,
    CORINFO_HELP_READYTORUN_GENERIC_HANDLE,
    CORINFO_HELP_READYTORUN_DELEGATE_CTOR,
    CORINFO_HELP_READYTORUN_GENERIC_STATIC_BASE,

    CORINFO_HELP_EE_PERSONALITY_ROUTINE,// Not real JIT helper. Used in native images.
    CORINFO_HELP_EE_PERSONALITY_ROUTINE_FILTER_FUNCLET,// Not real JIT helper. Used in native images to detect filter funclets.

    // ASSIGN_REF_EAX - CHECKED_ASSIGN_REF_EBP: NOGC_WRITE_BARRIERS JIT helper calls
    //
    // For unchecked versions EDX is required to point into GC heap.
    //
    // NOTE: these helpers are only used for x86.
    CORINFO_HELP_ASSIGN_REF_EAX,    // EAX holds GC ptr, do a 'mov [EDX], EAX' and inform GC
    CORINFO_HELP_ASSIGN_REF_EBX,    // EBX holds GC ptr, do a 'mov [EDX], EBX' and inform GC
    CORINFO_HELP_ASSIGN_REF_ECX,    // ECX holds GC ptr, do a 'mov [EDX], ECX' and inform GC
    CORINFO_HELP_ASSIGN_REF_ESI,    // ESI holds GC ptr, do a 'mov [EDX], ESI' and inform GC
    CORINFO_HELP_ASSIGN_REF_EDI,    // EDI holds GC ptr, do a 'mov [EDX], EDI' and inform GC
    CORINFO_HELP_ASSIGN_REF_EBP,    // EBP holds GC ptr, do a 'mov [EDX], EBP' and inform GC

    CORINFO_HELP_CHECKED_ASSIGN_REF_EAX,  // These are the same as ASSIGN_REF above ...
    CORINFO_HELP_CHECKED_ASSIGN_REF_EBX,  // ... but also check if EDX points into heap.
    CORINFO_HELP_CHECKED_ASSIGN_REF_ECX,
    CORINFO_HELP_CHECKED_ASSIGN_REF_ESI,
    CORINFO_HELP_CHECKED_ASSIGN_REF_EDI,
    CORINFO_HELP_CHECKED_ASSIGN_REF_EBP,

    CORINFO_HELP_LOOP_CLONE_CHOICE_ADDR, // Return the reference to a counter to decide to take cloned path in debug stress.
    CORINFO_HELP_DEBUG_LOG_LOOP_CLONING, // Print a message that a loop cloning optimization has occurred in debug mode.

    CORINFO_HELP_THROW_ARGUMENTEXCEPTION,           // throw ArgumentException
    CORINFO_HELP_THROW_ARGUMENTOUTOFRANGEEXCEPTION, // throw ArgumentOutOfRangeException
    CORINFO_HELP_THROW_NOT_IMPLEMENTED,             // throw NotImplementedException
    CORINFO_HELP_THROW_PLATFORM_NOT_SUPPORTED,      // throw PlatformNotSupportedException
    CORINFO_HELP_THROW_TYPE_NOT_SUPPORTED,          // throw TypeNotSupportedException
    CORINFO_HELP_THROW_AMBIGUOUS_RESOLUTION_EXCEPTION, // throw AmbiguousResolutionException for failed static virtual method resolution
    CORINFO_HELP_THROW_ENTRYPOINT_NOT_FOUND_EXCEPTION, // throw EntryPointNotFoundException for failed static virtual method resolution

    CORINFO_HELP_JIT_PINVOKE_BEGIN, // Transition to preemptive mode before a P/Invoke, frame is the first argument
    CORINFO_HELP_JIT_PINVOKE_END,   // Transition to cooperative mode after a P/Invoke, frame is the first argument

    CORINFO_HELP_JIT_REVERSE_PINVOKE_ENTER, // Transition to cooperative mode in reverse P/Invoke prolog, frame is the first argument
    CORINFO_HELP_JIT_REVERSE_PINVOKE_ENTER_TRACK_TRANSITIONS, // Transition to cooperative mode and track transitions in reverse P/Invoke prolog.
    CORINFO_HELP_JIT_REVERSE_PINVOKE_EXIT,  // Transition to preemptive mode in reverse P/Invoke epilog, frame is the first argument
    CORINFO_HELP_JIT_REVERSE_PINVOKE_EXIT_TRACK_TRANSITIONS, // Transition to preemptive mode and track transitions in reverse P/Invoke prolog.

    CORINFO_HELP_GVMLOOKUP_FOR_SLOT,        // Resolve a generic virtual method target from this pointer and runtime method handle

    CORINFO_HELP_STACK_PROBE,               // Probes each page of the allocated stack frame

    CORINFO_HELP_PATCHPOINT,                // Notify runtime that code has reached a patchpoint
    CORINFO_HELP_PARTIAL_COMPILATION_PATCHPOINT,  // Notify runtime that code has reached a part of the method that wasn't originally jitted.

    CORINFO_HELP_CLASSPROFILE32,            // Update 32-bit class profile for a call site
    CORINFO_HELP_CLASSPROFILE64,            // Update 64-bit class profile for a call site
    CORINFO_HELP_DELEGATEPROFILE32,         // Update 32-bit method profile for a delegate call site
    CORINFO_HELP_DELEGATEPROFILE64,         // Update 64-bit method profile for a delegate call site
    CORINFO_HELP_VTABLEPROFILE32,           // Update 32-bit method profile for a vtable call site
    CORINFO_HELP_VTABLEPROFILE64,           // Update 64-bit method profile for a vtable call site
    CORINFO_HELP_COUNTPROFILE32,            // Update 32-bit block or edge count profile
    CORINFO_HELP_COUNTPROFILE64,            // Update 64-bit block or edge count profile
    CORINFO_HELP_VALUEPROFILE32,            // Update 32-bit value profile
    CORINFO_HELP_VALUEPROFILE64,            // Update 64-bit value profile

    CORINFO_HELP_VALIDATE_INDIRECT_CALL,    // CFG: Validate function pointer
    CORINFO_HELP_DISPATCH_INDIRECT_CALL,    // CFG: Validate and dispatch to pointer

    CORINFO_HELP_ALLOC_CONTINUATION,
    CORINFO_HELP_ALLOC_CONTINUATION_METHOD,
    CORINFO_HELP_ALLOC_CONTINUATION_CLASS,
    CORINFO_HELP_RESUME_OSR,

    CORINFO_HELP_COUNT,
};

// The enumeration is returned in 'getSig','getType', getArgType methods
enum CorInfoType
{
    CORINFO_TYPE_UNDEF           = 0x0,
    CORINFO_TYPE_VOID            = 0x1,
    CORINFO_TYPE_BOOL            = 0x2,
    CORINFO_TYPE_CHAR            = 0x3,
    CORINFO_TYPE_BYTE            = 0x4,
    CORINFO_TYPE_UBYTE           = 0x5,
    CORINFO_TYPE_SHORT           = 0x6,
    CORINFO_TYPE_USHORT          = 0x7,
    CORINFO_TYPE_INT             = 0x8,
    CORINFO_TYPE_UINT            = 0x9,
    CORINFO_TYPE_LONG            = 0xa,
    CORINFO_TYPE_ULONG           = 0xb,
    CORINFO_TYPE_NATIVEINT       = 0xc,
    CORINFO_TYPE_NATIVEUINT      = 0xd,
    CORINFO_TYPE_FLOAT           = 0xe,
    CORINFO_TYPE_DOUBLE          = 0xf,
    CORINFO_TYPE_STRING          = 0x10,         // Not used, should remove
    CORINFO_TYPE_PTR             = 0x11,
    CORINFO_TYPE_BYREF           = 0x12,
    CORINFO_TYPE_VALUECLASS      = 0x13,
    CORINFO_TYPE_CLASS           = 0x14,
    CORINFO_TYPE_REFANY          = 0x15,

    // CORINFO_TYPE_VAR is for a generic type variable.
    // Generic type variables only appear when the JIT is doing
    // verification (not NOT compilation) of generic code
    // for the EE, in which case we're running
    // the JIT in "import only" mode.

    CORINFO_TYPE_VAR             = 0x16,
    CORINFO_TYPE_COUNT,                         // number of jit types
};

enum CorInfoTypeWithMod
{
    CORINFO_TYPE_MASK            = 0x3F,        // lower 6 bits are type mask
    CORINFO_TYPE_MOD_PINNED      = 0x40,        // can be applied to CLASS, or BYREF to indicate pinned
    CORINFO_TYPE_MOD_COPY_WITH_HELPER = 0x80    // can be applied to VALUECLASS to indicate 'needs helper to copy'
};

inline CorInfoType strip(CorInfoTypeWithMod val) {
    return CorInfoType(val & CORINFO_TYPE_MASK);
}

// The enumeration is returned in 'getSig'

enum CorInfoCallConv
{
    // These correspond to CorCallingConvention

    CORINFO_CALLCONV_DEFAULT    = 0x0,
    // Instead of using the below values, use the CorInfoCallConvExtension enum for unmanaged calling conventions.
    // CORINFO_CALLCONV_C          = 0x1,
    // CORINFO_CALLCONV_STDCALL    = 0x2,
    // CORINFO_CALLCONV_THISCALL   = 0x3,
    // CORINFO_CALLCONV_FASTCALL   = 0x4,
    CORINFO_CALLCONV_VARARG     = 0x5,
    CORINFO_CALLCONV_FIELD      = 0x6,
    CORINFO_CALLCONV_LOCAL_SIG  = 0x7,
    CORINFO_CALLCONV_PROPERTY   = 0x8,
    CORINFO_CALLCONV_UNMANAGED  = 0x9,
    CORINFO_CALLCONV_NATIVEVARARG = 0xb,    // used ONLY for IL stub PInvoke vararg calls

    CORINFO_CALLCONV_MASK       = 0x0f,     // Calling convention is bottom 4 bits
    CORINFO_CALLCONV_GENERIC    = 0x10,
    CORINFO_CALLCONV_HASTHIS    = 0x20,
    CORINFO_CALLCONV_EXPLICITTHIS=0x40,
    CORINFO_CALLCONV_PARAMTYPE  = 0x80,     // Passed last. Same as CORINFO_GENERICS_CTXT_FROM_PARAMTYPEARG
    CORINFO_CALLCONV_ASYNCCALL  = 0x100,    // Is this a call to an async function?
};

// Represents the calling conventions supported with the extensible calling convention syntax
// as well as the original metadata-encoded calling conventions.
enum class CorInfoCallConvExtension
{
    Managed,
    C,
    Stdcall,
    Thiscall,
    Fastcall,
    // New calling conventions supported with the extensible calling convention encoding go here.
    CMemberFunction,
    StdcallMemberFunction,
    FastcallMemberFunction,
    Swift
};

#ifdef TARGET_X86
inline bool IsCallerPop(CorInfoCallConvExtension callConv)
{
#ifdef UNIX_X86_ABI
    return callConv == CorInfoCallConvExtension::Managed || callConv == CorInfoCallConvExtension::C || callConv == CorInfoCallConvExtension::CMemberFunction;
#else
    return callConv == CorInfoCallConvExtension::C || callConv == CorInfoCallConvExtension::CMemberFunction;
#endif // UNIX_X86_ABI
}
#endif

// Determines whether or not this calling convention is an instance method calling convention.
inline bool callConvIsInstanceMethodCallConv(CorInfoCallConvExtension callConv)
{
    return callConv == CorInfoCallConvExtension::Thiscall || callConv == CorInfoCallConvExtension::CMemberFunction || callConv == CorInfoCallConvExtension::StdcallMemberFunction || callConv == CorInfoCallConvExtension::FastcallMemberFunction;
}

// These are returned from getMethodOptions
enum CorInfoOptions
{
    CORINFO_OPT_INIT_LOCALS                 = 0x00000010, // zero initialize all variables

    CORINFO_GENERICS_CTXT_FROM_THIS         = 0x00000020, // is this shared generic code that access the generic context from the this pointer?  If so, then if the method has SEH then the 'this' pointer must always be reported and kept alive.
    CORINFO_GENERICS_CTXT_FROM_METHODDESC   = 0x00000040, // is this shared generic code that access the generic context from the ParamTypeArg(that is a MethodDesc)?  If so, then if the method has SEH then the 'ParamTypeArg' must always be reported and kept alive. Same as CORINFO_CALLCONV_PARAMTYPE
    CORINFO_GENERICS_CTXT_FROM_METHODTABLE  = 0x00000080, // is this shared generic code that access the generic context from the ParamTypeArg(that is a MethodTable)?  If so, then if the method has SEH then the 'ParamTypeArg' must always be reported and kept alive. Same as CORINFO_CALLCONV_PARAMTYPE
    CORINFO_GENERICS_CTXT_MASK              = (CORINFO_GENERICS_CTXT_FROM_THIS |
                                               CORINFO_GENERICS_CTXT_FROM_METHODDESC |
                                               CORINFO_GENERICS_CTXT_FROM_METHODTABLE),
    CORINFO_GENERICS_CTXT_KEEP_ALIVE        = 0x00000100, // Keep the generics context alive throughout the method even if there is no explicit use, and report its location to the CLR
    CORINFO_OPT_COPY_STRUCT_INSTANCE        = 0x00000200, // Function is a struct instance method that operates on a copy of "this"


};

//
// what type of code region we are in
//
enum CorInfoRegionKind
{
    CORINFO_REGION_NONE,
    CORINFO_REGION_HOT,
    CORINFO_REGION_COLD,
    CORINFO_REGION_JIT,
};


// these are the attribute flags for fields and methods (getMethodAttribs)
enum CorInfoFlag
{
//  CORINFO_FLG_UNUSED                = 0x00000001,
//  CORINFO_FLG_UNUSED                = 0x00000002,
//  CORINFO_FLG_UNUSED                = 0x00000004,
    CORINFO_FLG_STATIC                = 0x00000008,
    CORINFO_FLG_FINAL                 = 0x00000010,
    CORINFO_FLG_SYNCH                 = 0x00000020,
    CORINFO_FLG_VIRTUAL               = 0x00000040,
//  CORINFO_FLG_UNUSED                = 0x00000080,
//  CORINFO_FLG_UNUSED                = 0x00000100,
    CORINFO_FLG_INTRINSIC_TYPE        = 0x00000200, // This type is marked by [Intrinsic]
    CORINFO_FLG_ABSTRACT              = 0x00000400,

    CORINFO_FLG_EnC                   = 0x00000800, // member was added by Edit'n'Continue

    // These are internal flags that can only be on methods
    CORINFO_FLG_FORCEINLINE           = 0x00010000, // The method should be inlined if possible.
    CORINFO_FLG_SHAREDINST            = 0x00020000, // the code for this method is shared between different generic instantiations (also set on classes/types)
    CORINFO_FLG_DELEGATE_INVOKE       = 0x00040000, // "Delegate
    CORINFO_FLG_PINVOKE               = 0x00080000, // Is a P/Invoke call
//  CORINFO_FLG_UNUSED                = 0x00100000,
    CORINFO_FLG_NOGCCHECK             = 0x00200000, // This method is FCALL that has no GC check.  Don't put alone in loops
    CORINFO_FLG_INTRINSIC             = 0x00400000, // This method MAY have an intrinsic ID
    CORINFO_FLG_CONSTRUCTOR           = 0x00800000, // This method is an instance or type initializer
    CORINFO_FLG_AGGRESSIVE_OPT        = 0x01000000, // The method may contain hot code and should be aggressively optimized if possible
    CORINFO_FLG_DISABLE_TIER0_FOR_LOOPS = 0x02000000, // Indicates that tier 0 JIT should not be used for a method that contains a loop
//  CORINFO_FLG_UNUSED                = 0x04000000,
//  CORINFO_FLG_UNUSED                = 0x08000000,
    CORINFO_FLG_DONT_INLINE           = 0x10000000, // The method should not be inlined
    CORINFO_FLG_DONT_INLINE_CALLER    = 0x20000000, // The method should not be inlined, nor should its callers. It cannot be tail called.
//  CORINFO_FLG_UNUSED                = 0x40000000,

    // These are internal flags that can only be on Classes
    CORINFO_FLG_VALUECLASS            = 0x00010000, // is the class a value class
//  This flag is define din the Methods section, but is also valid on classes.
//  CORINFO_FLG_SHAREDINST            = 0x00020000, // This class is satisfies TypeHandle::IsCanonicalSubtype
    CORINFO_FLG_VAROBJSIZE            = 0x00040000, // the object size varies depending of constructor args
    CORINFO_FLG_ARRAY                 = 0x00080000, // class is an array class (initialized differently)
    CORINFO_FLG_OVERLAPPING_FIELDS    = 0x00100000, // struct or class has fields that overlap (aka union)
    CORINFO_FLG_INTERFACE             = 0x00200000, // it is an interface
    CORINFO_FLG_CONTAINS_GC_PTR       = 0x01000000, // does the class contain a gc ptr ?
    CORINFO_FLG_DELEGATE              = 0x02000000, // is this a subclass of delegate or multicast delegate ?
    CORINFO_FLG_INDEXABLE_FIELDS      = 0x04000000, // struct fields may be accessed via indexing (used for inline arrays)
    CORINFO_FLG_BYREF_LIKE            = 0x08000000, // it is byref-like value type
//  CORINFO_FLG_UNUSED                = 0x10000000,
    CORINFO_FLG_BEFOREFIELDINIT       = 0x20000000, // Additional flexibility for when to run .cctor (see code:#ClassConstructionFlags)
    CORINFO_FLG_GENERIC_TYPE_VARIABLE = 0x40000000, // This is really a handle for a variable type
    CORINFO_FLG_UNSAFE_VALUECLASS     = 0x80000000, // Unsafe (C++'s /GS) value type
};

// Flags computed by a runtime compiler
enum CorInfoMethodRuntimeFlags
{
    CORINFO_FLG_BAD_INLINEE         = 0x00000001, // The method is not suitable for inlining
    // unused                       = 0x00000002,
    // unused                       = 0x00000004,
    CORINFO_FLG_SWITCHED_TO_MIN_OPT = 0x00000008, // The JIT decided to switch to MinOpt for this method, when it was not requested
    CORINFO_FLG_SWITCHED_TO_OPTIMIZED = 0x00000010, // The JIT decided to switch to tier 1 for this method, when a different tier was requested
};


enum CORINFO_ACCESS_FLAGS
{
    CORINFO_ACCESS_ANY        = 0x0000, // Normal access
    CORINFO_ACCESS_THIS       = 0x0001, // Accessed via the this reference
    CORINFO_ACCESS_PREFER_SLOT_OVER_TEMPORARY_ENTRYPOINT = 0x0002, // Prefer access to a method via slot over using the temporary entrypoint

    CORINFO_ACCESS_NONNULL    = 0x0004, // Instance is guaranteed non-null

    CORINFO_ACCESS_LDFTN      = 0x0010, // Accessed via ldftn

    // Field access flags
    CORINFO_ACCESS_GET        = 0x0100, // Field get (ldfld)
    CORINFO_ACCESS_SET        = 0x0200, // Field set (stfld)
    CORINFO_ACCESS_ADDRESS    = 0x0400, // Field address (ldflda)
    CORINFO_ACCESS_INIT_ARRAY = 0x0800, // Field use for InitializeArray
    // UNUSED                 = 0x4000,
    CORINFO_ACCESS_INLINECHECK= 0x8000, // Return fieldFlags and fieldAccessor only. Used by JIT64 during inlining.
};

// These are the flags set on an CORINFO_EH_CLAUSE
enum CORINFO_EH_CLAUSE_FLAGS
{
    CORINFO_EH_CLAUSE_NONE      = 0,
    CORINFO_EH_CLAUSE_FILTER    = 0x0001, // If this bit is on, then this EH entry is for a filter
    CORINFO_EH_CLAUSE_FINALLY   = 0x0002, // This clause is a finally clause
    CORINFO_EH_CLAUSE_FAULT     = 0x0004, // This clause is a fault clause
    CORINFO_EH_CLAUSE_DUPLICATE = 0x0008, // Duplicated clause. This clause was duplicated to a funclet which was pulled out of line
    CORINFO_EH_CLAUSE_SAMETRY   = 0x0010, // This clause covers same try block as the previous one
};

// These are used to detect array methods as NamedIntrinsic in JIT importer,
// which otherwise don't have a name.
enum class CorInfoArrayIntrinsic
{
    GET = 0,
    SET = 1,
    ADDRESS = 2,

    ILLEGAL
};

// Can a value be accessed directly from JITed code.
enum InfoAccessType
{
    IAT_VALUE,      // The info value is directly available
    IAT_PVALUE,     // The value needs to be accessed via an         indirection
    IAT_PPVALUE,    // The value needs to be accessed via a double   indirection
    IAT_RELPVALUE   // The value needs to be accessed via a relative indirection
};

enum CorInfoGCType
{
    TYPE_GC_NONE,   // no embedded objectrefs
    TYPE_GC_REF,    // Is an object ref
    TYPE_GC_BYREF,  // Is an interior pointer - promote it but don't scan it
    TYPE_GC_OTHER   // requires type-specific treatment
};

enum CorInfoClassId
{
    CLASSID_SYSTEM_OBJECT,
    CLASSID_SYSTEM_BYTE,
    CLASSID_TYPED_BYREF,
    CLASSID_TYPE_HANDLE,
    CLASSID_FIELD_HANDLE,
    CLASSID_METHOD_HANDLE,
    CLASSID_STRING,
    CLASSID_ARGUMENT_HANDLE,
    CLASSID_RUNTIME_TYPE,
};

enum CorInfoInline
{
    INLINE_PASS                     = 0,    // Inlining OK
    INLINE_PREJIT_SUCCESS           = 1,    // Inline check for prejit checking usage succeeded
    INLINE_CHECK_CAN_INLINE_SUCCESS = 2,    // JIT detected it is permitted to try to actually inline
    INLINE_CHECK_CAN_INLINE_VMFAIL  = 3,    // VM specified that inline must fail via the CanInline api

    // failures are negative
    INLINE_FAIL                     = -1,   // Inlining not OK for this case only
    INLINE_NEVER                    = -2,   // This method should never be inlined, regardless of context
};

// If you add more values here, keep it in sync with TailCallTypeMap in ..\vm\ClrEtwAll.man
// and the string enum in CEEInfo::reportTailCallDecision in ..\vm\JITInterface.cpp
enum CorInfoTailCall
{
    TAILCALL_OPTIMIZED      = 0,    // Optimized tail call (epilog + jmp)
    TAILCALL_RECURSIVE      = 1,    // Optimized into a loop (only when a method tail calls itself)
    TAILCALL_HELPER         = 2,    // Helper assisted tail call (call to JIT_TailCall)

    // failures are negative
    TAILCALL_FAIL           = -1,   // Couldn't do a tail call
};

enum CorInfoInitClassResult
{
    CORINFO_INITCLASS_NOT_REQUIRED  = 0x00, // No class initialization required, but the class is not actually initialized yet
                                            // (e.g. we are guaranteed to run the static constructor in method prolog)
    CORINFO_INITCLASS_INITIALIZED   = 0x01, // Class initialized
    CORINFO_INITCLASS_USE_HELPER    = 0x02, // The JIT must insert class initialization helper call.
    CORINFO_INITCLASS_DONT_INLINE   = 0x04, // The JIT should not inline the method requesting the class initialization. The class
                                            // initialization requires helper class now, but will not require initialization
                                            // if the method is compiled standalone. Or the method cannot be inlined due to some
                                            // requirement around class initialization such as shared generics.
};

inline bool dontInline(CorInfoInline val) {
    return(val < 0);
}

// Patchpoint info is passed back and forth across the interface
// but is opaque.

struct PatchpointInfo;

// Cookie types consumed by the code generator (these are opaque values
// not inspected by the code generator):

typedef struct CORINFO_MODULE_STRUCT_*      CORINFO_MODULE_HANDLE;
typedef struct CORINFO_DEPENDENCY_STRUCT_*  CORINFO_DEPENDENCY_HANDLE;
typedef struct CORINFO_CLASS_STRUCT_*       CORINFO_CLASS_HANDLE;
typedef struct CORINFO_METHOD_STRUCT_*      CORINFO_METHOD_HANDLE;
typedef struct CORINFO_FIELD_STRUCT_*       CORINFO_FIELD_HANDLE;
typedef struct CORINFO_OBJECT_STRUCT_*      CORINFO_OBJECT_HANDLE;
typedef struct CORINFO_ARG_LIST_STRUCT_*    CORINFO_ARG_LIST_HANDLE;    // represents a list of argument types
typedef struct CORINFO_JUST_MY_CODE_HANDLE_*CORINFO_JUST_MY_CODE_HANDLE;
typedef struct CORINFO_PROFILING_STRUCT_*   CORINFO_PROFILING_HANDLE;   // a handle guaranteed to be unique per process
typedef struct CORINFO_GENERIC_STRUCT_*     CORINFO_GENERIC_HANDLE;     // a generic handle (could be any of the above)

// what is actually passed on the varargs call
typedef struct CORINFO_VarArgInfo *         CORINFO_VARARGS_HANDLE;

// Generic tokens are resolved with respect to a context, which is usually the method
// being compiled. The CORINFO_CONTEXT_HANDLE indicates which exact instantiation
// (or the open instantiation) is being referred to.
typedef struct CORINFO_CONTEXT_STRUCT_*     CORINFO_CONTEXT_HANDLE;

// MethodSignatureInfo is an opaque handle for passing method signature information across the Jit/EE interface
struct MethodSignatureInfo;

typedef struct CORINFO_DEPENDENCY_STRUCT_
{
    CORINFO_MODULE_HANDLE moduleFrom;
    CORINFO_MODULE_HANDLE moduleTo;
} CORINFO_DEPENDENCY;

// Bit-twiddling of contexts assumes word-alignment of method handles and type handles
// If this ever changes, some other encoding will be needed
enum CorInfoContextFlags
{
    CORINFO_CONTEXTFLAGS_METHOD = 0x00, // CORINFO_CONTEXT_HANDLE is really a CORINFO_METHOD_HANDLE
    CORINFO_CONTEXTFLAGS_CLASS  = 0x01, // CORINFO_CONTEXT_HANDLE is really a CORINFO_CLASS_HANDLE
    CORINFO_CONTEXTFLAGS_MASK   = 0x01
};

#define METHOD_BEING_COMPILED_CONTEXT() ((CORINFO_CONTEXT_HANDLE)1)
#define MAKE_CLASSCONTEXT(c)  (CORINFO_CONTEXT_HANDLE((size_t) (c) | CORINFO_CONTEXTFLAGS_CLASS))
#define MAKE_METHODCONTEXT(m) (CORINFO_CONTEXT_HANDLE((size_t) (m) | CORINFO_CONTEXTFLAGS_METHOD))

enum CorInfoSigInfoFlags
{
    CORINFO_SIGFLAG_IS_LOCAL_SIG           = 0x01,
    CORINFO_SIGFLAG_IL_STUB                = 0x02,
    // unused                              = 0x04,
    CORINFO_SIGFLAG_FAT_CALL               = 0x08,
};

struct CORINFO_SIG_INST
{
    unsigned                classInstCount;
    CORINFO_CLASS_HANDLE *  classInst; // (representative, not exact) instantiation for class type variables in signature
    unsigned                methInstCount;
    CORINFO_CLASS_HANDLE *  methInst; // (representative, not exact) instantiation for method type variables in signature
};

struct CORINFO_SIG_INFO
{
    CorInfoCallConv         callConv;
    CORINFO_CLASS_HANDLE    retTypeClass;   // if the return type is a value class, this is its handle (enums are normalized)
    CORINFO_CLASS_HANDLE    retTypeSigClass;// returns the value class as it is in the sig (enums are not converted to primitives)
    CorInfoType             retType : 8;
    unsigned                flags   : 8;    // used by IL stubs code
    unsigned                numArgs : 16;
    struct CORINFO_SIG_INST sigInst;        // information about how type variables are being instantiated in generic code
    CORINFO_ARG_LIST_HANDLE args;
    PCCOR_SIGNATURE         pSig;
    unsigned                cbSig;
    MethodSignatureInfo*    methodSignature;// used in place of pSig and cbSig to reference a method signature object handle
    CORINFO_MODULE_HANDLE   scope;          // passed to getArgClass
    mdToken                 token;

    CorInfoCallConv     getCallConv()       { return CorInfoCallConv((callConv & CORINFO_CALLCONV_MASK)); }
    bool                hasThis()           { return ((callConv & CORINFO_CALLCONV_HASTHIS) != 0); }
    bool                hasExplicitThis()   { return ((callConv & CORINFO_CALLCONV_EXPLICITTHIS) != 0); }
    bool                hasImplicitThis()   { return ((callConv & (CORINFO_CALLCONV_HASTHIS | CORINFO_CALLCONV_EXPLICITTHIS)) == CORINFO_CALLCONV_HASTHIS); }
    unsigned            totalILArgs()       { return (numArgs + (hasImplicitThis() ? 1 : 0)); }
    bool                isVarArg()          { return ((getCallConv() == CORINFO_CALLCONV_VARARG) || (getCallConv() == CORINFO_CALLCONV_NATIVEVARARG)); }
    bool                hasTypeArg()        { return ((callConv & CORINFO_CALLCONV_PARAMTYPE) != 0); }
    bool                isAsyncCall()       { return ((callConv & CORINFO_CALLCONV_ASYNCCALL) != 0); }
};

struct CORINFO_METHOD_INFO
{
    CORINFO_METHOD_HANDLE       ftn;
    CORINFO_MODULE_HANDLE       scope;
    uint8_t *                   ILCode;
    unsigned                    ILCodeSize;
    unsigned                    maxStack;
    unsigned                    EHcount;
    CorInfoOptions              options;
    CorInfoRegionKind           regionKind;
    CORINFO_SIG_INFO            args;
    CORINFO_SIG_INFO            locals;
};

//----------------------------------------------------------------------------
// Looking up handles and addresses.
//
// When the JIT requests a handle, the EE may direct the JIT that it must
// access the handle in a variety of ways.  These are packed as
//    CORINFO_CONST_LOOKUP
// or CORINFO_LOOKUP (contains either a CORINFO_CONST_LOOKUP or a CORINFO_RUNTIME_LOOKUP)
//
// Constant Lookups v. Runtime Lookups (i.e. when will Runtime Lookups be generated?)
// -----------------------------------------------------------------------------------
//
// CORINFO_LOOKUP_KIND is part of the result type of embedGenericHandle,
// getVirtualCallInfo and any other functions that may require a
// runtime lookup when compiling shared generic code.
//
// CORINFO_LOOKUP_KIND indicates whether a particular token in the instruction stream can be:
// (a) Mapped to a handle (type, field or method) at compile-time (!needsRuntimeLookup)
// (b) Must be looked up at run-time, and if so which runtime lookup technique should be used (see below)
//
// If the JIT or EE does not support code sharing for generic code, then
// all CORINFO_LOOKUP results will be "constant lookups", i.e.
// the needsRuntimeLookup of CORINFO_LOOKUP.lookupKind.needsRuntimeLookup
// will be false.
//
// Constant Lookups
// ----------------
//
// Constant Lookups are either:
//     IAT_VALUE: immediate (relocatable) values,
//     IAT_PVALUE: immediate values access via an indirection through an immediate (relocatable) address
//     IAT_RELPVALUE: immediate values access via a relative indirection through an immediate offset
//     IAT_PPVALUE: immediate values access via a double indirection through an immediate (relocatable) address
//
// Runtime Lookups
// ---------------
//
// CORINFO_LOOKUP_KIND is part of the result type of embedGenericHandle,
// getVirtualCallInfo and any other functions that may require a
// runtime lookup when compiling shared generic code.
//
// CORINFO_LOOKUP_KIND indicates whether a particular token in the instruction stream can be:
// (a) Mapped to a handle (type, field or method) at compile-time (!needsRuntimeLookup)
// (b) Must be looked up at run-time using the class dictionary
//     stored in the vtable of the this pointer (needsRuntimeLookup && THISOBJ)
// (c) Must be looked up at run-time using the method dictionary
//     stored in the method descriptor parameter passed to a generic
//     method (needsRuntimeLookup && METHODPARAM)
// (d) Must be looked up at run-time using the class dictionary stored
//     in the vtable parameter passed to a method in a generic
//     struct (needsRuntimeLookup && CLASSPARAM)

struct CORINFO_CONST_LOOKUP
{
    // If the handle is obtained at compile-time, then this handle is the "exact" handle (class, method, or field)
    // Otherwise, it's a representative...
    // If accessType is
    //     IAT_VALUE     --> "handle" stores the real handle or "addr " stores the computed address
    //     IAT_PVALUE    --> "addr" stores a pointer to a location which will hold the real handle
    //     IAT_RELPVALUE --> "addr" stores a relative pointer to a location which will hold the real handle
    //     IAT_PPVALUE   --> "addr" stores a double indirection to a location which will hold the real handle

    InfoAccessType              accessType;
    union
    {
        CORINFO_GENERIC_HANDLE  handle;
        void *                  addr;
    };
};

enum CORINFO_RUNTIME_LOOKUP_KIND
{
    CORINFO_LOOKUP_THISOBJ,
    CORINFO_LOOKUP_METHODPARAM,
    CORINFO_LOOKUP_CLASSPARAM,
    CORINFO_LOOKUP_NOT_SUPPORTED, // Returned for attempts to inline dictionary lookups
};

struct CORINFO_LOOKUP_KIND
{
    bool                        needsRuntimeLookup;
    CORINFO_RUNTIME_LOOKUP_KIND runtimeLookupKind;

    // The 'runtimeLookupFlags' and 'runtimeLookupArgs' fields
    // are just for internal VM / ZAP communication, not to be used by the JIT.
    uint16_t                    runtimeLookupFlags;
    void *                      runtimeLookupArgs;
} ;


// CORINFO_RUNTIME_LOOKUP indicates the details of the runtime lookup
// operation to be performed.
//
// CORINFO_MAXINDIRECTIONS is the maximum number of
// indirections used by runtime lookups.
// This accounts for up to 2 indirections to get at a dictionary followed by a possible spill slot
//
#define CORINFO_MAXINDIRECTIONS 4
#define CORINFO_USEHELPER ((uint16_t) 0xffff)
#define CORINFO_USENULL ((uint16_t) 0xfffe)
#define CORINFO_NO_SIZE_CHECK ((uint16_t) 0xffff)

struct CORINFO_RUNTIME_LOOKUP
{
    // This is signature you must pass back to the runtime lookup helper
    void*                   signature;

    // Here is the helper you must call. It is one of CORINFO_HELP_RUNTIMEHANDLE_* helpers.
    CorInfoHelpFunc         helper;

    // Number of indirections to get there
    // CORINFO_USEHELPER = don't know how to get it, so use helper function at run-time instead
    // CORINFO_USENULL = the context should be null because the callee doesn't actually use it
    // 0 = use the this pointer itself (e.g. token is C<!0> inside code in sealed class C)
    //     or method desc itself (e.g. token is method void M::mymeth<!!0>() inside code in M::mymeth)
    // Otherwise, follow each byte-offset stored in the "offsets[]" array (may be negative)
    uint16_t                indirections;

    // If set, test for null and branch to helper if null
    bool                    testForNull;

    uint16_t                sizeOffset;
    size_t                  offsets[CORINFO_MAXINDIRECTIONS];

    // If set, first offset is indirect.
    // 0 means that value stored at first offset (offsets[0]) from pointer is next pointer, to which the next offset
    // (offsets[1]) is added and so on.
    // 1 means that value stored at first offset (offsets[0]) from pointer is offset1, and the next pointer is
    // stored at pointer+offsets[0]+offset1.
    bool                indirectFirstOffset;

    // If set, second offset is indirect.
    // 0 means that value stored at second offset (offsets[1]) from pointer is next pointer, to which the next offset
    // (offsets[2]) is added and so on.
    // 1 means that value stored at second offset (offsets[1]) from pointer is offset2, and the next pointer is
    // stored at pointer+offsets[1]+offset2.
    bool                indirectSecondOffset;
} ;

// Result of calling embedGenericHandle
struct CORINFO_LOOKUP
{
    CORINFO_LOOKUP_KIND     lookupKind;

    union
    {
        // If kind.needsRuntimeLookup then this indicates how to do the lookup
        CORINFO_RUNTIME_LOOKUP  runtimeLookup;

        // If the handle is obtained at compile-time, then this handle is the "exact" handle (class, method, or field)
        // Otherwise, it's a representative...  If accessType is
        //     IAT_VALUE --> "handle" stores the real handle or "addr " stores the computed address
        //     IAT_PVALUE --> "addr" stores a pointer to a location which will hold the real handle
        //     IAT_RELPVALUE --> "addr" stores a relative pointer to a location which will hold the real handle
        //     IAT_PPVALUE --> "addr" stores a double indirection to a location which will hold the real handle
        CORINFO_CONST_LOOKUP    constLookup;
    };
};

enum CorInfoGenericHandleType
{
    CORINFO_HANDLETYPE_UNKNOWN,
    CORINFO_HANDLETYPE_CLASS,
    CORINFO_HANDLETYPE_METHOD,
    CORINFO_HANDLETYPE_FIELD
};

//----------------------------------------------------------------------------
// Embedding type, method and field handles (for "ldtoken" or to pass back to helpers)

// Result of calling embedGenericHandle
struct CORINFO_GENERICHANDLE_RESULT
{
    CORINFO_LOOKUP          lookup;

    // compileTimeHandle is guaranteed to be either NULL or a handle that is usable during compile time.
    // It must not be embedded in the code because it might not be valid at run-time.
    CORINFO_GENERIC_HANDLE  compileTimeHandle;

    // Type of the result
    CorInfoGenericHandleType handleType;
};

#define CORINFO_ACCESS_ALLOWED_MAX_ARGS 4

enum CorInfoAccessAllowedHelperArgType
{
    CORINFO_HELPER_ARG_TYPE_Invalid = 0,
    CORINFO_HELPER_ARG_TYPE_Field   = 1,
    CORINFO_HELPER_ARG_TYPE_Method  = 2,
    CORINFO_HELPER_ARG_TYPE_Class   = 3,
    CORINFO_HELPER_ARG_TYPE_Module  = 4,
    CORINFO_HELPER_ARG_TYPE_Const   = 5,
};
struct CORINFO_HELPER_ARG
{
    union
    {
        CORINFO_FIELD_HANDLE fieldHandle;
        CORINFO_METHOD_HANDLE methodHandle;
        CORINFO_CLASS_HANDLE classHandle;
        CORINFO_MODULE_HANDLE moduleHandle;
        size_t constant;
    };
    CorInfoAccessAllowedHelperArgType argType;

    void Set(CORINFO_METHOD_HANDLE handle)
    {
        argType = CORINFO_HELPER_ARG_TYPE_Method;
        methodHandle = handle;
    }

    void Set(CORINFO_FIELD_HANDLE handle)
    {
        argType = CORINFO_HELPER_ARG_TYPE_Field;
        fieldHandle = handle;
    }

    void Set(CORINFO_CLASS_HANDLE handle)
    {
        argType = CORINFO_HELPER_ARG_TYPE_Class;
        classHandle = handle;
    }

    void Set(size_t value)
    {
        argType = CORINFO_HELPER_ARG_TYPE_Const;
        constant = value;
    }
};

struct CORINFO_HELPER_DESC
{
    CorInfoHelpFunc helperNum;
    unsigned numArgs;
    CORINFO_HELPER_ARG args[CORINFO_ACCESS_ALLOWED_MAX_ARGS];
};

//----------------------------------------------------------------------------
// getCallInfo and CORINFO_CALL_INFO: The EE instructs the JIT about how to make a call
//
// callKind
// --------
//
// CORINFO_CALL :
//   Indicates that the JIT can use getFunctionEntryPoint to make a call,
//   i.e. there is nothing abnormal about the call.  The JITs know what to do if they get this.
//   Except in the case of constraint calls (see below), [targetMethodHandle] will hold
//   the CORINFO_METHOD_HANDLE that a call to findMethod would
//   have returned.
//   This flag may be combined with nullInstanceCheck=TRUE for uses of callvirt on methods that can
//   be resolved at compile-time (non-virtual, final or sealed).
//
// CORINFO_CALL_CODE_POINTER (shared generic code only) :
//   Indicates that the JIT should do an indirect call to the entrypoint given by address, which may be specified
//   as a runtime lookup by CORINFO_CALL_INFO::codePointerLookup.
//   [targetMethodHandle] will not hold a valid value.
//   This flag may be combined with nullInstanceCheck=TRUE for uses of callvirt on methods whose target method can
//   be resolved at compile-time but whose instantiation can be resolved only through runtime lookup.
//
// CORINFO_VIRTUALCALL_STUB (interface calls) :
//   Indicates that the EE supports "stub dispatch" and request the JIT to make a
//   "stub dispatch" call (an indirect call through CORINFO_CALL_INFO::stubLookup,
//   similar to CORINFO_CALL_CODE_POINTER).
//   "Stub dispatch" is a specialized calling sequence (that may require use of NOPs)
//   which allow the runtime to determine the call-site after the call has been dispatched.
//   If the call is too complex for the JIT (e.g. because
//   fetching the dispatch stub requires a runtime lookup, i.e. lookupKind.needsRuntimeLookup
//   is set) then the JIT is allowed to implement the call as if it were CORINFO_VIRTUALCALL_LDVIRTFTN
//   [targetMethodHandle] will hold the CORINFO_METHOD_HANDLE that a call to findMethod would
//   have returned.
//   This flag is always accompanied by nullInstanceCheck=TRUE.
//
// CORINFO_VIRTUALCALL_LDVIRTFTN (virtual generic methods) :
//   Indicates that the EE provides no way to implement the call directly and
//   that the JIT should use a LDVIRTFTN sequence (as implemented by CORINFO_HELP_VIRTUAL_FUNC_PTR)
//   followed by an indirect call.
//   [targetMethodHandle] will hold the CORINFO_METHOD_HANDLE that a call to findMethod would
//   have returned.
//   This flag is always accompanied by nullInstanceCheck=TRUE though typically the null check will
//   be implicit in the access through the instance pointer.
//
//  CORINFO_VIRTUALCALL_VTABLE (regular virtual methods) :
//   Indicates that the EE supports vtable dispatch and that the JIT should use getVTableOffset etc.
//   to implement the call.
//   [targetMethodHandle] will hold the CORINFO_METHOD_HANDLE that a call to findMethod would
//   have returned.
//   This flag is always accompanied by nullInstanceCheck=TRUE though typically the null check will
//   be implicit in the access through the instance pointer.
//
// thisTransform and constraint calls
// ----------------------------------
//
// For everything besides "constrained." calls "thisTransform" is set to
// CORINFO_NO_THIS_TRANSFORM.
//
// For "constrained." calls the EE attempts to resolve the call at compile
// time to a more specific method, or (shared generic code only) to a runtime lookup
// for a code pointer for the more specific method.
//
// In order to permit this, the "this" pointer supplied for a "constrained." call
// is a byref to an arbitrary type (see the IL spec). The "thisTransform" field
// will indicate how the JIT must transform the "this" pointer in order
// to be able to call the resolved method:
//
//  CORINFO_NO_THIS_TRANSFORM --> Leave it as a byref to an unboxed value type
//  CORINFO_BOX_THIS          --> Box it to produce an object
//  CORINFO_DEREF_THIS        --> Deref the byref to get an object reference
//
// In addition, the "kind" field will be set as follows for constraint calls:
//
//    CORINFO_CALL              --> the call was resolved at compile time, and
//                                  can be compiled like a normal call.
//    CORINFO_CALL_CODE_POINTER --> the call was resolved, but the target address will be
//                                  computed at runtime.  Only returned for shared generic code.
//    CORINFO_VIRTUALCALL_STUB,
//    CORINFO_VIRTUALCALL_LDVIRTFTN,
//    CORINFO_VIRTUALCALL_VTABLE   --> usual values indicating that a virtual call must be made

enum CORINFO_CALL_KIND
{
    CORINFO_CALL,
    CORINFO_CALL_CODE_POINTER,
    CORINFO_VIRTUALCALL_STUB,
    CORINFO_VIRTUALCALL_LDVIRTFTN,
    CORINFO_VIRTUALCALL_VTABLE
};

// Indicates that the CORINFO_VIRTUALCALL_VTABLE lookup needn't do a chunk indirection
#define CORINFO_VIRTUALCALL_NO_CHUNK 0xFFFFFFFF

enum CORINFO_THIS_TRANSFORM
{
    CORINFO_NO_THIS_TRANSFORM,
    CORINFO_BOX_THIS,
    CORINFO_DEREF_THIS
};

enum CORINFO_CALLINFO_FLAGS
{
    CORINFO_CALLINFO_NONE           = 0x0000,
    CORINFO_CALLINFO_ALLOWINSTPARAM = 0x0001,   // Can the compiler generate code to pass an instantiation parameters? Simple compilers should not use this flag
    CORINFO_CALLINFO_CALLVIRT       = 0x0002,   // Is it a virtual call?
    // UNUSED                       = 0x0004,
    // UNUSED                       = 0x0008,
    CORINFO_CALLINFO_SECURITYCHECKS = 0x0010,   // Perform security checks.
    CORINFO_CALLINFO_LDFTN          = 0x0020,   // Resolving target of LDFTN
    // UNUSED                       = 0x0040,
};

enum CorInfoIsAccessAllowedResult
{
    CORINFO_ACCESS_ALLOWED = 0,           // Call allowed
    CORINFO_ACCESS_ILLEGAL = 1,           // Call not allowed
};


// This enum is used for JIT to tell EE where this token comes from.
// E.g. Depending on different opcodes, we might allow/disallow certain types of tokens or
// return different types of handles (e.g. boxed vs. regular entrypoints)
enum CorInfoTokenKind
{
    CORINFO_TOKENKIND_Class     = 0x01,
    CORINFO_TOKENKIND_Method    = 0x02,
    CORINFO_TOKENKIND_Field     = 0x04,
    CORINFO_TOKENKIND_Mask      = 0x07,

    // token comes from CEE_LDTOKEN
    CORINFO_TOKENKIND_Ldtoken   = 0x10 | CORINFO_TOKENKIND_Class | CORINFO_TOKENKIND_Method | CORINFO_TOKENKIND_Field,

    // token comes from CEE_CASTCLASS or CEE_ISINST
    CORINFO_TOKENKIND_Casting   = 0x20 | CORINFO_TOKENKIND_Class,

    // token comes from CEE_NEWARR
    CORINFO_TOKENKIND_Newarr    = 0x40 | CORINFO_TOKENKIND_Class,

    // token comes from CEE_BOX
    CORINFO_TOKENKIND_Box       = 0x80 | CORINFO_TOKENKIND_Class,

    // token comes from CEE_CONSTRAINED
    CORINFO_TOKENKIND_Constrained = 0x100 | CORINFO_TOKENKIND_Class,

    // token comes from CEE_NEWOBJ
    CORINFO_TOKENKIND_NewObj    = 0x200 | CORINFO_TOKENKIND_Method,

    // token comes from CEE_LDVIRTFTN
    CORINFO_TOKENKIND_Ldvirtftn = 0x400 | CORINFO_TOKENKIND_Method,

    // token comes from devirtualizing a method
    CORINFO_TOKENKIND_DevirtualizedMethod = 0x800 | CORINFO_TOKENKIND_Method,
};

struct CORINFO_RESOLVED_TOKEN
{
    //
    // [In] arguments of resolveToken
    //
    CORINFO_CONTEXT_HANDLE  tokenContext;       //Context for resolution of generic arguments
    CORINFO_MODULE_HANDLE   tokenScope;
    mdToken                 token;              //The source token
    CorInfoTokenKind        tokenType;

    //
    // [Out] arguments of resolveToken.
    // - Type handle is always non-NULL.
    // - At most one of method and field handles is non-NULL (according to the token type).
    // - Method handle is an instantiating stub only for generic methods. Type handle
    //   is required to provide the full context for methods in generic types.
    //
    CORINFO_CLASS_HANDLE    hClass;
    CORINFO_METHOD_HANDLE   hMethod;
    CORINFO_FIELD_HANDLE    hField;

    //
    // [Out] TypeSpec and MethodSpec signatures for generics. NULL otherwise.
    //
    PCCOR_SIGNATURE         pTypeSpec;
    uint32_t                cbTypeSpec;
    PCCOR_SIGNATURE         pMethodSpec;
    uint32_t                cbMethodSpec;
};

struct CORINFO_CALL_INFO
{
    CORINFO_METHOD_HANDLE   hMethod;            //target method handle
    unsigned                methodFlags;        //flags for the target method

    unsigned                classFlags;         //flags for CORINFO_RESOLVED_TOKEN::hClass

    CORINFO_SIG_INFO        sig;

    //If set to:
    //  - CORINFO_ACCESS_ALLOWED - The access is allowed.
    //  - CORINFO_ACCESS_ILLEGAL - This access cannot be allowed (i.e. it is public calling private).  The
    //      JIT may either insert the callsiteCalloutHelper into the code (as per a verification error) or
    //      call throwExceptionFromHelper on the callsiteCalloutHelper.  In this case callsiteCalloutHelper
    //      is guaranteed not to return.
    CorInfoIsAccessAllowedResult accessAllowed;
    CORINFO_HELPER_DESC     callsiteCalloutHelper;

    // See above section on constraintCalls to understand when these are set to unusual values.
    CORINFO_THIS_TRANSFORM  thisTransform;

    CORINFO_CALL_KIND       kind;
    bool                    nullInstanceCheck;

    // Context for inlining and hidden arg
    CORINFO_CONTEXT_HANDLE  contextHandle;
    bool                    exactContextNeedsRuntimeLookup; // Set if contextHandle is approx handle. Runtime lookup is required to get the exact handle.

    // If kind.CORINFO_VIRTUALCALL_STUB then stubLookup will be set.
    // If kind.CORINFO_CALL_CODE_POINTER then entryPointLookup will be set.
    union
    {
        CORINFO_LOOKUP      stubLookup;

        CORINFO_LOOKUP      codePointerLookup;
    };

    CORINFO_CONST_LOOKUP    instParamLookup;

    bool                    wrapperDelegateInvoke;
};

enum CORINFO_DEVIRTUALIZATION_DETAIL
{
    CORINFO_DEVIRTUALIZATION_UNKNOWN,                              // no details available
    CORINFO_DEVIRTUALIZATION_SUCCESS,                              // devirtualization was successful
    CORINFO_DEVIRTUALIZATION_FAILED_CANON,                         // object class was canonical
    CORINFO_DEVIRTUALIZATION_FAILED_COM,                           // object class was com
    CORINFO_DEVIRTUALIZATION_FAILED_CAST,                          // object class could not be cast to interface class
    CORINFO_DEVIRTUALIZATION_FAILED_LOOKUP,                        // interface method could not be found
    CORINFO_DEVIRTUALIZATION_FAILED_DIM,                           // interface method was default interface method
    CORINFO_DEVIRTUALIZATION_FAILED_SUBCLASS,                      // object not subclass of base class
    CORINFO_DEVIRTUALIZATION_FAILED_SLOT,                          // virtual method installed via explicit override
    CORINFO_DEVIRTUALIZATION_FAILED_BUBBLE,                        // devirtualization crossed version bubble
    CORINFO_DEVIRTUALIZATION_MULTIPLE_IMPL,                        // object has multiple implementations of interface class
    CORINFO_DEVIRTUALIZATION_FAILED_BUBBLE_CLASS_DECL,             // decl method is defined on class and decl method not in version bubble, and decl method not in closest to version bubble
    CORINFO_DEVIRTUALIZATION_FAILED_BUBBLE_INTERFACE_DECL,         // decl method is defined on interface and not in version bubble, and implementation type not entirely defined in bubble
    CORINFO_DEVIRTUALIZATION_FAILED_BUBBLE_IMPL,                   // object class not defined within version bubble
    CORINFO_DEVIRTUALIZATION_FAILED_BUBBLE_IMPL_NOT_REFERENCEABLE, // object class cannot be referenced from R2R code due to missing tokens
    CORINFO_DEVIRTUALIZATION_FAILED_DUPLICATE_INTERFACE,           // crossgen2 virtual method algorithm and runtime algorithm differ in the presence of duplicate interface implementations
    CORINFO_DEVIRTUALIZATION_FAILED_DECL_NOT_REPRESENTABLE,        // Decl method cannot be represented in R2R image
    CORINFO_DEVIRTUALIZATION_FAILED_TYPE_EQUIVALENCE,              // Support for type equivalence in devirtualization is not yet implemented in crossgen2
    CORINFO_DEVIRTUALIZATION_COUNT,                                // sentinel for maximum value
};

struct CORINFO_DEVIRTUALIZATION_INFO
{
    //
    // [In] arguments of resolveVirtualMethod
    //
    CORINFO_METHOD_HANDLE       virtualMethod;
    CORINFO_CLASS_HANDLE        objClass;
    CORINFO_CONTEXT_HANDLE      context;
    CORINFO_RESOLVED_TOKEN     *pResolvedTokenVirtualMethod;

    //
    // [Out] results of resolveVirtualMethod.
    // - devirtualizedMethod is set to MethodDesc of devirt'ed method iff we were able to devirtualize.
    //      invariant is `resolveVirtualMethod(...) == (devirtualizedMethod != nullptr)`.
    // - exactContext is set to wrapped CORINFO_CLASS_HANDLE of devirt'ed method table.
    // - details on the computation done by the jit host
    // - If pResolvedTokenDevirtualizedMethod is not set to NULL and targeting an R2R image
    //   use it as the parameter to getCallInfo
    // - isInstantiatingStub is set to TRUE if the devirtualized method is a generic method instantiating stub
    // - wasArrayInterfaceDevirt is set TRUE for array interface method devirtualization
    //     (in which case the method handle and context will be a generic method)
    //
    CORINFO_METHOD_HANDLE           devirtualizedMethod;
    CORINFO_CONTEXT_HANDLE          exactContext;
    CORINFO_DEVIRTUALIZATION_DETAIL detail;
    CORINFO_RESOLVED_TOKEN          resolvedTokenDevirtualizedMethod;
    CORINFO_RESOLVED_TOKEN          resolvedTokenDevirtualizedUnboxedMethod;
    bool                            isInstantiatingStub;
    bool                            wasArrayInterfaceDevirt;
};

//----------------------------------------------------------------------------
// getFieldInfo and CORINFO_FIELD_INFO: The EE instructs the JIT about how to access a field

enum CORINFO_FIELD_ACCESSOR
{
    CORINFO_FIELD_INSTANCE,                 // regular instance field at given offset from this-ptr
    CORINFO_FIELD_INSTANCE_WITH_BASE,       // instance field with base offset (used by Ready-to-Run)
    CORINFO_FIELD_INSTANCE_HELPER,          // instance field accessed using helper (arguments are this, FieldDesc * and the value)
    CORINFO_FIELD_INSTANCE_ADDR_HELPER,     // instance field accessed using address-of helper (arguments are this and FieldDesc *)

    CORINFO_FIELD_STATIC_ADDRESS,           // field at given address
    CORINFO_FIELD_STATIC_RVA_ADDRESS,       // RVA field at given address
    CORINFO_FIELD_STATIC_SHARED_STATIC_HELPER, // static field accessed using the "shared static" helper (arguments are ModuleID + ClassID)
    CORINFO_FIELD_STATIC_GENERICS_STATIC_HELPER, // static field access using the "generic static" helper (argument is MethodTable *)
    CORINFO_FIELD_STATIC_ADDR_HELPER,       // static field accessed using address-of helper (argument is FieldDesc *)
    CORINFO_FIELD_STATIC_TLS,               // unmanaged TLS access
    CORINFO_FIELD_STATIC_TLS_MANAGED,       // managed TLS access
    CORINFO_FIELD_STATIC_READYTORUN_HELPER, // static field access using a runtime lookup helper
    CORINFO_FIELD_STATIC_RELOCATABLE,       // static field access using relocation (used in AOT)
    CORINFO_FIELD_INTRINSIC_ZERO,           // intrinsic zero (IntPtr.Zero, UIntPtr.Zero)
    CORINFO_FIELD_INTRINSIC_EMPTY_STRING,   // intrinsic emptry string (String.Empty)
    CORINFO_FIELD_INTRINSIC_ISLITTLEENDIAN, // intrinsic BitConverter.IsLittleEndian
};

// Set of flags returned in CORINFO_FIELD_INFO::fieldFlags
enum CORINFO_FIELD_FLAGS
{
    CORINFO_FLG_FIELD_STATIC                    = 0x00000001,
    CORINFO_FLG_FIELD_UNMANAGED                 = 0x00000002, // RVA field
    CORINFO_FLG_FIELD_FINAL                     = 0x00000004,
    CORINFO_FLG_FIELD_STATIC_IN_HEAP            = 0x00000008, // See code:#StaticFields. This static field is in the GC heap as a boxed object
    CORINFO_FLG_FIELD_INITCLASS                 = 0x00000020, // initClass has to be called before accessing the field
};

struct CORINFO_FIELD_INFO
{
    CORINFO_FIELD_ACCESSOR  fieldAccessor;
    unsigned                fieldFlags;

    // Helper to use if the field access requires it
    CorInfoHelpFunc         helper;

    // Field offset if there is one
    uint32_t                offset;

    CorInfoType             fieldType;
    CORINFO_CLASS_HANDLE    structType; //possibly null

    //See CORINFO_CALL_INFO.accessAllowed
    CorInfoIsAccessAllowedResult accessAllowed;
    CORINFO_HELPER_DESC     accessCalloutHelper;

    CORINFO_CONST_LOOKUP    fieldLookup;        // Used by Ready-to-Run
};

//----------------------------------------------------------------------------
// getThreadLocalStaticBlocksInfo and CORINFO_THREAD_STATIC_BLOCKS_INFO: The EE instructs the JIT about how to access a thread local field

struct CORINFO_THREAD_STATIC_BLOCKS_INFO
{
    CORINFO_CONST_LOOKUP tlsIndex;              // windows specific
    void* tlsGetAddrFtnPtr;                     // linux/x64 specific - address of __tls_get_addr() function
    void* tlsIndexObject;                       // linux/x64 specific - address of tls_index object
    void* threadVarsSection;                    // osx x64/arm64 specific - address of __thread_vars section of `t_ThreadStatics`
    uint32_t offsetOfThreadLocalStoragePointer; // windows specific
    uint32_t offsetOfMaxThreadStaticBlocks;
    uint32_t offsetOfThreadStaticBlocks;
    uint32_t offsetOfBaseOfThreadLocalData;
};

//----------------------------------------------------------------------------
// getThreadLocalStaticInfo_NativeAOT and CORINFO_THREAD_STATIC_INFO_NATIVEAOT: The EE instructs the JIT about how to access a thread local field

struct CORINFO_THREAD_STATIC_INFO_NATIVEAOT
{
    uint32_t offsetOfThreadLocalStoragePointer;
    CORINFO_CONST_LOOKUP tlsRootObject;
    CORINFO_CONST_LOOKUP tlsIndexObject;
    CORINFO_CONST_LOOKUP threadStaticBaseSlow;
    CORINFO_CONST_LOOKUP tlsGetAddrFtnPtr;
};

//----------------------------------------------------------------------------
// Exception handling

struct CORINFO_EH_CLAUSE
{
    CORINFO_EH_CLAUSE_FLAGS     Flags;
    uint32_t                    TryOffset;
    uint32_t                    TryLength;
    uint32_t                    HandlerOffset;
    uint32_t                    HandlerLength;
    union
    {
        uint32_t                ClassToken;       // use for type-based exception handlers
        uint32_t                FilterOffset;     // use for filter-based exception handlers (COR_ILEXCEPTION_FILTER is set)
    };
};

enum CORINFO_OS
{
    CORINFO_WINNT,
    CORINFO_UNIX,
    CORINFO_APPLE,
};

enum CORINFO_RUNTIME_ABI
{
    CORINFO_CORECLR_ABI = 0x200,
    CORINFO_NATIVEAOT_ABI = 0x300,
};

// For some highly optimized paths, the JIT must generate code that directly
// manipulates internal EE data structures. The getEEInfo() helper returns
// this structure containing the needed offsets and values.
struct CORINFO_EE_INFO
{
    // Information about the InlinedCallFrame structure layout
    struct InlinedCallFrameInfo
    {
        // Size of the Frame structure
        unsigned    size;

        // Size of the Frame structure when it also contains the secret stub arg
        unsigned    sizeWithSecretStubArg;

        unsigned    offsetOfGSCookie;
        unsigned    offsetOfFrameVptr;
        unsigned    offsetOfFrameLink;
        unsigned    offsetOfCallSiteSP;
        unsigned    offsetOfCalleeSavedFP;
        unsigned    offsetOfCallTarget;
        unsigned    offsetOfReturnAddress;
        unsigned    offsetOfSecretStubArg;
        // This offset is used only for ARM
        unsigned    offsetOfSPAfterProlog;
    }
    inlinedCallFrameInfo;

    // Offsets into the Thread structure
    unsigned    offsetOfThreadFrame;            // offset of the current Frame
    unsigned    offsetOfGCState;                // offset of the preemptive/cooperative state of the Thread

    // Delegate offsets
    unsigned    offsetOfDelegateInstance;
    unsigned    offsetOfDelegateFirstTarget;

    // Wrapper delegate offsets
    unsigned    offsetOfWrapperDelegateIndirectCell;

    // Reverse PInvoke offsets
    unsigned    sizeOfReversePInvokeFrame;

    // OS Page size
    size_t      osPageSize;

    // Null object offset
    size_t      maxUncheckedOffsetForNullObject;

    // Target ABI. Combined with target architecture and OS to determine
    // GC, EH, and unwind styles.
    CORINFO_RUNTIME_ABI targetAbi;

    CORINFO_OS  osType;
};

enum CorInfoContinuationFlags
{
    // Whether or not the continuation expects the result to be boxed and
    // placed in the GCData array at index 0. Not set if the callee is void.
    CORINFO_CONTINUATION_RESULT_IN_GCDATA = 1,
    // If this bit is set the continuation resumes inside a try block and thus
    // if an exception is being propagated, needs to be resumed. The exception
    // should be placed at index 0 or 1 depending on whether the continuation
    // also expects a result.
    CORINFO_CONTINUATION_NEEDS_EXCEPTION = 2,
    // If this bit is set the continuation has an OSR IL offset saved in the
    // beginning of 'Data'.
    CORINFO_CONTINUATION_OSR_IL_OFFSET_IN_DATA = 4,
};

struct CORINFO_ASYNC2_INFO
{
    // Class handle for System.Runtime.CompilerServices.Continuation
    CORINFO_CLASS_HANDLE continuationClsHnd;
    // 'Next' field
    CORINFO_FIELD_HANDLE continuationNextFldHnd;
    // 'Resume' field
    CORINFO_FIELD_HANDLE continuationResumeFldHnd;
    // 'State' field
    CORINFO_FIELD_HANDLE continuationStateFldHnd;
    // 'Flags' field
    CORINFO_FIELD_HANDLE continuationFlagsFldHnd;
    // 'Data' field
    CORINFO_FIELD_HANDLE continuationDataFldHnd;
    // 'GCData' field
    CORINFO_FIELD_HANDLE continuationGCDataFldHnd;
    // Whether or not the continuation needs to be alloated through the
    // helper that also takes a method handle
    bool continuationsNeedMethodHandle;
};

// Flags passed from JIT to runtime.
enum CORINFO_GET_TAILCALL_HELPERS_FLAGS
{
    // The callsite is a callvirt instruction.
    CORINFO_TAILCALL_IS_CALLVIRT       = 0x00000001,
    CORINFO_TAILCALL_THIS_ARG_IS_BYREF = 0x00000002,
};

// Flags passed from runtime to JIT.
enum CORINFO_TAILCALL_HELPERS_FLAGS
{
    // The StoreArgs stub needs to be passed the target function pointer as the
    // first argument.
    CORINFO_TAILCALL_STORE_TARGET = 0x00000001,
};

struct CORINFO_TAILCALL_HELPERS
{
    CORINFO_TAILCALL_HELPERS_FLAGS flags;
    CORINFO_METHOD_HANDLE          hStoreArgs;
    CORINFO_METHOD_HANDLE          hCallTarget;
    CORINFO_METHOD_HANDLE          hDispatcher;
};

// This is used to indicate that a finally has been called
// "locally" by the try block
enum { LCL_FINALLY_MARK = 0xFC }; // FC = "Finally Call"

/**********************************************************************************
 * The following is the internal structure of an object that the compiler knows about
 * when it generates code
 **********************************************************************************/

typedef void* CORINFO_MethodPtr;            // a generic method pointer

struct CORINFO_Object
{
    CORINFO_MethodPtr      *methTable;      // the vtable for the object
};

struct CORINFO_String : public CORINFO_Object
{
    unsigned                stringLen;
    char16_t                chars[1];       // actually of variable size
};

struct CORINFO_Array : public CORINFO_Object
{
    unsigned                length;
#ifdef HOST_64BIT
    unsigned                alignpad;
#endif // HOST_64BIT

#if 0
    // Multi-dimensional arrays have the dimension lengths and bounds here.
    // The element count of these arrays is the array rank (the number of dimensions in the
    // multi-dimensional array). So, there is one element for each dimension. The upper bound
    // of a dimension is `dimBound[d] + dimLength[d] - 1`.
    int                     dimLength[rank]; // Number of array elements in each dimension.
    int                     dimBound[rank];  // Lower bound of each dimension (possibly negative).
#endif

    union
    {
        int8_t              i1Elems[1];    // actually of variable size
        uint8_t             u1Elems[1];
        int16_t             i2Elems[1];
        uint16_t            u2Elems[1];
        int32_t             i4Elems[1];
        uint32_t            u4Elems[1];
        float               r4Elems[1];
    };
};

struct CORINFO_Array8 : public CORINFO_Object
{
    unsigned                length;
#ifdef HOST_64BIT
    unsigned                alignpad;
#endif // HOST_64BIT

    union
    {
        double              r8Elems[1];
        int64_t             i8Elems[1];
        uint64_t            u8Elems[1];
    };
};


struct CORINFO_RefArray : public CORINFO_Object
{
    unsigned                length;
#ifdef HOST_64BIT
    unsigned                alignpad;
#endif // HOST_64BIT

#if 0
    /* Multi-dimensional arrays have the lengths and bounds here */
    unsigned                dimLength[length];
    unsigned                dimBound[length];
#endif

    CORINFO_Object*         refElems[1];    // actually of variable size;
};

struct CORINFO_RefAny
{
    void                      * dataPtr;
    CORINFO_CLASS_HANDLE        type;
};

// The jit assumes the CORINFO_VARARGS_HANDLE is a pointer to a subclass of this
struct CORINFO_VarArgInfo
{
    unsigned                argBytes;       // number of bytes the arguments take up.
                                            // (The CORINFO_VARARGS_HANDLE counts as an arg)
};

struct CORINFO_TYPE_LAYOUT_NODE
{
    // Type handle if this is a SIMD type, i.e. for intrinsic types in
    // System.Numerics and System.Runtime.Intrinsics namespaces. This handle
    // should be used for SIMD type recognition ONLY. During prejitting the
    // returned handle cannot safely be used for arbitrary JIT-EE calls. The
    // safe operations on this handle are:
    // - getClassNameFromMetadata
    // - getClassSize
    // - getHfaType
    // - getTypeInstantiationArgument, but only under the assumption that the returned type handle
    //   is used for primitive type recognition via getTypeForPrimitiveNumericClass
    CORINFO_CLASS_HANDLE simdTypeHnd;
    // Field handle that should only be used for diagnostic purposes. During
    // prejit we cannot allow arbitrary JIT-EE calls with this field handle, but it can be used
    // for diagnostic purposes (e.g. to obtain the field name).
    CORINFO_FIELD_HANDLE diagFieldHnd;
    // Index of parent node in the tree
    unsigned parent;
    // Offset into the root type of the field
    unsigned offset;
    // Size of the type.
    unsigned size;
    // Number of fields for type == CORINFO_TYPE_VALUECLASS. This is the number of nodes added.
    unsigned numFields;
    // Type of the field.
    CorInfoType type;
    // For type == CORINFO_TYPE_VALUECLASS indicates whether the type has significant padding.
    // That is, whether or not the JIT always needs to preserve data stored in
    // the parts that are not covered by fields.
    bool hasSignificantPadding;
};

enum class GetTypeLayoutResult
{
    Success,
    Partial,
    Failure,
};

#define MAX_SWIFT_LOWERED_ELEMENTS 4

struct CORINFO_SWIFT_LOWERING
{
    bool byReference;
    CorInfoType loweredElements[MAX_SWIFT_LOWERED_ELEMENTS];
    uint32_t offsets[MAX_SWIFT_LOWERED_ELEMENTS];
    size_t numLoweredElements;
};

#define MAX_FPSTRUCT_LOWERED_ELEMENTS 2

// Lowering information on fields of a struct passed by hardware floating-point calling convention on RISC-V and LoongArch
struct CORINFO_FPSTRUCT_LOWERING
{
    // Whether the struct should be passed by integer calling convention (cannot be passed by FP calling convention).
    bool byIntegerCallConv;
    // Types of lowered struct fields.
    // Note: the integer field is denoted with a signed type reflecting size only so e.g. ushort is reported
    // as CORINFO_TYPE_SHORT and object or string is reported as CORINFO_TYPE_LONG.
    CorInfoType loweredElements[MAX_FPSTRUCT_LOWERED_ELEMENTS];
    // Offsets of lowered struct fields.
    uint32_t offsets[MAX_FPSTRUCT_LOWERED_ELEMENTS];
    // Number of lowered struct fields.
    size_t numLoweredElements;
};

#define SIZEOF__CORINFO_Object                            TARGET_POINTER_SIZE /* methTable */

#define CORINFO_Array_MaxLength                           0x7FFFFFC7
#define CORINFO_String_MaxLength                          0x3FFFFFDF

#define OFFSETOF__CORINFO_Array__length                   SIZEOF__CORINFO_Object
#ifdef TARGET_64BIT
#define OFFSETOF__CORINFO_Array__data                     (OFFSETOF__CORINFO_Array__length + sizeof(uint32_t) /* length */ + sizeof(uint32_t) /* alignpad */)
#else
#define OFFSETOF__CORINFO_Array__data                     (OFFSETOF__CORINFO_Array__length + sizeof(uint32_t) /* length */)
#endif

#define OFFSETOF__CORINFO_TypedReference__dataPtr         0
#define OFFSETOF__CORINFO_TypedReference__type            (OFFSETOF__CORINFO_TypedReference__dataPtr + TARGET_POINTER_SIZE /* dataPtr */)

#define OFFSETOF__CORINFO_String__stringLen               SIZEOF__CORINFO_Object
#define OFFSETOF__CORINFO_String__chars                   (OFFSETOF__CORINFO_String__stringLen + sizeof(uint32_t) /* stringLen */)

#define OFFSETOF__CORINFO_NullableOfT__hasValue           0

#define OFFSETOF__CORINFO_Span__reference                 0
#define OFFSETOF__CORINFO_Span__length                    TARGET_POINTER_SIZE


/* data to optimize delegate construction */
struct DelegateCtorArgs
{
    void * pMethod;
    void * pArg3;
    void * pArg4;
    void * pArg5;
};

// use offsetof to get the offset of the fields above
#include <stddef.h> // offsetof

// Guard-stack cookie for preventing against stack buffer overruns
typedef size_t GSCookie;

#include "cordebuginfo.h"

/**********************************************************************************/
// Some compilers cannot arbitrarily allow the handler nesting level to grow
// arbitrarily during Edit'n'Continue.
// This is the maximum nesting level that a compiler needs to support for EnC

const int MAX_EnC_HANDLER_NESTING_LEVEL = 6;

// Results from type comparison queries
enum class TypeCompareState
{
    MustNot = -1, // types are not equal
    May = 0,      // types may be equal (must test at runtime)
    Must = 1,     // type are equal
};

//
// This interface is logically split into sections for each class of information
// (ICorMethodInfo, ICorModuleInfo, etc.). This split used to exist physically as well
// using virtual inheritance, but was eliminated to improve efficiency of the JIT-EE
// interface calls.
//
class ICorStaticInfo
{
public:
    /**********************************************************************************/
    //
    // ICorMethodInfo
    //
    /**********************************************************************************/

    // Quick check whether the method is a jit intrinsic. Returns the same value as getMethodAttribs(ftn) & CORINFO_FLG_INTRINSIC, except faster.
    virtual bool isIntrinsic(CORINFO_METHOD_HANDLE ftn) = 0;

    // Notify EE about intent to rely on given MethodInfo in the current method
    // EE returns false if we're not allowed to do so and the methodinfo may change.
    // Example of a scenario addressed by notifyMethodInfoUsage:
    //  1) Crossgen (with --opt-cross-module=MyLib) attempts to inline a call from MyLib.dll into MyApp.dll
    //     and realizes that the call always throws.
    //  2) JIT aborts the inlining attempt and marks the call as no-return instead. The code that follows the call is
    //     replaced with a breakpoint instruction that is expected to be unreachable.
    //  3) MyLib is updated to a new version so it's no longer within the same version bubble with MyApp.dll
    //     and the new version of the call no longer throws and does some work.
    //  4) The breakpoint instruction is now reachable in the MyApp.dll.
    //
    virtual bool notifyMethodInfoUsage(CORINFO_METHOD_HANDLE ftn) = 0;

    // return flags (a bitfield of CorInfoFlags values)
    virtual uint32_t getMethodAttribs (
            CORINFO_METHOD_HANDLE       ftn         /* IN */
            ) = 0;

    // sets private JIT flags, which can be, retrieved using getAttrib.
    virtual void setMethodAttribs (
            CORINFO_METHOD_HANDLE       ftn,        /* IN */
            CorInfoMethodRuntimeFlags   attribs     /* IN */
            ) = 0;

    // Given a method descriptor ftnHnd, extract signature information into sigInfo
    //
    // 'memberParent' is typically only set when verifying.  It should be the
    // result of calling getMemberParent.
    virtual void getMethodSig (
             CORINFO_METHOD_HANDLE      ftn,        /* IN  */
             CORINFO_SIG_INFO          *sig,        /* OUT */
             CORINFO_CLASS_HANDLE       memberParent = NULL /* IN */
             ) = 0;

    /*********************************************************************
     * Note the following methods can only be used on functions known
     * to be IL.  This includes the method being compiled and any method
     * that 'getMethodInfo' returns true for
     *********************************************************************/

    // return information about a method private to the implementation
    //      returns false if method is not IL, or is otherwise unavailable.
    //      This method is used to fetch data needed to inline functions
    virtual bool getMethodInfo (
            CORINFO_METHOD_HANDLE   ftn,            /* IN  */
            CORINFO_METHOD_INFO*    info,           /* OUT */
            CORINFO_CONTEXT_HANDLE  context = NULL  /* IN  */
            ) = 0;

    //------------------------------------------------------------------------------
    // haveSameMethodDefinition: Check if two method handles have the same
    // method definition.
    //
    // Arguments:
    //    meth1 - First method handle
    //    meth2 - Second method handle
    //
    // Return Value:
    //   True if the methods share definitions.
    //
    // Remarks:
    //   For example, Foo<int> and Foo<uint> have different method handles but
    //   share the same method definition.
    //
    virtual bool haveSameMethodDefinition(
        CORINFO_METHOD_HANDLE meth1Hnd,
        CORINFO_METHOD_HANDLE meth2Hnd) = 0;

    //------------------------------------------------------------------------------
    // getTypeDefinition: Get the (unconstructed) type definition from a given type handle.
    //
    // Arguments:
    //    type - The input type handle
    //
    // Return Value:
    //   The type handle for the (unconstructed) type definition from type.
    //
    // Remarks:
    //   This is equivalent of Type.GetGenericTypeDefinition(). Given a generic type handle, it will
    //   return the original type definition (eg. for Foo<int> it will return Foo<>). If called with
    //   an unconstructed generic type, the method returns the same type as the input. This method
    //   should only be called when the input type is in fact a generic type.
    virtual CORINFO_CLASS_HANDLE getTypeDefinition(CORINFO_CLASS_HANDLE type) = 0;

    // Decides if you have any limitations for inlining. If everything's OK, it will return
    // INLINE_PASS.
    //
    // The callerHnd must be the immediate caller (i.e. when we have a chain of inlined calls)

    virtual CorInfoInline canInline (
            CORINFO_METHOD_HANDLE       callerHnd,                  /* IN  */
            CORINFO_METHOD_HANDLE       calleeHnd                   /* IN  */
            ) = 0;

    // Report that an inlining related process has begun. This will always be paired with
    // a call to reportInliningDecision unless the jit fails.
    virtual void beginInlining (CORINFO_METHOD_HANDLE inlinerHnd,
                                CORINFO_METHOD_HANDLE inlineeHnd) = 0;

    // Reports whether or not a method can be inlined, and why.  canInline is responsible for reporting all
    // inlining results when it returns INLINE_FAIL and INLINE_NEVER.  All other results are reported by the
    // JIT.
    virtual void reportInliningDecision (CORINFO_METHOD_HANDLE inlinerHnd,
                                         CORINFO_METHOD_HANDLE inlineeHnd,
                                         CorInfoInline inlineResult,
                                         const char * reason) = 0;


    // Returns false if the call is across security boundaries thus we cannot tailcall
    //
    // The callerHnd must be the immediate caller (i.e. when we have a chain of inlined calls)
    virtual bool canTailCall (
            CORINFO_METHOD_HANDLE   callerHnd,          /* IN */
            CORINFO_METHOD_HANDLE   declaredCalleeHnd,  /* IN */
            CORINFO_METHOD_HANDLE   exactCalleeHnd,     /* IN */
            bool                    fIsTailPrefix       /* IN */
            ) = 0;

    // Reports whether or not a method can be tail called, and why.
    // canTailCall is responsible for reporting all results when it returns
    // false.  All other results are reported by the JIT.
    virtual void reportTailCallDecision (CORINFO_METHOD_HANDLE callerHnd,
                                         CORINFO_METHOD_HANDLE calleeHnd,
                                         bool fIsTailPrefix,
                                         CorInfoTailCall tailCallResult,
                                         const char * reason) = 0;

    // get individual exception handler
    virtual void getEHinfo(
            CORINFO_METHOD_HANDLE ftn,              /* IN  */
            unsigned              EHnumber,         /* IN */
            CORINFO_EH_CLAUSE*    clause            /* OUT */
            ) = 0;

    // return class it belongs to
    virtual CORINFO_CLASS_HANDLE getMethodClass (
            CORINFO_METHOD_HANDLE       method
            ) = 0;

    // This function returns the offset of the specified method in the
    // vtable of it's owning class or interface.
    virtual void getMethodVTableOffset (
            CORINFO_METHOD_HANDLE       method,                 /* IN */
            unsigned*                   offsetOfIndirection,    /* OUT */
            unsigned*                   offsetAfterIndirection, /* OUT */
            bool*                       isRelative              /* OUT */
            ) = 0;

    // Finds the virtual method in info->objClass that overrides info->virtualMethod,
    // or the method in info->objClass that implements the interface method
    // represented by info->virtualMethod.
    //
    // Returns false if devirtualization is not possible.
    virtual bool resolveVirtualMethod(CORINFO_DEVIRTUALIZATION_INFO * info) = 0;

    // Get the unboxed entry point for a method, if possible.
    virtual CORINFO_METHOD_HANDLE getUnboxedEntry(
        CORINFO_METHOD_HANDLE ftn,
        bool*                 requiresInstMethodTableArg
        ) = 0;

    // Get the wrapped entry point for an instantiating stub, if possible.
    // Sets methodArg for method instantiations, classArg for class instantiations.
    virtual CORINFO_METHOD_HANDLE getInstantiatedEntry(
        CORINFO_METHOD_HANDLE ftn,
        CORINFO_METHOD_HANDLE* methodArg,
        CORINFO_CLASS_HANDLE* classArg
        ) = 0;

    // Given T, return the type of the default Comparer<T>.
    // Returns null if the type can't be determined exactly.
    virtual CORINFO_CLASS_HANDLE getDefaultComparerClass(
            CORINFO_CLASS_HANDLE elemType
            ) = 0;

    // Given T, return the type of the default EqualityComparer<T>.
    // Returns null if the type can't be determined exactly.
    virtual CORINFO_CLASS_HANDLE getDefaultEqualityComparerClass(
            CORINFO_CLASS_HANDLE elemType
            ) = 0;

    // Given T, return the type of the SZArrayHelper enumerator
    // Returns null if the type can't be determined exactly.
    virtual CORINFO_CLASS_HANDLE getSZArrayHelperEnumeratorClass(
            CORINFO_CLASS_HANDLE elemType
            ) = 0;

    // Given resolved token that corresponds to an intrinsic classified to
    // get a raw handle (NI_System_Activator_AllocatorOf etc.), fetch the
    // handle associated with the token. If this is not possible at
    // compile-time (because the current method's code is shared and the
    // token contains generic parameters) then indicate how the handle
    // should be looked up at runtime.
    virtual void expandRawHandleIntrinsic(
        CORINFO_RESOLVED_TOKEN *        pResolvedToken,
        CORINFO_METHOD_HANDLE           callerHandle,
        CORINFO_GENERICHANDLE_RESULT *  pResult) = 0;

    // Is the given type in System.Private.Corelib and marked with IntrinsicAttribute?
    // This defaults to false.
    virtual bool isIntrinsicType(
            CORINFO_CLASS_HANDLE        classHnd
            ) { return false; }

    // return the entry point calling convention for any of the following
    // - a P/Invoke
    // - a method marked with UnmanagedCallersOnly
    // - a function pointer with the CORINFO_CALLCONV_UNMANAGED calling convention.
    virtual CorInfoCallConvExtension getUnmanagedCallConv(
            CORINFO_METHOD_HANDLE       method,
            CORINFO_SIG_INFO*           callSiteSig,
            bool*                       pSuppressGCTransition /* OUT */
            ) = 0;

    // return if any marshaling is required for PInvoke methods.  Note that
    // method == 0 => calli.  The call site sig is only needed for the varargs or calli case
    virtual bool pInvokeMarshalingRequired(
            CORINFO_METHOD_HANDLE       method,
            CORINFO_SIG_INFO*           callSiteSig
            ) = 0;

    // Check constraints on method type arguments (only).
    virtual bool satisfiesMethodConstraints(
            CORINFO_CLASS_HANDLE        parent, // the exact parent of the method
            CORINFO_METHOD_HANDLE       method
            ) = 0;

    // load and restore the method
    virtual void methodMustBeLoadedBeforeCodeIsRun(
            CORINFO_METHOD_HANDLE       method
            ) = 0;

    // Returns the global cookie for the /GS unsafe buffer checks
    // The cookie might be a constant value (JIT), or a handle to memory location (Ngen)
    virtual void getGSCookie(
            GSCookie *  pCookieVal,                    // OUT
            GSCookie ** ppCookieVal                    // OUT
            ) = 0;

    // Provide patchpoint info for the method currently being jitted.
    virtual void setPatchpointInfo(
            PatchpointInfo* patchpointInfo
            ) = 0;

    // Get patchpoint info and il offset for the method currently being jitted.
    virtual PatchpointInfo* getOSRInfo(
            unsigned                       *ilOffset        // [OUT] il offset of OSR entry point
            ) = 0;

    /**********************************************************************************/
    //
    // ICorModuleInfo
    //
    /**********************************************************************************/

    // Resolve metadata token into runtime method handles. This function may not
    // return normally (e.g. it may throw) if it encounters invalid metadata or other
    // failures during token resolution.
    virtual void resolveToken(/* IN, OUT */ CORINFO_RESOLVED_TOKEN * pResolvedToken) = 0;

    // Signature information about the call sig
    virtual void findSig (
            CORINFO_MODULE_HANDLE       module,     /* IN */
            unsigned                    sigTOK,     /* IN */
            CORINFO_CONTEXT_HANDLE      context,    /* IN */
            CORINFO_SIG_INFO           *sig         /* OUT */
            ) = 0;

    // for Varargs, the signature at the call site may differ from
    // the signature at the definition.  Thus we need a way of
    // fetching the call site information
    virtual void findCallSiteSig (
            CORINFO_MODULE_HANDLE       module,     /* IN */
            unsigned                    methTOK,    /* IN */
            CORINFO_CONTEXT_HANDLE      context,    /* IN */
            CORINFO_SIG_INFO           *sig         /* OUT */
            ) = 0;

    virtual CORINFO_CLASS_HANDLE getTokenTypeAsHandle (
            CORINFO_RESOLVED_TOKEN *    pResolvedToken /* IN  */) = 0;

    // Returns (sub)string length and content (can be null for dynamic context)
    // for given metaTOK and module, length `-1` means input is incorrect
    virtual int getStringLiteral (
            CORINFO_MODULE_HANDLE       module,     /* IN  */
            unsigned                    metaTOK,    /* IN  */
            char16_t*                   buffer,     /* OUT */
            int                         bufferSize, /* IN  */
            int                         startIndex = 0 /* IN  */
            ) = 0;


    //------------------------------------------------------------------------------
    // printObjectDescription: Prints a (possibly truncated) textual UTF8 representation of the given
    //    object to a preallocated buffer. It's intended to be used only for debug/diagnostic
    //    purposes such as JitDisasm. The buffer is null-terminated (even if truncated).
    //
    // Arguments:
    //    handle     -          Direct object handle
    //    buffer     -          Pointer to buffer. Can be nullptr.
    //    bufferSize -          Buffer size (in bytes).
    //    pRequiredBufferSize - Full length of the textual UTF8 representation, in bytes.
    //                          Includes the null terminator, so the value is always at least 1,
    //                          where 1 indicates an empty string.
    //                          Can be used to call this API again with a bigger buffer to get the full
    //                          string.
    //
    // Return Value:
    //    Bytes written to the buffer, excluding the null terminator. The range is [0..bufferSize).
    //    If bufferSize is 0, returns 0.
    //
    // Remarks:
    //    buffer and bufferSize can be respectively nullptr and 0 to query just the required buffer size.
    //
    //    If the return value is less than bufferSize - 1 then the full string was written. In this case
    //    it is guaranteed that return value == *pRequiredBufferSize - 1.
    //
    virtual size_t printObjectDescription (
            CORINFO_OBJECT_HANDLE       handle,                       /* IN  */
            char*                       buffer,                       /* OUT */
            size_t                      bufferSize,                   /* IN  */
            size_t*                     pRequiredBufferSize = nullptr /* OUT */
            ) = 0;

    /**********************************************************************************/
    //
    // ICorClassInfo
    //
    /**********************************************************************************/

    // If the value class 'cls' is isomorphic to a primitive type it will
    // return that type, otherwise it will return CORINFO_TYPE_VALUECLASS
    virtual CorInfoType asCorInfoType (
            CORINFO_CLASS_HANDLE    cls
            ) = 0;

    // Return class name as in metadata, or nullptr if there is none.
    // Suitable for non-debugging use.
    virtual const char* getClassNameFromMetadata (
            CORINFO_CLASS_HANDLE    cls,
            const char            **namespaceName   /* OUT */
            ) = 0;

    // Return the type argument of the instantiated generic class,
    // which is specified by the index
    virtual CORINFO_CLASS_HANDLE getTypeInstantiationArgument(
            CORINFO_CLASS_HANDLE cls,
            unsigned             index
            ) = 0;

    // Return the type argument of the instantiated generic method,
    // which is specified by the index
    virtual CORINFO_CLASS_HANDLE getMethodInstantiationArgument(
            CORINFO_METHOD_HANDLE ftn,
            unsigned              index
            ) = 0;

    // Prints the name for a specified class including namespaces and enclosing
    // classes.
    // See printObjectDescription for documentation for the parameters.
    virtual size_t printClassName(
            CORINFO_CLASS_HANDLE cls,                          /* IN  */
            char*                buffer,                       /* OUT */
            size_t               bufferSize,                   /* IN  */
            size_t*              pRequiredBufferSize = nullptr /* OUT */
            ) = 0;

    // Quick check whether the type is a value class. Returns the same value as getClassAttribs(cls) & CORINFO_FLG_VALUECLASS, except faster.
    virtual bool isValueClass(CORINFO_CLASS_HANDLE cls) = 0;

    // return flags (a bitfield of CorInfoFlags values)
    virtual uint32_t getClassAttribs (
            CORINFO_CLASS_HANDLE    cls
            ) = 0;

    // Returns the assembly name of the class "cls", or nullptr if there is none.    
    virtual const char* getClassAssemblyName (
            CORINFO_CLASS_HANDLE cls
            ) = 0;

    // Allocate and delete process-lifetime objects.  Should only be
    // referred to from static fields, lest a leak occur.
    // Note that "LongLifetimeFree" does not execute destructors, if "obj"
    // is an array of a struct type with a destructor.
    virtual void* LongLifetimeMalloc(size_t sz) = 0;
    virtual void LongLifetimeFree(void* obj) = 0;

    virtual bool getIsClassInitedFlagAddress(
            CORINFO_CLASS_HANDLE  cls,
            CORINFO_CONST_LOOKUP* addr,
            int*                  offset
            ) = 0;

    virtual size_t getClassStaticDynamicInfo (
            CORINFO_CLASS_HANDLE    cls
            ) = 0;

    virtual size_t getClassThreadStaticDynamicInfo (
            CORINFO_CLASS_HANDLE    cls
            ) = 0;

    virtual bool getStaticBaseAddress(
            CORINFO_CLASS_HANDLE  cls,
            bool                  isGc,
            CORINFO_CONST_LOOKUP* addr
            ) = 0;

    // return the number of bytes needed by an instance of the class
    virtual unsigned getClassSize (
            CORINFO_CLASS_HANDLE    cls
            ) = 0;

    // return the number of bytes needed by an instance of the class allocated on the heap
    virtual unsigned getHeapClassSize(
            CORINFO_CLASS_HANDLE     cls
            ) = 0;

    virtual bool canAllocateOnStack(
            CORINFO_CLASS_HANDLE cls
            ) = 0;

    virtual unsigned getClassAlignmentRequirement (
            CORINFO_CLASS_HANDLE        cls,
            bool                        fDoubleAlignHint = false
            ) = 0;

    // This is only called for Value classes.  It returns a boolean array
    // in representing of 'cls' from a GC perspective.  The class is
    // assumed to be an array of machine words
    // (of length // getClassSize(cls) / TARGET_POINTER_SIZE),
    // 'gcPtrs' is a pointer to an array of uint8_ts of this length.
    // getClassGClayout fills in this array so that gcPtrs[i] is set
    // to one of the CorInfoGCType values which is the GC type of
    // the i-th machine word of an object of type 'cls'
    // returns the number of GC pointers in the array
    virtual unsigned getClassGClayout (
            CORINFO_CLASS_HANDLE        cls,        /* IN */
            uint8_t                    *gcPtrs      /* OUT */
            ) = 0;

    // returns the number of instance fields in a class
    virtual unsigned getClassNumInstanceFields (
            CORINFO_CLASS_HANDLE        cls        /* IN */
            ) = 0;

    virtual CORINFO_FIELD_HANDLE getFieldInClass(
            CORINFO_CLASS_HANDLE        clsHnd,
            int32_t                     num
            ) = 0;

    //------------------------------------------------------------------------------
    // getTypeLayout: Obtain a tree describing the layout of a type.
    //
    // Parameters:
    //   typeHnd            - Handle of the type.
    //   treeNodes          - [in, out] Pointer to tree node entries to write.
    //   numTreeNodes       - [in, out] Size of 'treeNodes' on entry. Updated to contain
    //                         the number of entries written in 'treeNodes'.
    //
    // Returns:
    //   A result indicating whether the type layout was successfully
    //   retrieved and whether the result is partial or not.
    //
    // Remarks:
    //   The type layout should be stored in preorder in 'treeNodes': the root
    //   node is always at index 0, and the first child of any node is at its
    //   own index + 1. The fields returned are NOT guaranteed to be ordered
    //   by offset.
    //
    //   SIMD and HW SIMD types are returned as a single entry without any
    //   children. For those, CORINFO_TYPE_LAYOUT_NODE::simdTypeHnd is set, but
    //   can only be used in a very restricted capacity, see
    //   CORINFO_TYPE_LAYOUT_NODE. Note that this special treatment is only for
    //   fields; if typeHnd itself is a SIMD type this function will treat it
    //   like a normal struct type and expand its fields.
    //
    //   IMPORTANT: except for GC pointers the fields returned to the JIT by
    //   this function should be considered as a hint only. The JIT CANNOT make
    //   assumptions in its codegen that the specified fields are actually part
    //   of the type when the code finally runs. This means the JIT should not
    //   make optimizations based on the field information returned by this
    //   function that would break if those fields were removed or shifted
    //   around.
    //
    virtual GetTypeLayoutResult getTypeLayout(
            CORINFO_CLASS_HANDLE typeHnd,
            CORINFO_TYPE_LAYOUT_NODE* treeNodes,
            size_t* numTreeNodes) = 0;

    virtual bool checkMethodModifier(
            CORINFO_METHOD_HANDLE       hMethod,
            const char *                modifier,
            bool                        fOptional
            ) = 0;

    //------------------------------------------------------------------------------
    // getNewHelper: Returns the allocation helper optimized for a specific class.
    //
    // Parameters:
    //   classHandle     - Handle of the type.
    //   pHasSideEffects - [out] Whether or not the allocation of the specified
    //                     type can have user-visible side effects; for example,
    //                     because a finalizer may run as a result.
    //
    // Returns:
    //   Helper to call to allocate the specified type.
    //
    virtual CorInfoHelpFunc getNewHelper(
            CORINFO_CLASS_HANDLE  classHandle,
            bool*                 pHasSideEffects
            ) = 0;

    // returns the newArr (1-Dim array) helper optimized for "arrayCls."
    virtual CorInfoHelpFunc getNewArrHelper(
            CORINFO_CLASS_HANDLE        arrayCls
            ) = 0;

    // returns the optimized "IsInstanceOf" or "ChkCast" helper
    virtual CorInfoHelpFunc getCastingHelper(
            CORINFO_RESOLVED_TOKEN *    pResolvedToken,
            bool                        fThrowing
            ) = 0;

    // returns helper to trigger static constructor
    virtual CorInfoHelpFunc getSharedCCtorHelper(
            CORINFO_CLASS_HANDLE        clsHnd
            ) = 0;

    // Boxing nullable<T> actually returns a boxed<T> not a boxed Nullable<T>.
    virtual CORINFO_CLASS_HANDLE getTypeForBox(
            CORINFO_CLASS_HANDLE        cls
            ) = 0;

    // Get a representation for a stack-allocated boxed value type.
    //
    // This differs from getTypeForBox in that it includes an explicit field
    // for the method table pointer.
    virtual CORINFO_CLASS_HANDLE getTypeForBoxOnStack(
            CORINFO_CLASS_HANDLE        cls
            ) = 0;

    // returns the correct box helper for a particular class.  Note
    // that if this returns CORINFO_HELP_BOX, the JIT can assume
    // 'standard' boxing (allocate object and copy), and optimize
    virtual CorInfoHelpFunc getBoxHelper(
            CORINFO_CLASS_HANDLE        cls
            ) = 0;

    // returns the unbox helper.  If 'helperCopies' points to a true
    // value it means the JIT is requesting a helper that unboxes the
    // value into a particular location and thus has the signature
    //     void unboxHelper(void* dest, CORINFO_CLASS_HANDLE cls, Object* obj)
    // Otherwise (it is null or points at a FALSE value) it is requesting
    // a helper that returns a pointer to the unboxed data
    //     void* unboxHelper(CORINFO_CLASS_HANDLE cls, Object* obj)
    // The EE has the option of NOT returning the copy style helper
    // (But must be able to always honor the non-copy style helper)
    // The EE set 'helperCopies' on return to indicate what kind of
    // helper has been created.

    virtual CorInfoHelpFunc getUnBoxHelper(
            CORINFO_CLASS_HANDLE        cls
            ) = 0;

    virtual CORINFO_OBJECT_HANDLE getRuntimeTypePointer(
            CORINFO_CLASS_HANDLE        cls
            ) = 0;

    //------------------------------------------------------------------------------
    // isObjectImmutable: checks whether given object is known to be immutable or not
    //
    // Arguments:
    //    objPtr - Direct object handle
    //
    // Return Value:
    //    Returns true if object is known to be immutable
    //
    virtual bool isObjectImmutable(
            CORINFO_OBJECT_HANDLE       objPtr
            ) = 0;

    //------------------------------------------------------------------------------
    // getStringChar: returns char at the given index if the given object handle
    //    represents String and index is not out of bounds.
    //
    // Arguments:
    //    strObj - object handle
    //    index  - index of the char to return
    //    value  - output char
    //
    // Return Value:
    //    Returns true if value was successfully obtained
    //
    virtual bool getStringChar(
            CORINFO_OBJECT_HANDLE strObj,
            int                   index,
            uint16_t*             value
            ) = 0;

    //------------------------------------------------------------------------------
    // getObjectType: obtains type handle for given object
    //
    // Arguments:
    //    objPtr - Direct object handle
    //
    // Return Value:
    //    Returns CORINFO_CLASS_HANDLE handle that represents given object's type
    //
    virtual CORINFO_CLASS_HANDLE getObjectType(
            CORINFO_OBJECT_HANDLE       objPtr
            ) = 0;

    virtual bool getReadyToRunHelper(
            CORINFO_RESOLVED_TOKEN *        pResolvedToken,
            CORINFO_LOOKUP_KIND *           pGenericLookupKind,
            CorInfoHelpFunc                 id,
            CORINFO_METHOD_HANDLE           callerHandle,
            CORINFO_CONST_LOOKUP *          pLookup
            ) = 0;

    virtual void getReadyToRunDelegateCtorHelper(
            CORINFO_RESOLVED_TOKEN *    pTargetMethod,
            mdToken                     targetConstraint,
            CORINFO_CLASS_HANDLE        delegateType,
            CORINFO_METHOD_HANDLE       callerHandle,
            CORINFO_LOOKUP *            pLookup
            ) = 0;

    // This function tries to initialize the class (run the class constructor).
    // this function returns whether the JIT must insert helper calls before
    // accessing static field or method.
    //
    // See code:ICorClassInfo#ClassConstruction.
    virtual CorInfoInitClassResult initClass(
            CORINFO_FIELD_HANDLE    field,          // Non-NULL - inquire about cctor trigger before static field access
                                                    // NULL - inquire about cctor trigger in method prolog
            CORINFO_METHOD_HANDLE   method,         // Method referencing the field or prolog
                                                    // NULL - method being compiled
            CORINFO_CONTEXT_HANDLE  context         // Exact context of method
            ) = 0;

    // This used to be called "loadClass".  This records the fact
    // that the class must be loaded (including restored if necessary) before we execute the
    // code that we are currently generating.  When jitting code
    // the function loads the class immediately.  When zapping code
    // the zapper will if necessary use the call to record the fact that we have
    // to do a fixup/restore before running the method currently being generated.
    //
    // This is typically used to ensure value types are loaded before zapped
    // code that manipulates them is executed, so that the GC can access information
    // about those value types.
    virtual void classMustBeLoadedBeforeCodeIsRun(
            CORINFO_CLASS_HANDLE        cls
            ) = 0;

    // returns the class handle for the special builtin classes
    virtual CORINFO_CLASS_HANDLE getBuiltinClass (
            CorInfoClassId              classId
            ) = 0;

    // "System.Int32" ==> CORINFO_TYPE_INT..
    virtual CorInfoType getTypeForPrimitiveValueClass(
            CORINFO_CLASS_HANDLE        cls
            ) = 0;

    // "System.Int32" ==> CORINFO_TYPE_INT..
    // "System.UInt32" ==> CORINFO_TYPE_UINT..
    virtual CorInfoType getTypeForPrimitiveNumericClass(
            CORINFO_CLASS_HANDLE        cls
            ) = 0;

    // `true` if child is a subtype of parent
    // if parent is an interface, then does child implement / extend parent
    virtual bool canCast(
            CORINFO_CLASS_HANDLE        child,  // subtype (extends parent)
            CORINFO_CLASS_HANDLE        parent  // base type
            ) = 0;

    // See if a cast from fromClass to toClass will succeed, fail, or needs
    // to be resolved at runtime.
    virtual TypeCompareState compareTypesForCast(
            CORINFO_CLASS_HANDLE        fromClass,
            CORINFO_CLASS_HANDLE        toClass
            ) = 0;

    // See if types represented by cls1 and cls2 compare equal, not
    // equal, or the comparison needs to be resolved at runtime.
    virtual TypeCompareState compareTypesForEquality(
            CORINFO_CLASS_HANDLE        cls1,
            CORINFO_CLASS_HANDLE        cls2
            ) = 0;

    // Returns true if cls2 is known to be a more specific type
    // than cls1 (a subtype or more restrictive shared type)
    // for purposes of jit type tracking. This is a hint to the
    // jit for optimization; it does not have correctness
    // implications.
    virtual bool isMoreSpecificType(
            CORINFO_CLASS_HANDLE        cls1,
            CORINFO_CLASS_HANDLE        cls2
            ) = 0;

    // Returns true if a class handle can only describe values of exactly one type.
    virtual bool isExactType(
            CORINFO_CLASS_HANDLE        cls
            ) = 0;

    // Returns whether a class handle represents a generic type, if that can be statically determined.
    virtual TypeCompareState isGenericType(
            CORINFO_CLASS_HANDLE        cls
            ) = 0;

    // Returns whether a class handle represents a Nullable type, if that can be statically determined.
    virtual TypeCompareState isNullableType(
            CORINFO_CLASS_HANDLE        cls
            ) = 0;

    // Returns TypeCompareState::Must if cls is known to be an enum.
    // For enums with known exact type returns the underlying
    // type in underlyingType when the provided pointer is
    // non-NULL.
    // Returns TypeCompareState::May when a runtime check is required.
    virtual TypeCompareState isEnum(
            CORINFO_CLASS_HANDLE        cls,
            CORINFO_CLASS_HANDLE*       underlyingType
            ) = 0;

    // Given a class handle, returns the Parent type.
    // For COMObjectType, it returns Class Handle of System.Object.
    // Returns 0 if System.Object is passed in.
    virtual CORINFO_CLASS_HANDLE getParentType (
            CORINFO_CLASS_HANDLE        cls
            ) = 0;

    // Returns the CorInfoType of the "child type". If the child type is
    // not a primitive type, *clsRet will be set.
    // Given an Array of Type Foo, returns Foo.
    // Given BYREF Foo, returns Foo
    virtual CorInfoType getChildType (
            CORINFO_CLASS_HANDLE        clsHnd,
            CORINFO_CLASS_HANDLE*       clsRet
            ) = 0;

    // Check if this is a single dimensional array type
    virtual bool isSDArray(
            CORINFO_CLASS_HANDLE        cls
            ) = 0;

    // Get the number of dimensions in an array
    virtual unsigned getArrayRank(
            CORINFO_CLASS_HANDLE        cls
            ) = 0;

    // Get the index of runtime provided array method
    virtual CorInfoArrayIntrinsic getArrayIntrinsicID(
            CORINFO_METHOD_HANDLE       ftn
            ) = 0;

    // Get static field data for an array
    virtual void * getArrayInitializationData(
            CORINFO_FIELD_HANDLE        field,
            uint32_t                    size
            ) = 0;

    // Check Visibility rules.
    virtual CorInfoIsAccessAllowedResult canAccessClass(
            CORINFO_RESOLVED_TOKEN * pResolvedToken,
            CORINFO_METHOD_HANDLE    callerHandle,
            CORINFO_HELPER_DESC *    pAccessHelper /* If canAccessMethod returns something other
                                                      than ALLOWED, then this is filled in. */
            ) = 0;

    /**********************************************************************************/
    //
    // ICorFieldInfo
    //
    /**********************************************************************************/

    // Prints the name of a field into a buffer. See printObjectDescription for more documentation.
    virtual size_t printFieldName(
                        CORINFO_FIELD_HANDLE field,
                        char* buffer,
                        size_t bufferSize,
                        size_t* pRequiredBufferSize = nullptr
                        ) = 0;

    // return class it belongs to
    virtual CORINFO_CLASS_HANDLE getFieldClass (
                        CORINFO_FIELD_HANDLE    field
                        ) = 0;

    // Return the field's type, if it is CORINFO_TYPE_VALUECLASS 'structType' is set
    // the field's value class (if 'structType' == 0, then don't bother
    // the structure info).
    //
    // 'fieldOwnerHint' is, potentially, a more exact owner of the field.
    // it's fine for it to be non-precise, it's just a hint.
    virtual CorInfoType getFieldType(
            CORINFO_FIELD_HANDLE        field,
            CORINFO_CLASS_HANDLE *      structType = NULL,
            CORINFO_CLASS_HANDLE        fieldOwnerHint = NULL /* IN */
            ) = 0;

    // return the data member's instance offset
    virtual unsigned getFieldOffset(
            CORINFO_FIELD_HANDLE        field
            ) = 0;

    virtual void getFieldInfo(
            CORINFO_RESOLVED_TOKEN *    pResolvedToken,
            CORINFO_METHOD_HANDLE       callerHandle,
            CORINFO_ACCESS_FLAGS        flags,
            CORINFO_FIELD_INFO *        pResult
            ) = 0;

    // Returns the index against which the field's thread static block in stored in TLS.
    virtual uint32_t getThreadLocalFieldInfo (
            CORINFO_FIELD_HANDLE        field,
            bool                        isGCType
            ) = 0;

    // Returns the thread static block information like offsets, etc. from current TLS.
    virtual void getThreadLocalStaticBlocksInfo (
            CORINFO_THREAD_STATIC_BLOCKS_INFO*  pInfo
            ) = 0;

    virtual void getThreadLocalStaticInfo_NativeAOT(
            CORINFO_THREAD_STATIC_INFO_NATIVEAOT* pInfo
            ) = 0;

    // Returns true iff "fldHnd" represents a static field.
    virtual bool isFieldStatic(CORINFO_FIELD_HANDLE fldHnd) = 0;

    // Returns Length of an Array or of a String object, otherwise -1.
    // objHnd must not be null.
    virtual int getArrayOrStringLength(CORINFO_OBJECT_HANDLE objHnd) = 0;

    /*********************************************************************************/
    //
    // ICorDebugInfo
    //
    /*********************************************************************************/

    // Query the EE to find out where interesting break points
    // in the code are.  The native compiler will ensure that these places
    // have a corresponding break point in native code.
    //
    // Note that unless CORJIT_FLAG_DEBUG_CODE is specified, this function will
    // be used only as a hint and the native compiler should not change its
    // code generation.
    virtual void getBoundaries(
            CORINFO_METHOD_HANDLE   ftn,                // [IN] method of interest
            unsigned int           *cILOffsets,         // [OUT] size of pILOffsets
            uint32_t              **pILOffsets,         // [OUT] IL offsets of interest
                                                        //       jit MUST free with freeArray!
            ICorDebugInfo::BoundaryTypes *implicitBoundaries // [OUT] tell jit, all boundaries of this type
            ) = 0;

    // Report back the mapping from IL to native code,
    // this map should include all boundaries that 'getBoundaries'
    // reported as interesting to the debugger.

    // Note that debugger (and profiler) is assuming that all of the
    // offsets form a contiguous block of memory, and that the
    // OffsetMapping is sorted in order of increasing native offset.
    virtual void setBoundaries(
            CORINFO_METHOD_HANDLE         ftn,      // [IN] method of interest
            uint32_t                      cMap,     // [IN] size of pMap
            ICorDebugInfo::OffsetMapping *pMap      // [IN] map including all points of interest.
                                                    //      jit allocated with allocateArray, EE frees
            ) = 0;

    // Query the EE to find out the scope of local variables.
    // normally the JIT would trash variables after last use, but
    // under debugging, the JIT needs to keep them live over their
    // entire scope so that they can be inspected.
    //
    // Note that unless CORJIT_FLAG_DEBUG_CODE is specified, this function will
    // be used only as a hint and the native compiler should not change its
    // code generation.
    virtual void getVars(
            CORINFO_METHOD_HANDLE           ftn,            // [IN]  method of interest
            uint32_t                       *cVars,          // [OUT] size of 'vars'
            ICorDebugInfo::ILVarInfo      **vars,           // [OUT] scopes of variables of interest
                                                            //       jit MUST free with freeArray!
            bool                           *extendOthers    // [OUT] if `true`, then assume the scope
                                                            //       of unmentioned vars is entire method
            ) = 0;

    // Report back to the EE the location of every variable.
    // note that the JIT might split lifetimes into different
    // locations etc.
    virtual void setVars(
            CORINFO_METHOD_HANDLE           ftn,            // [IN] method of interest
            uint32_t                        cVars,          // [IN] size of 'vars'
            ICorDebugInfo::NativeVarInfo   *vars            // [IN] map telling where local vars are stored at what points
                                                            //      jit allocated with allocateArray, EE frees
            ) = 0;

    // Report inline tree and rich offset mappings to EE.
    // The arrays are expected to be allocated with allocateArray
    // and ownership is transferred to the EE with this call.
    virtual void reportRichMappings(
            ICorDebugInfo::InlineTreeNode*    inlineTreeNodes,    // [IN] Nodes of the inline tree
            uint32_t                          numInlineTreeNodes, // [IN] Number of nodes in the inline tree
            ICorDebugInfo::RichOffsetMapping* mappings,           // [IN] Rich mappings
            uint32_t                          numMappings         // [IN] Number of rich mappings
            ) = 0;

    // Report back some metadata about the compilation to the EE -- for
    // example, metrics about the compilation.
    virtual void reportMetadata(
        const char* key,
        const void* value,
        size_t length) = 0;

    /*-------------------------- Misc ---------------------------------------*/

    // Used to allocate memory that needs to handed to the EE.
    // For eg, use this to allocated memory for reporting debug info,
    // which will be handed to the EE by setVars() and setBoundaries()
    virtual void * allocateArray(
            size_t              cBytes
            ) = 0;

    // JitCompiler will free arrays passed by the EE using this
    // For eg, The EE returns memory in getVars() and getBoundaries()
    // to the JitCompiler, which the JitCompiler should release using
    // freeArray()
    virtual void freeArray(
            void *              array
            ) = 0;

    /*********************************************************************************/
    //
    // ICorArgInfo
    //
    /*********************************************************************************/

    // advance the pointer to the argument list.
    // a ptr of 0, is special and always means the first argument
    virtual CORINFO_ARG_LIST_HANDLE getArgNext (
            CORINFO_ARG_LIST_HANDLE     args            /* IN */
            ) = 0;

    // Get the type of a particular argument
    // CORINFO_TYPE_UNDEF is returned when there are no more arguments
    // If the type returned is a primitive type (or an enum) *vcTypeRet set to NULL
    // otherwise it is set to the TypeHandle associted with the type
    // Enumerations will always look their underlying type (probably should fix this)
    // Otherwise vcTypeRet is the type as would be seen by the IL,
    // The return value is the type that is used for calling convention purposes
    // (Thus if the EE wants a value class to be passed like an int, then it will
    // return CORINFO_TYPE_INT
    virtual CorInfoTypeWithMod getArgType (
            CORINFO_SIG_INFO*           sig,            /* IN */
            CORINFO_ARG_LIST_HANDLE     args,           /* IN */
            CORINFO_CLASS_HANDLE*       vcTypeRet       /* OUT */
            ) = 0;

    // Obtains a list of exact classes for a given base type. Returns -1 if the number of
    // the exact classes is greater than maxExactClasses or if more types might be loaded
    // in future.
    virtual int getExactClasses(
            CORINFO_CLASS_HANDLE        baseType,            /* IN */
            int                         maxExactClasses,     /* IN */
            CORINFO_CLASS_HANDLE*       exactClsRet          /* OUT */
            ) = 0;

    // If the Arg is a CORINFO_TYPE_CLASS fetch the class handle associated with it
    virtual CORINFO_CLASS_HANDLE getArgClass (
            CORINFO_SIG_INFO*           sig,            /* IN */
            CORINFO_ARG_LIST_HANDLE     args            /* IN */
            ) = 0;

    // Returns type of HFA for valuetype
    virtual CorInfoHFAElemType getHFAType (
            CORINFO_CLASS_HANDLE        hClass
            ) = 0;

    // Runs the given function under an error trap. This allows the JIT to make calls
    // to interface functions that may throw exceptions without needing to be aware of
    // the EH ABI, exception types, etc. Returns true if the given function completed
    // successfully and false otherwise.
    typedef void (*errorTrapFunction)(void*);
    virtual bool runWithErrorTrap(
            errorTrapFunction           function, // The function to run
            void*                       parameter // The context parameter that will be passed to the function and the handler
            ) = 0;

    // Runs the given function under an error trap. This allows the JIT to make calls
    // to interface functions that may throw exceptions without needing to be aware of
    // the EH ABI, exception types, etc. Returns true if the given function completed
    // successfully and false otherwise. This error trap checks for SuperPMI exceptions
    virtual bool runWithSPMIErrorTrap(
            errorTrapFunction           function, // The function to run
            void*                       parameter // The context parameter that will be passed to the function and the handler
            ) = 0;

/*****************************************************************************
 * ICorStaticInfo contains EE interface methods which return values that are
 * constant from invocation to invocation.  Thus they may be embedded in
 * persisted information like statically generated code. (This is of course
 * assuming that all code versions are identical each time.)
 *****************************************************************************/

    // Return details about EE internal data structures
    virtual void getEEInfo(
            CORINFO_EE_INFO            *pEEInfoOut
            ) = 0;

<<<<<<< HEAD
    // Returns name of the JIT timer log
    virtual const char16_t *getJitTimeLogFilename() = 0;

    virtual void getAsync2Info(
        CORINFO_ASYNC2_INFO* pAsync2InfoOut
    ) = 0;

=======
>>>>>>> 040cbe27
    /*********************************************************************************/
    //
    // Diagnostic methods
    //
    /*********************************************************************************/

    // this function is for debugging only. Returns method token.
    // Returns mdMethodDefNil for dynamic methods.
    virtual mdMethodDef getMethodDefFromMethod(
            CORINFO_METHOD_HANDLE hMethod
            ) = 0;

    // This is similar to getMethodNameFromMetadata except that it also returns
    // reasonable names for functions without metadata.
    // See printObjectDescription for documentation of parameters.
    virtual size_t printMethodName(
            CORINFO_METHOD_HANDLE ftn,
            char*                 buffer,
            size_t                bufferSize,
            size_t*               pRequiredBufferSize = nullptr
            ) = 0;

    // Return method name as in metadata, or nullptr if there is none, and
    // optionally return the class, enclosing classes, and namespace name as
    // in metadata. Enclosing classes are returned from inner-most enclosed class
    // to outer-most, with nullptr in the array indicating that no more
    // enclosing classes were left. The namespace returned corresponds to the
    // outer most (potentially enclosing) class that was returned.
    // Suitable for non-debugging use.
    virtual const char* getMethodNameFromMetadata(
            CORINFO_METHOD_HANDLE       ftn,                   /* IN */
            const char**                className,             /* OUT */
            const char**                namespaceName,         /* OUT */
            const char**                enclosingClassNames,   /* OUT */
            size_t                      maxEnclosingClassNames /* IN */
            ) = 0;

    // this function is for debugging only.  It returns a value that
    // is will always be the same for a given method.  It is used
    // to implement the 'jitRange' functionality
    virtual unsigned getMethodHash (
            CORINFO_METHOD_HANDLE       ftn         /* IN */
            ) = 0;

    // returns whether the struct is enregisterable. Only valid on a System V VM. Returns true on success, false on failure.
    virtual bool getSystemVAmd64PassStructInRegisterDescriptor(
            CORINFO_CLASS_HANDLE                                    structHnd,              /* IN */
            SYSTEMV_AMD64_CORINFO_STRUCT_REG_PASSING_DESCRIPTOR*    structPassInRegDescPtr  /* OUT */
            ) = 0;

    // Classifies a swift structure into primitives or an implicit byref for ABI purposes.
    virtual void getSwiftLowering(CORINFO_CLASS_HANDLE structHnd, CORINFO_SWIFT_LOWERING* pLowering) = 0;

    // Returns lowering info for fields of a RISC-V/LoongArch struct passed in registers according to
    // hardware floating-point calling convention.
    virtual void getFpStructLowering(CORINFO_CLASS_HANDLE structHnd, CORINFO_FPSTRUCT_LOWERING* pLowering) = 0;
};

/*****************************************************************************
 * ICorDynamicInfo contains EE interface methods which return values that may
 * change from invocation to invocation.  They cannot be embedded in persisted
 * data; they must be requeried each time the EE is run.
 *****************************************************************************/

class ICorDynamicInfo : public ICorStaticInfo
{
public:

    //
    // These methods return values to the JIT which are not constant
    // from session to session.
    //
    // These methods take an extra parameter : void **ppIndirection.
    // If a JIT supports generation of prejit code (install-o-jit), it
    // must pass a non-null value for this parameter, and check the
    // resulting value.  If *ppIndirection is NULL, code should be
    // generated normally.  If non-null, then the value of
    // *ppIndirection is an address in the cookie table, and the code
    // generator needs to generate an indirection through the table to
    // get the resulting value.  In this case, the return result of the
    // function must NOT be directly embedded in the generated code.
    //
    // Note that if a JIT does not support prejit code generation, it
    // may ignore the extra parameter & pass the default of NULL - the
    // prejit ICorDynamicInfo implementation will see this & generate
    // an error if the jitter is used in a prejit scenario.
    //

    // Return details about EE internal data structures

    virtual uint32_t getThreadTLSIndex(
            void                  **ppIndirection = NULL
            ) = 0;

    virtual int32_t * getAddrOfCaptureThreadGlobal(
            void                  **ppIndirection = NULL
            ) = 0;

    // return the native entry point to an EE helper (see CorInfoHelpFunc)
    virtual void* getHelperFtn (
            CorInfoHelpFunc         ftnNum,
            void                  **ppIndirection = NULL
            ) = 0;

    // return a callable address of the function (native code). This function
    // may return a different value (depending on whether the method has
    // been JITed or not.
    virtual void getFunctionEntryPoint(
            CORINFO_METHOD_HANDLE   ftn,                 /* IN  */
            CORINFO_CONST_LOOKUP *  pResult,             /* OUT */
            CORINFO_ACCESS_FLAGS    accessFlags = CORINFO_ACCESS_ANY
            ) = 0;

    // return a directly callable address. This can be used similarly to the
    // value returned by getFunctionEntryPoint() except that it is
    // guaranteed to be multi callable entrypoint.
    virtual void getFunctionFixedEntryPoint(
            CORINFO_METHOD_HANDLE   ftn,
            bool                    isUnsafeFunctionPointer,
            CORINFO_CONST_LOOKUP *  pResult
            ) = 0;

    // get the synchronization handle that is passed to monXstatic function
    virtual void* getMethodSync(
            CORINFO_METHOD_HANDLE   ftn,
            void**                  ppIndirection = NULL
            ) = 0;

    // get slow lazy string literal helper to use (CORINFO_HELP_STRCNS*).
    // Returns CORINFO_HELP_UNDEF if lazy string literal helper cannot be used.
    virtual CorInfoHelpFunc getLazyStringLiteralHelper(
            CORINFO_MODULE_HANDLE   handle
            ) = 0;

    virtual CORINFO_MODULE_HANDLE embedModuleHandle(
            CORINFO_MODULE_HANDLE   handle,
            void                  **ppIndirection = NULL
            ) = 0;

    virtual CORINFO_CLASS_HANDLE embedClassHandle(
            CORINFO_CLASS_HANDLE    handle,
            void                  **ppIndirection = NULL
            ) = 0;

    virtual CORINFO_METHOD_HANDLE embedMethodHandle(
            CORINFO_METHOD_HANDLE   handle,
            void                  **ppIndirection = NULL
            ) = 0;

    virtual CORINFO_FIELD_HANDLE embedFieldHandle(
            CORINFO_FIELD_HANDLE    handle,
            void                  **ppIndirection = NULL
            ) = 0;

    // Given a module scope (module), a method handle (context) and
    // a metadata token (metaTOK), fetch the handle
    // (type, field or method) associated with the token.
    // If this is not possible at compile-time (because the current method's
    // code is shared and the token contains generic parameters)
    // then indicate how the handle should be looked up at run-time.
    //
    virtual void embedGenericHandle(
            CORINFO_RESOLVED_TOKEN *        pResolvedToken,
            bool                            fEmbedParent, // `true` - embeds parent type handle of the field/method handle
            CORINFO_METHOD_HANDLE           callerHandle,
            CORINFO_GENERICHANDLE_RESULT *  pResult
            ) = 0;

    // Return information used to locate the exact enclosing type of the current method.
    // Used only to invoke .cctor method from code shared across generic instantiations
    //   !needsRuntimeLookup       statically known (enclosing type of method itself)
    //   needsRuntimeLookup:
    //      CORINFO_LOOKUP_THISOBJ     use vtable pointer of 'this' param
    //      CORINFO_LOOKUP_CLASSPARAM  use vtable hidden param
    //      CORINFO_LOOKUP_METHODPARAM use enclosing type of method-desc hidden param
    virtual void getLocationOfThisType(
            CORINFO_METHOD_HANDLE   context,
            CORINFO_LOOKUP_KIND*    pLookupKind
            ) = 0;

    // return the address of the PInvoke target. May be a fixup area in the
    // case of late-bound PInvoke calls.
    virtual void getAddressOfPInvokeTarget(
            CORINFO_METHOD_HANDLE   method,
            CORINFO_CONST_LOOKUP *  pLookup
            ) = 0;

    // Generate a cookie based on the signature that would needs to be passed
    // to CORINFO_HELP_PINVOKE_CALLI
    virtual void* GetCookieForPInvokeCalliSig(
            CORINFO_SIG_INFO*   szMetaSig,
            void**              ppIndirection = NULL
            ) = 0;

    // returns true if a VM cookie can be generated for it (might be false due to cross-module
    // inlining, in which case the inlining should be aborted)
    virtual bool canGetCookieForPInvokeCalliSig(
            CORINFO_SIG_INFO*   szMetaSig
            ) = 0;

    // Gets a handle that is checked to see if the current method is
    // included in "JustMyCode"
    virtual CORINFO_JUST_MY_CODE_HANDLE getJustMyCodeHandle(
            CORINFO_METHOD_HANDLE           method,
            CORINFO_JUST_MY_CODE_HANDLE**   ppIndirection = NULL
            ) = 0;

    // Gets a method handle that can be used to correlate profiling data.
    // This is the IP of a native method, or the address of the descriptor struct
    // for IL.  Always guaranteed to be unique per process, and not to move. */
    virtual void GetProfilingHandle(
            bool                      *pbHookFunction,
            void                     **pProfilerHandle,
            bool                      *pbIndirectedHandles
            ) = 0;

    // Returns instructions on how to make the call. See code:CORINFO_CALL_INFO for possible return values.
    virtual void getCallInfo(
            // Token info (in)
            CORINFO_RESOLVED_TOKEN * pResolvedToken,

            // Generics info (in)
            CORINFO_RESOLVED_TOKEN * pConstrainedResolvedToken,

            // Security info (in)
            CORINFO_METHOD_HANDLE   callerHandle,

            // Jit info (in)
            CORINFO_CALLINFO_FLAGS  flags,

            // out params
            CORINFO_CALL_INFO       *pResult
            ) = 0;

    //------------------------------------------------------------------------------
    // getStaticFieldContent: returns true and the actual field's value if the given
    //    field represents a statically initialized readonly field of any type.
    //
    // Arguments:
    //    field                - field handle
    //    buffer               - buffer field's value will be stored to
    //    bufferSize           - size of buffer
    //    ignoreMovableObjects - ignore movable reference types or not
    //
    // Return Value:
    //    Returns true if field's constant value was available and successfully copied to buffer
    //
    virtual bool getStaticFieldContent(
            CORINFO_FIELD_HANDLE    field,
            uint8_t                *buffer,
            int                     bufferSize,
            int                     valueOffset = 0,
            bool                    ignoreMovableObjects = true
            ) = 0;

    virtual bool getObjectContent(
            CORINFO_OBJECT_HANDLE   obj,
            uint8_t*                buffer,
            int                     bufferSize,
            int                     valueOffset
            ) = 0;

    // If pIsSpeculative is NULL, return the class handle for the value of ref-class typed
    // static readonly fields, if there is a unique location for the static and the class
    // is already initialized.
    //
    // If pIsSpeculative is not NULL, fetch the class handle for the value of all ref-class
    // typed static fields, if there is a unique location for the static and the field is
    // not null.
    //
    // Set *pIsSpeculative true if this type may change over time (field is not readonly or
    // is readonly but class has not yet finished initialization). Set *pIsSpeculative false
    // if this type will not change.
    virtual CORINFO_CLASS_HANDLE getStaticFieldCurrentClass(
            CORINFO_FIELD_HANDLE    field,
            bool                   *pIsSpeculative = NULL
            ) = 0;

    // registers a vararg sig & returns a VM cookie for it (which can contain other stuff)
    virtual CORINFO_VARARGS_HANDLE getVarArgsHandle(
            CORINFO_SIG_INFO       *pSig,
            void                  **ppIndirection = NULL
            ) = 0;

    // returns true if a VM cookie can be generated for it (might be false due to cross-module
    // inlining, in which case the inlining should be aborted)
    virtual bool canGetVarArgsHandle(
            CORINFO_SIG_INFO       *pSig
            ) = 0;

    // Allocate a string literal on the heap and return a handle to it
    virtual InfoAccessType constructStringLiteral(
            CORINFO_MODULE_HANDLE   module,
            mdToken                 metaTok,
            void                  **ppValue
            ) = 0;

    virtual InfoAccessType emptyStringLiteral(
            void                  **ppValue
            ) = 0;

    // (static fields only) given that 'field' refers to thread local store,
    // return the ID (TLS index), which is used to find the beginning of the
    // TLS data area for the particular DLL 'field' is associated with.
    virtual uint32_t getFieldThreadLocalStoreID (
            CORINFO_FIELD_HANDLE    field,
            void                  **ppIndirection = NULL
            ) = 0;

    virtual CORINFO_METHOD_HANDLE GetDelegateCtor(
            CORINFO_METHOD_HANDLE  methHnd,
            CORINFO_CLASS_HANDLE   clsHnd,
            CORINFO_METHOD_HANDLE  targetMethodHnd,
            DelegateCtorArgs *     pCtorData
            ) = 0;

    virtual void MethodCompileComplete(
            CORINFO_METHOD_HANDLE methHnd
            ) = 0;

    // Obtain tailcall help for the specified call site.
    virtual bool getTailCallHelpers(
            // The resolved token for the call. Can be null for calli.
            CORINFO_RESOLVED_TOKEN* callToken,

            // The signature at the callsite.
            CORINFO_SIG_INFO* sig,

            // Flags for the tailcall site.
            CORINFO_GET_TAILCALL_HELPERS_FLAGS flags,

            // The resulting help.
            CORINFO_TAILCALL_HELPERS* pResult
            ) = 0;

    virtual CORINFO_METHOD_HANDLE getAsyncResumptionStub() = 0;

    // Optionally, convert calli to regular method call. This is for PInvoke argument marshalling.
    virtual bool convertPInvokeCalliToCall(
            CORINFO_RESOLVED_TOKEN *    pResolvedToken,
            bool                        fMustConvert
            ) = 0;

    // Notify EE about intent to use or not to use instruction set in the method. Returns true if the instruction set is supported unconditionally.
    virtual bool notifyInstructionSetUsage(
            CORINFO_InstructionSet      instructionSet,
            bool                        supportEnabled
            ) = 0;

    // Notify EE that JIT needs an entry-point that is tail-callable.
    // This is used for AOT on x64 to support delay loaded fast tailcalls.
    // Normally the indirection cell is retrieved from the return address,
    // but for tailcalls, the contract is that JIT leaves the indirection cell in
    // a register during tailcall.
    virtual void updateEntryPointForTailCall(CORINFO_CONST_LOOKUP* entryPoint) = 0;

    virtual CORINFO_METHOD_HANDLE getSpecialCopyHelper(CORINFO_CLASS_HANDLE type) = 0;
};

/**********************************************************************************/

// It would be nicer to use existing IMAGE_REL_XXX constants instead of defining our own here...
#define IMAGE_REL_BASED_REL32           0x10
#define IMAGE_REL_BASED_THUMB_BRANCH24  0x13
#define IMAGE_REL_SECREL                0x104

// Linux x64
// GD model
#define IMAGE_REL_TLSGD                 0x105

// Linux arm64
//    TLSDESC  (dynamic)
#define IMAGE_REL_AARCH64_TLSDESC_ADR_PAGE21   0x107
#define IMAGE_REL_AARCH64_TLSDESC_LD64_LO12    0x108
#define IMAGE_REL_AARCH64_TLSDESC_ADD_LO12     0x109
#define IMAGE_REL_AARCH64_TLSDESC_CALL         0x10A

// The identifier for ARM32-specific PC-relative address
// computation corresponds to the following instruction
// sequence:
//  l0: movw rX, #imm_lo  // 4 byte
//  l4: movt rX, #imm_hi  // 4 byte
//  l8: add  rX, pc <- after this instruction rX = relocTarget
//
// Program counter at l8 is address of l8 + 4
// Address of relocated movw/movt is l0
// So, imm should be calculated as the following:
//  imm = relocTarget - (l8 + 4) = relocTarget - (l0 + 8 + 4) = relocTarget - (l_0 + 12)
// So, the value of offset correction is 12
//
#define IMAGE_REL_BASED_REL_THUMB_MOV32_PCREL   0x14

/**********************************************************************************/
#ifdef TARGET_64BIT
#define USE_PER_FRAME_PINVOKE_INIT
#endif

#endif // _COR_INFO_H_<|MERGE_RESOLUTION|>--- conflicted
+++ resolved
@@ -3009,16 +3009,10 @@
             CORINFO_EE_INFO            *pEEInfoOut
             ) = 0;
 
-<<<<<<< HEAD
-    // Returns name of the JIT timer log
-    virtual const char16_t *getJitTimeLogFilename() = 0;
-
     virtual void getAsync2Info(
         CORINFO_ASYNC2_INFO* pAsync2InfoOut
     ) = 0;
 
-=======
->>>>>>> 040cbe27
     /*********************************************************************************/
     //
     // Diagnostic methods
