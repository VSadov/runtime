{
  "sdk": {
    "version": "9.0.104",
    "allowPrerelease": true,
    "rollForward": "major"
  },
  "tools": {
    "dotnet": "9.0.104"
  },
  "msbuild-sdks": {
<<<<<<< HEAD
    "Microsoft.DotNet.Arcade.Sdk": "9.0.0-beta.25161.4",
    "Microsoft.DotNet.Helix.Sdk": "9.0.0-beta.25161.4",
    "Microsoft.DotNet.SharedFramework.Sdk": "9.0.0-beta.25161.4",
=======
    "Microsoft.DotNet.Arcade.Sdk": "9.0.0-beta.25164.2",
    "Microsoft.DotNet.Helix.Sdk": "9.0.0-beta.25164.2",
    "Microsoft.DotNet.SharedFramework.Sdk": "9.0.0-beta.25164.2",
>>>>>>> 1d5d6cba
    "Microsoft.Build.NoTargets": "3.7.0",
    "Microsoft.Build.Traversal": "3.4.0",
    "Microsoft.NET.Sdk.IL": "9.0.0-rtm.24511.16"
  }
}<|MERGE_RESOLUTION|>--- conflicted
+++ resolved
@@ -8,15 +8,9 @@
     "dotnet": "9.0.104"
   },
   "msbuild-sdks": {
-<<<<<<< HEAD
-    "Microsoft.DotNet.Arcade.Sdk": "9.0.0-beta.25161.4",
-    "Microsoft.DotNet.Helix.Sdk": "9.0.0-beta.25161.4",
-    "Microsoft.DotNet.SharedFramework.Sdk": "9.0.0-beta.25161.4",
-=======
     "Microsoft.DotNet.Arcade.Sdk": "9.0.0-beta.25164.2",
     "Microsoft.DotNet.Helix.Sdk": "9.0.0-beta.25164.2",
     "Microsoft.DotNet.SharedFramework.Sdk": "9.0.0-beta.25164.2",
->>>>>>> 1d5d6cba
     "Microsoft.Build.NoTargets": "3.7.0",
     "Microsoft.Build.Traversal": "3.4.0",
     "Microsoft.NET.Sdk.IL": "9.0.0-rtm.24511.16"
